--- conflicted
+++ resolved
@@ -1135,11 +1135,8 @@
         params.flash_attn = false;
         return true;
     }
-<<<<<<< HEAD
-    if (arg == "-fa" || arg == "--flash-attention") {
-=======
+
     if (arg == "-fa" || arg == "--flash-attn") {
->>>>>>> be1a8cb9
         CHECK_ARG
         std::string next_arg{argv[i]};
         for (auto& c : next_arg) c = std::tolower(c);
