//
// Copyright (C) 2023-2025 The llama.cpp authors
// Copyright (C) 2024-2025 Iwan Kawrakow
// MIT license
// SPDX-License-Identifier: MIT
//

#if defined(_MSC_VER)
#define _SILENCE_CXX17_CODECVT_HEADER_DEPRECATION_WARNING
#endif

#include "common.h"
// Change JSON_ASSERT from assert() to GGML_ASSERT:
#define JSON_ASSERT GGML_ASSERT
#include "llama-vocab.h"
#include "llama.h"
#include "chat.h"
#include "json-schema-to-grammar.h"
#include <algorithm>
#include <cinttypes>
#include <climits>
#include <cmath>
#include <codecvt>
#include <cstdarg>
#include <cstring>
#include <ctime>
#include <fstream>
#include <iostream>
#include <iterator>
#include <regex>
#include <sstream>
#include <string>
#include <unordered_map>
#include <unordered_set>
#include <vector>

#if defined(__APPLE__) && defined(__MACH__)
#include <sys/types.h>
#include <sys/sysctl.h>
#endif

#if defined(_WIN32)
#define WIN32_LEAN_AND_MEAN
#ifndef NOMINMAX
#   define NOMINMAX
#endif
#include <locale>
#include <windows.h>
#include <fcntl.h>
#include <io.h>
#else
#include <sys/ioctl.h>
#include <sys/stat.h>
#include <unistd.h>
#endif
#if defined(LLAMA_USE_CURL)
#include <curl/curl.h>
#include <curl/easy.h>
#include <thread>
#include <future>
#endif

#if defined(_MSC_VER)
#pragma warning(disable: 4244 4267) // possible loss of data
#endif

#if (defined(GGML_USE_CUDA) || defined(GGML_USE_SYCL))
#define GGML_USE_CUDA_SYCL
#endif

#if (defined(GGML_USE_CUDA) || defined(GGML_USE_SYCL)) || defined(GGML_USE_VULKAN)
#define GGML_USE_CUDA_SYCL_VULKAN
#endif

#if defined(LLAMA_USE_CURL)
#ifdef __linux__
#include <linux/limits.h>
#elif defined(_WIN32)
#define PATH_MAX MAX_PATH
#else
#include <sys/syslimits.h>
#endif
#define LLAMA_CURL_MAX_URL_LENGTH 2084 // Maximum URL Length in Chrome: 2083
#endif // LLAMA_USE_CURL
#ifdef GGML_USE_RPC
#  include "ggml-rpc.h"
#endif
using json = nlohmann::ordered_json;

//
// CPU utils
//

int32_t cpu_get_num_physical_cores() {
#ifdef __linux__
    // enumerate the set of thread siblings, num entries is num cores
    std::unordered_set<std::string> siblings;
    for (uint32_t cpu=0; cpu < UINT32_MAX; ++cpu) {
        std::ifstream thread_siblings("/sys/devices/system/cpu/cpu"
            + std::to_string(cpu) + "/topology/thread_siblings");
        if (!thread_siblings.is_open()) {
            break; // no more cpus
        }
        std::string line;
        if (std::getline(thread_siblings, line)) {
            siblings.insert(line);
        }
    }
    if (!siblings.empty()) {
        return static_cast<int32_t>(siblings.size());
    }
#elif defined(__APPLE__) && defined(__MACH__)
    int32_t num_physical_cores;
    size_t len = sizeof(num_physical_cores);
    int result = sysctlbyname("hw.perflevel0.physicalcpu", &num_physical_cores, &len, NULL, 0);
    if (result == 0) {
        return num_physical_cores;
    }
    result = sysctlbyname("hw.physicalcpu", &num_physical_cores, &len, NULL, 0);
    if (result == 0) {
        return num_physical_cores;
    }
#elif defined(_WIN32)
    //TODO: Implement
#endif
    unsigned int n_threads = std::thread::hardware_concurrency();
    return n_threads > 0 ? (n_threads <= 4 ? n_threads : n_threads / 2) : 4;
}

#if defined(__x86_64__) && defined(__linux__) && !defined(__ANDROID__)
#include <pthread.h>

static void cpuid(unsigned leaf, unsigned subleaf,
                  unsigned *eax, unsigned *ebx, unsigned *ecx, unsigned *edx) {
    __asm__("movq\t%%rbx,%%rsi\n\t"
            "cpuid\n\t"
            "xchgq\t%%rbx,%%rsi"
            : "=a"(*eax), "=S"(*ebx), "=c"(*ecx), "=d"(*edx)
            : "0"(leaf), "2"(subleaf));
}

static int pin_cpu(int cpu) {
    cpu_set_t mask;
    CPU_ZERO(&mask);
    CPU_SET(cpu, &mask);
    return pthread_setaffinity_np(pthread_self(), sizeof(mask), &mask);
}

static bool is_hybrid_cpu(void) {
    unsigned eax, ebx, ecx, edx;
    cpuid(7, 0, &eax, &ebx, &ecx, &edx);
    return !!(edx & (1u << 15));
}

static bool is_running_on_efficiency_core(void) {
    unsigned eax, ebx, ecx, edx;
    cpuid(0x1a, 0, &eax, &ebx, &ecx, &edx);
    int intel_atom = 0x20;
    int core_type = (eax & 0xff000000u) >> 24;
    return core_type == intel_atom;
}

static int cpu_count_math_cpus(int n_cpu) {
    int result = 0;
    for (int cpu = 0; cpu < n_cpu; ++cpu) {
        if (pin_cpu(cpu)) {
            return -1;
        }
        if (is_running_on_efficiency_core()) {
            continue; // efficiency cores harm lockstep threading
        }
        ++cpu; // hyperthreading isn't useful for linear algebra
        ++result;
    }
    return result;
}

#endif // __x86_64__ && __linux__

/**
 * Returns number of CPUs on system that are useful for math.
 */
int32_t cpu_get_num_math() {
#if defined(__x86_64__) && defined(__linux__) && !defined(__ANDROID__)
    int n_cpu = sysconf(_SC_NPROCESSORS_ONLN);
    if (n_cpu < 1) {
        return cpu_get_num_physical_cores();
    }
    if (is_hybrid_cpu()) {
        cpu_set_t affinity;
        if (!pthread_getaffinity_np(pthread_self(), sizeof(affinity), &affinity)) {
            int result = cpu_count_math_cpus(n_cpu);
            pthread_setaffinity_np(pthread_self(), sizeof(affinity), &affinity);
            if (result > 0) {
                return result;
            }
        }
    }
#endif
    return cpu_get_num_physical_cores();
}

<<<<<<< HEAD
//
// Arg utils
//
=======
common_webui common_webui_from_name(const std::string& format) {
    if (format == "none") {
        return COMMON_WEBUI_NONE;
    }
    else if (format == "auto") {
        return COMMON_WEBUI_AUTO;
    }
    else if (format == "llamacpp") {
        return COMMON_WEBUI_LLAMACPP;
    }
    else {
        return COMMON_WEBUI_AUTO;
    }
}
>>>>>>> d894998f

static std::string read_file(const std::string& fname) {
    std::ifstream file(fname);
    if (!file) {
        throw std::runtime_error(string_format("error: failed to open file '%s'\n", fname.c_str()));
    }
    std::string content((std::istreambuf_iterator<char>(file)), std::istreambuf_iterator<char>());
    file.close();
    return content;
}

static std::string parse_device_list(const std::string& value) {
    if (value==" " || value.find("-")!= std::string::npos) {
        throw std::invalid_argument("no devices specified");
    }
    return value;
}

//
// CLI argument parsing
//

void gpt_params_handle_hf_token(gpt_params & params) {
    if (params.hf_token.empty() && std::getenv("HF_TOKEN")) {
        params.hf_token = std::getenv("HF_TOKEN");
    }
}

void gpt_params_handle_model_default(gpt_params & params) {
    if (!params.hf_repo.empty()) {
        // short-hand to avoid specifying --hf-file -> default it to --model
        if (params.hf_file.empty()) {
            if (params.model.empty()) {
                throw std::invalid_argument("error: --hf-repo requires either --hf-file or --model\n");
            }
            params.hf_file = params.model;
        } else if (params.model.empty()) {
            params.model = fs_get_cache_file(string_split(params.hf_file, "/").back());
        }
    } else if (!params.model_url.empty()) {
        if (params.model.empty()) {
            auto f = string_split(params.model_url, "#").front();
            f = string_split(f, "?").front();
            params.model = fs_get_cache_file(string_split(f, "/").back());
        }
    } else if (params.model.empty()) {
        params.model = DEFAULT_MODEL_PATH;
    }
}

bool gpt_params_parse_ex(int argc, char ** argv, gpt_params & params) {
    bool invalid_param = false;
    std::string arg;
    const std::string arg_prefix = "--";
    llama_sampling_params & sparams = params.sparams;

    for (int i = 1; i < argc; i++) {
        arg = argv[i];
        if (arg.compare(0, arg_prefix.size(), arg_prefix) == 0) {
            std::replace(arg.begin(), arg.end(), '_', '-');
        }
        if (!gpt_params_find_arg(argc, argv, arg, params, i, invalid_param)) {
            throw std::invalid_argument("error: unknown argument: " + arg);
        }
        if (invalid_param) {
            throw std::invalid_argument("error: invalid parameter for argument: " + arg);
        }
    }

    if (params.prompt_cache_all && (params.interactive || params.interactive_first)) {
        throw std::invalid_argument("error: --prompt-cache-all not supported in interactive mode yet\n");
    }

    gpt_params_handle_model_default(params);

    gpt_params_handle_hf_token(params);

    if (params.escape) {
        if (!params.prompt_is_binary) {
            string_process_escapes(params.prompt);
        }
        string_process_escapes(params.input_prefix);
        string_process_escapes(params.input_suffix);
        string_process_escapes(sparams.cfg_negative_prompt);
        for (auto & antiprompt : params.antiprompt) {
            string_process_escapes(antiprompt);
        }
    }

    for (auto & rep : params.replacements_draft) {
        string_process_escapes(rep.first);
        string_process_escapes(rep.second);
    }

    if (!params.kv_overrides.empty()) {
        params.kv_overrides.emplace_back();
        params.kv_overrides.back().key[0] = 0;
    }
    if (!params.tensor_buft_overrides.empty()) {
        params.tensor_buft_overrides.push_back({nullptr, nullptr});
    }

    if (!params.chat_template.empty() && !common_chat_verify_template(params.chat_template, params.use_jinja)) {
        throw std::runtime_error(string_format(
            "error: the supplied chat template is not supported: %s%s\n",
            params.chat_template.c_str(),
            params.use_jinja ? "" : "\nnote: llama.cpp was started without --jinja, we only support commonly used templates"
        ));
    }
    return true;
}

bool gpt_params_parse(int argc, char ** argv, gpt_params & params) {
    const auto params_org = params; // the example can modify the default params

    try {
        if (!gpt_params_parse_ex(argc, argv, params) || params.usage) {
            params = params_org;
            params.usage = true;
            return false;
        }
    } catch (const std::invalid_argument & ex) {
        fprintf(stderr, "%s\n", ex.what());
        params = params_org;
        return false;
    }

    return true;
}

namespace {
bool parse_buft_overrides(const std::string& value, std::vector<llama_model_tensor_buft_override>& overrides) {
    /* static */ std::map<std::string, ggml_backend_buffer_type_t> buft_list;
    if (buft_list.empty()) {
        // enumerate all the devices and add their buffer types to the list
        for (size_t i = 0; i < ggml_backend_reg_get_count(); ++i) {
            //auto * dev = ggml_backend_reg_get_name(i);
            auto * buft = ggml_backend_reg_get_default_buffer_type(i);
            if (buft) {
                buft_list[ggml_backend_buft_name(buft)] = buft;
            }
        }
    }
    for (const auto & override : string_split<std::string>(value, ',')) {
        std::string::size_type pos = override.find('=');
        if (pos == std::string::npos) {
            fprintf(stderr, "Invalid buft override argument %s\n", value.c_str());
            return false;
        }
        std::string tensor_name = override.substr(0, pos);
        std::string buffer_type = override.substr(pos + 1);
        if (buft_list.find(buffer_type) == buft_list.end()) {
            fprintf(stderr, "Available buffer types:\n");
            for (const auto & it : buft_list) {
                fprintf(stderr, "  %s\n", ggml_backend_buft_name(it.second));
            }
            return false;
        }
        overrides.push_back({strdup(tensor_name.c_str()), buft_list.at(buffer_type)});
    }
    return true;
}
template<class T1, class T2>
std::vector<std::pair<T1,T2>> string_split_pairs(const std::string & str, char delim) {
    std::vector<std::pair<T1,T2>> values;
    std::istringstream str_stream(str);
    std::string token;
    T1 first_value;
    int i = 0;
    while (std::getline(str_stream, token, delim)) {
        std::istringstream token_stream(token);
        if (i%2 == 0) {
            token_stream >> first_value;
        } else {
            T2 value;
            token_stream >> value;
            values.emplace_back(first_value, value);
        }
        i++;
    }
    return values;
}
}

#define CHECK_ARG if (++i >= argc) { invalid_param = true; return true; }

bool gpt_params_find_arg(int argc, char ** argv, const std::string & arg, gpt_params & params, int & i, bool & invalid_param) {
    const char split_delim = ',';

    llama_sampling_params & sparams = params.sparams;

    if (arg == "-s" || arg == "--seed") {
        CHECK_ARG
        // TODO: this is temporary, in the future the sampling state will be moved fully to llama_sampling_context.
        params.seed = std::stoul(argv[i]);
        sparams.seed = std::stoul(argv[i]);
        return true;
    }
    if (arg == "-t" || arg == "--threads") {
        CHECK_ARG
        params.n_threads = std::stoi(argv[i]);
        if (params.n_threads <= 0) {
            params.n_threads = std::thread::hardware_concurrency();
        }
        return true;
    }
    if (arg == "-tb" || arg == "--threads-batch") {
        CHECK_ARG
        params.n_threads_batch = std::stoi(argv[i]);
        if (params.n_threads_batch <= 0) {
            params.n_threads_batch = std::thread::hardware_concurrency();
        }
        return true;
    }
    if (arg == "-td" || arg == "--threads-draft") {
        CHECK_ARG
        params.n_threads_draft = std::stoi(argv[i]);
        if (params.n_threads_draft <= 0) {
            params.n_threads_draft = std::thread::hardware_concurrency();
        }
        return true;
    }
    if (arg == "-tbd" || arg == "--threads-batch-draft") {
        CHECK_ARG
        params.n_threads_batch_draft = std::stoi(argv[i]);
        if (params.n_threads_batch_draft <= 0) {
            params.n_threads_batch_draft = std::thread::hardware_concurrency();
        }
        return true;
    }
    if (arg == "-p" || arg == "--prompt") {
        CHECK_ARG
        params.prompt = argv[i];
        params.prompt_is_binary = false;
        return true;
    }
    if (arg == "-e" || arg == "--escape") {
        params.escape = true;
        return true;
    }
    if (arg == "--no-escape") {
        params.escape = false;
        return true;
    }
    if (arg == "--prompt-cache") {
        CHECK_ARG
        params.path_prompt_cache = argv[i];
        return true;
    }
    if (arg == "--prompt-cache-all") {
        params.prompt_cache_all = true;
        return true;
    }
    if (arg == "--prompt-cache-ro") {
        params.prompt_cache_ro = true;
        return true;
    }
    if (arg == "-bf" || arg == "--binary-file") {
        CHECK_ARG
        std::ifstream file(argv[i], std::ios::binary);
        if (!file) {
            fprintf(stderr, "error: failed to open file '%s'\n", argv[i]);
            invalid_param = true;
            return true;
        }
        // store the external file name in params
        params.prompt_file = argv[i];
        std::ostringstream ss;
        ss << file.rdbuf();
        params.prompt = ss.str();
        fprintf(stderr, "Read %zu bytes from binary file %s\n", params.prompt.size(), argv[i]);
        params.prompt_is_binary = true;
        return true;
    }
    if (arg == "-f" || arg == "--file") {
        CHECK_ARG
        std::ifstream file(argv[i]);
        if (!file) {
            fprintf(stderr, "error: failed to open file '%s'\n", argv[i]);
            invalid_param = true;
            return true;
        }
        // store the external file name in params
        params.prompt_file = argv[i];
        std::copy(std::istreambuf_iterator<char>(file), std::istreambuf_iterator<char>(), back_inserter(params.prompt));
        if (!params.prompt.empty() && params.prompt.back() == '\n') {
            params.prompt.pop_back();
        }
        params.prompt_is_binary = false;
        return true;
    }
    if (arg == "--in-file") {
        CHECK_ARG
        std::ifstream file(argv[i]);
        if (!file) {
            fprintf(stderr, "error: failed to open file '%s'\n", argv[i]);
            invalid_param = true;
            return true;
        }
        params.in_files.push_back(argv[i]);
        return true;
    }
    if (arg == "-n" || arg == "--predict" || arg == "--n-predict") {
        CHECK_ARG
        params.n_predict = std::stoi(argv[i]);
        return true;
    }
    if (arg == "--top-k") {
        CHECK_ARG
        sparams.top_k = std::stoi(argv[i]);
        return true;
    }
    if (arg == "-c" || arg == "--ctx-size") {
        CHECK_ARG
        params.n_ctx = std::stoi(argv[i]);
        return true;
    }
    if (arg == "-cd" || arg == "--ctx-size-draft") {
        CHECK_ARG
        params.n_ctx_draft = std::stoi(argv[i]);
        return true;
    }
    if (arg == "--grp-attn-n" || arg == "-gan") {
        CHECK_ARG
        params.grp_attn_n = std::stoi(argv[i]);
        return true;
    }
    if (arg == "--grp-attn-w" || arg == "-gaw") {
        CHECK_ARG
        params.grp_attn_w = std::stoi(argv[i]);
        return true;
    }
    if (arg == "--rope-freq-base") {
        CHECK_ARG
        params.rope_freq_base = std::stof(argv[i]);
        return true;
    }
    if (arg == "--rope-freq-scale") {
        CHECK_ARG
        params.rope_freq_scale = std::stof(argv[i]);
        return true;
    }
    if (arg == "--rope-scaling") {
        CHECK_ARG
        std::string value(argv[i]);
        /**/ if (value == "none") { params.rope_scaling_type = LLAMA_ROPE_SCALING_TYPE_NONE; }
        else if (value == "linear") { params.rope_scaling_type = LLAMA_ROPE_SCALING_TYPE_LINEAR; }
        else if (value == "yarn") { params.rope_scaling_type = LLAMA_ROPE_SCALING_TYPE_YARN; }
        else { invalid_param = true; }
        return true;
    }
    if (arg == "--rope-scale") {
        CHECK_ARG
        params.rope_freq_scale = 1.0f / std::stof(argv[i]);
        return true;
    }
    if (arg == "--yarn-orig-ctx") {
        CHECK_ARG
        params.yarn_orig_ctx = std::stoi(argv[i]);
        return true;
    }
    if (arg == "--yarn-ext-factor") {
        CHECK_ARG
        params.yarn_ext_factor = std::stof(argv[i]);
        return true;
    }
    if (arg == "--yarn-attn-factor") {
        CHECK_ARG
        params.yarn_attn_factor = std::stof(argv[i]);
        return true;
    }
    if (arg == "--yarn-beta-fast") {
        CHECK_ARG
        params.yarn_beta_fast = std::stof(argv[i]);
        return true;
    }
    if (arg == "--yarn-beta-slow") {
        CHECK_ARG
        params.yarn_beta_slow = std::stof(argv[i]);
        return true;
    }
    if (arg == "--pooling") {
        CHECK_ARG
        std::string value(argv[i]);
        /**/ if (value == "none") { params.pooling_type = LLAMA_POOLING_TYPE_NONE; }
        else if (value == "mean") { params.pooling_type = LLAMA_POOLING_TYPE_MEAN; }
        else if (value == "cls") { params.pooling_type = LLAMA_POOLING_TYPE_CLS; }
        else if (value == "last") { params.pooling_type = LLAMA_POOLING_TYPE_LAST; }
        else { invalid_param = true; }
        return true;
    }
    if (arg == "--attention") {
        CHECK_ARG
        std::string value(argv[i]);
        /**/ if (value == "causal") { params.attention_type = LLAMA_ATTENTION_TYPE_CAUSAL; }
        else if (value == "non-causal") { params.attention_type = LLAMA_ATTENTION_TYPE_NON_CAUSAL; }
        else { invalid_param = true; }
        return true;
    }
    if (arg == "--defrag-thold" || arg == "-dt") {
        CHECK_ARG
        params.defrag_thold = std::stof(argv[i]);
        return true;
    }
    if (arg == "--samplers") {
        CHECK_ARG
        const auto sampler_names = string_split(argv[i], ";");
        sparams.samplers_sequence = llama_sampling_types_from_names(sampler_names, true);
        return true;
    }
    if (arg == "--sampling-seq") {
        CHECK_ARG
        sparams.samplers_sequence = llama_sampling_types_from_chars(argv[i]);
        return true;
    }
    if (arg == "--top-p") {
        CHECK_ARG
        sparams.top_p = std::stof(argv[i]);
        return true;
    }
    if (arg == "--min-p") {
        CHECK_ARG
        sparams.min_p = std::stof(argv[i]);
        return true;
    }
    if (arg == "--temp") {
        CHECK_ARG
        sparams.temp = std::stof(argv[i]);
        sparams.temp = std::max(sparams.temp, 0.0f);
        return true;
    }
    if (arg == "--tfs") {
        CHECK_ARG
        sparams.tfs_z = std::stof(argv[i]);
        return true;
    }
    if (arg == "--typical") {
        CHECK_ARG
        sparams.typical_p = std::stof(argv[i]);
        return true;
    }
    if (arg == "--repeat-last-n") {
        CHECK_ARG
        sparams.penalty_last_n = std::stoi(argv[i]);
        sparams.n_prev = std::max(sparams.n_prev, sparams.penalty_last_n);
        return true;
    }
    if (arg == "--repeat-penalty") {
        CHECK_ARG
        sparams.penalty_repeat = std::stof(argv[i]);
        return true;
    }
    if (arg == "--frequency-penalty") {
        CHECK_ARG
        sparams.penalty_freq = std::stof(argv[i]);
        return true;
    }
    if (arg == "--presence-penalty") {
        CHECK_ARG
        sparams.penalty_present = std::stof(argv[i]);
        return true;
    }
    if (arg == "--dynatemp-range") {
        CHECK_ARG
        sparams.dynatemp_range = std::stof(argv[i]);
        return true;
    }
    if (arg == "--dynatemp-exp") {
        CHECK_ARG
        sparams.dynatemp_exponent = std::stof(argv[i]);
        return true;
    }
    if (arg == "--mirostat") {
        CHECK_ARG
        sparams.mirostat = std::stoi(argv[i]);
        return true;
    }
    if (arg == "--mirostat-lr") {
        CHECK_ARG
        sparams.mirostat_eta = std::stof(argv[i]);
        return true;
    }
    if (arg == "--mirostat-ent") {
        CHECK_ARG
        sparams.mirostat_tau = std::stof(argv[i]);
        return true;
    }
    if (arg == "--xtc-probability") {
        CHECK_ARG
        sparams.xtc_probability = std::stof(argv[i]);
        return true;
    }
    if (arg == "--xtc-threshold") {
        CHECK_ARG
        sparams.xtc_threshold = std::stof(argv[i]);
        return true;
    }
    if (arg == "--top-n-sigma") {
        CHECK_ARG
        sparams.top_n_sigma = std::stof(argv[i]);
        return true;
    }

    if (arg == "--dry-multiplier") {
        CHECK_ARG
            sparams.dry_multiplier = std::stof(argv[i]);
        return true;
    }
    if (arg == "--dry-base") {
        CHECK_ARG
            sparams.dry_base = std::stof(argv[i]);
        return true;
    }
    if (arg == "--dry-allowed-length") {
        CHECK_ARG
            sparams.dry_allowed_length = std::stof(argv[i]);
        return true;
    }
    if (arg == "--dry-penalty-last-n") {
        CHECK_ARG
            sparams.dry_penalty_last_n = std::stof(argv[i]);
        return true;
    }
    if (arg == "--dry-sequence-breaker") {
        CHECK_ARG
        static bool defaults_cleared = false;

        if (!defaults_cleared) {
            params.sparams.dry_sequence_breakers.clear();
            defaults_cleared = true;
        }
       std::string value= std::string(argv[i]);
        if (value == "none") {
            params.sparams.dry_sequence_breakers.clear();
        }
        else {
            for (size_t i; i < value.size(); i++)
            {
                params.sparams.dry_sequence_breakers.emplace_back(""+value[i]);
            }
        }
        return true;
    }
    if (arg == "--spec-replace") {
        CHECK_ARG
        std::string target = argv[i];
        CHECK_ARG
        std::string draft = argv[i];
        params.replacements_draft.emplace_back(std::move(target), std::move(draft));
        return true;
    }
    if (arg == "--cfg-negative-prompt") {
        CHECK_ARG
        sparams.cfg_negative_prompt = argv[i];
        return true;
    }
    if (arg == "--cfg-negative-prompt-file") {
        CHECK_ARG
        std::ifstream file(argv[i]);
        if (!file) {
            fprintf(stderr, "error: failed to open file '%s'\n", argv[i]);
            invalid_param = true;
            return true;
        }
        std::copy(std::istreambuf_iterator<char>(file), std::istreambuf_iterator<char>(), back_inserter(sparams.cfg_negative_prompt));
        if (!sparams.cfg_negative_prompt.empty() && sparams.cfg_negative_prompt.back() == '\n') {
            sparams.cfg_negative_prompt.pop_back();
        }
        return true;
    }
    if (arg == "--cfg-scale") {
        CHECK_ARG
        sparams.cfg_scale = std::stof(argv[i]);
        return true;
    }
    if (arg == "-b" || arg == "--batch-size") {
        CHECK_ARG
        params.n_batch = std::stoi(argv[i]);
        return true;
    }
    if (arg == "-ub" || arg == "--ubatch-size") {
        CHECK_ARG
        params.n_ubatch = std::stoi(argv[i]);
        return true;
    }
    if (arg == "--keep") {
        CHECK_ARG
        params.n_keep = std::stoi(argv[i]);
        return true;
    }
    if (arg == "--draft" || arg == "--draft-max" || arg == "--draft-n") {
        CHECK_ARG
        params.n_draft = std::stoi(argv[i]);
        return true;
    }
    if (arg == "--draft-min" || arg == "--draft-n-min") {
        CHECK_ARG
        params.n_draft_min = std::stoi(argv[i]);
        return true;
    }
    if (arg == "--draft-p-min") {
        CHECK_ARG
        params.p_draft_min = std::stof(argv[i]);
        return true;
    }
    if (arg == "--chunks") {
        CHECK_ARG
        params.n_chunks = std::stoi(argv[i]);
        return true;
    }
    if (arg == "-np" || arg == "--parallel") {
        CHECK_ARG
        params.n_parallel = std::stoi(argv[i]);
        return true;
    }
    if (arg == "-ns" || arg == "--sequences") {
        CHECK_ARG
        params.n_sequences = std::stoi(argv[i]);
        return true;
    }
    if (arg == "--p-split" || arg == "-ps") {
        CHECK_ARG
        params.p_split = std::stof(argv[i]);
        return true;
    }
    if (arg == "-m" || arg == "--model") {
        CHECK_ARG
        params.model = argv[i];
        return true;
    }
    if (arg == "-md" || arg == "--model-draft") {
        CHECK_ARG
        params.model_draft = argv[i];
        return true;
    }
    if (arg == "-a" || arg == "--alias") {
        CHECK_ARG
        params.model_alias = argv[i];
        return true;
    }
    if (arg == "-mu" || arg == "--model-url") {
        CHECK_ARG
        params.model_url = argv[i];
        return true;
    }
    if (arg == "-hft" || arg == "--hf-token") {
        if (++i >= argc) {
          invalid_param = true;
          return true;
        }
        params.hf_token = argv[i];
        return true;
    }
    if (arg == "-hfr" || arg == "--hf-repo") {
        CHECK_ARG
        params.hf_repo = argv[i];
        return true;
    }
    if (arg == "-hff" || arg == "--hf-file") {
        CHECK_ARG
        params.hf_file = argv[i];
        return true;
    }
    if (arg == "--lora") {
        CHECK_ARG
        params.lora_adapters.push_back({
            std::string(argv[i]),
            1.0,
        });
        return true;
    }
    if (arg == "--lora-scaled") {
        CHECK_ARG
        std::string lora_adapter = argv[i];
        CHECK_ARG
        params.lora_adapters.push_back({
            lora_adapter,
            std::stof(argv[i]),
        });
        return true;
    }
    if (arg == "--lora-init-without-apply") {
        params.lora_init_without_apply = true;
        return true;
    }
    if (arg == "--control-vector") {
        CHECK_ARG
        params.control_vectors.push_back({ 1.0f, argv[i], });
        return true;
    }
    if (arg == "--control-vector-scaled") {
        CHECK_ARG
        const char* fname = argv[i];
        CHECK_ARG
        params.control_vectors.push_back({ std::stof(argv[i]), fname, });
        return true;
    }
    if (arg == "--control-vector-layer-range") {
        CHECK_ARG
        params.control_vector_layer_start = std::stoi(argv[i]);
        CHECK_ARG
        params.control_vector_layer_end = std::stoi(argv[i]);
        return true;
    }
    if (arg == "--mmproj") {
        CHECK_ARG
        params.mmproj.path = argv[i];
        return true;
    }
    if (arg == "--mmproj-url") {
        CHECK_ARG
        params.mmproj.url = argv[i];
        return true;
    }
    if (arg == "--no-mmproj-offload") {
        params.mmproj_use_gpu = false;
        return true;
    }
    if (arg == "--image") {
        CHECK_ARG
        params.image.emplace_back(argv[i]);
        return true;
    }
    if (arg == "-i" || arg == "--interactive") {
        params.interactive = true;
        return true;
    }
    if (arg == "-sp" || arg == "--special") {
        params.special = true;
        return true;
    }
    if (arg == "--embedding" || arg == "--embeddings") {
        params.embedding = true;
        return true;
    }
    if (arg == "--embd-normalize") {
        CHECK_ARG
        params.embd_normalize = std::stoi(argv[i]);
        return true;
    }
    if (arg == "--embd-output-format") {
        CHECK_ARG
        params.embd_out = argv[i];
        return true;
    }
    if (arg == "--embd-separator") {
        CHECK_ARG
        params.embd_sep = argv[i];
        return true;
    }
    if (arg == "-if" || arg == "--interactive-first") {
        params.interactive_first = true;
        return true;
    }
    if (arg == "-cnv" || arg == "--conversation") {
        params.conversation = true;
        return true;
    }
    if (arg == "--infill") {
        params.infill = true;
        return true;
    }
    if (arg == "-dkvc" || arg == "--dump-kv-cache") {
        params.dump_kv_cache = true;
        return true;
    }
    if (arg == "-nkvo" || arg == "--no-kv-offload") {
        params.no_kv_offload = true;
        return true;
    }
    if (arg == "-ctk" || arg == "--cache-type-k") {
        params.cache_type_k = argv[++i];
        return true;
    }
    if (arg == "-ctv" || arg == "--cache-type-v") {
        params.cache_type_v = argv[++i];
        return true;
    }
    if (arg == "-ctkd" || arg == "--cache-type-k-draft") {
        params.cache_type_k_draft = argv[++i];
        return true;
    }
    if (arg == "-ctvd" || arg == "--cache-type-v-draft") {
        params.cache_type_v_draft = argv[++i];
        return true;
    }
    if (arg == "-mli" || arg == "--multiline-input") {
        params.multiline_input = true;
        return true;
    }
    if (arg == "--simple-io") {
        params.simple_io = true;
        return true;
    }
    if (arg == "-cb" || arg == "--cont-batching") {
        params.cont_batching = true;
        return true;
    }
    if (arg == "-nocb" || arg == "--no-cont-batching") {
        params.cont_batching = false;
        return true;
    }
    if (arg == "-no-fa" || arg == "--no-flash-attn") {
        params.flash_attn = false;
        return true;
    }
    if (arg == "-mla" || arg == "--mla-use") {
        CHECK_ARG
        params.mla_attn = std::stoi(argv[i]);
        return true;
    }
    if (arg == "-amb" || arg == "--attention-max-batch") {
        CHECK_ARG
        params.attn_max_batch = std::stoi(argv[i]);
        return true;
    }
    if (arg == "-no-fmoe" || arg == "--no-fused-moe") {
        params.fused_moe_up_gate = false;
        return true;
    }
    if (arg == "-ger" || arg == "--grouped-expert-routing") {
        params.grouped_expert_routing = true;
        return true;
    }
    if (arg == "-no-fug" || arg == "--no-fused-up-gate") {
        params.fused_up_gate = false;
        return true;
    }
    if (arg == "-no-mmad" || arg == "--no-fused-mul-multiadd") {
        params.fused_mmad = false;
        return true;
    }
    if (arg == "-ser" || arg == "--smart-expert-reduction") {
        CHECK_ARG
        auto values = string_split_pairs<int,float>(argv[i], ',');
        if (values.size() == 1) {
            params.min_experts    = values.front().first;
            params.thresh_experts = values.front().second;
        } else {
            invalid_param = true;
        }
        return true;
    }
    if (arg == "-co" || arg == "--color") {
        params.use_color = true;
        return true;
    }
    if (arg == "--mlock") {
        params.use_mlock = true;
        return true;
    }
    if (arg == "-ngl" || arg == "--gpu-layers" || arg == "--n-gpu-layers") {
        CHECK_ARG
        params.n_gpu_layers = std::stoi(argv[i]);
        if (!llama_supports_gpu_offload()) {
            fprintf(stderr, "warning: not compiled with GPU offload support, --gpu-layers option will be ignored\n");
            fprintf(stderr, "warning: see main README.md for information on enabling GPU BLAS support\n");
        }
        return true;
    }
    if (arg == "-ngld" || arg == "--gpu-layers-draft" || arg == "--n-gpu-layers-draft") {
        CHECK_ARG
        params.n_gpu_layers_draft = std::stoi(argv[i]);
        if (!llama_supports_gpu_offload()) {
            fprintf(stderr, "warning: not compiled with GPU offload support, --gpu-layers-draft option will be ignored\n");
            fprintf(stderr, "warning: see main README.md for information on enabling GPU BLAS support\n");
        }
        return true;
    }
    if (arg == "--main-gpu" || arg == "-mg") {
        CHECK_ARG
        params.main_gpu = std::stoi(argv[i]);
#ifndef GGML_USE_CUDA_SYCL_VULKAN
        fprintf(stderr, "warning: llama.cpp was compiled without CUDA/SYCL/Vulkan. Setting the main GPU has no effect.\n");
#endif // GGML_USE_CUDA_SYCL_VULKAN
        return true;
    }
    if (arg == "--split-mode" || arg == "-sm") {
        CHECK_ARG
        std::string arg_next = argv[i];
        if (arg_next == "none") {
            params.split_mode = LLAMA_SPLIT_MODE_NONE;
        }
        else if (arg_next == "layer") {
            params.split_mode = LLAMA_SPLIT_MODE_LAYER;
        }
        else if (arg_next == "row") {
#ifdef GGML_USE_SYCL
            fprintf(stderr, "warning: The split mode value:[row] is not supported by llama.cpp with SYCL. It's developing.\nExit!\n");
            exit(1);
#endif // GGML_USE_SYCL
            params.split_mode = LLAMA_SPLIT_MODE_ROW;
        }
        else {
            invalid_param = true;
            return true;
        }
#ifndef GGML_USE_CUDA_SYCL_VULKAN
        fprintf(stderr, "warning: llama.cpp was compiled without CUDA/SYCL/Vulkan. Setting the split mode has no effect.\n");
#endif // GGML_USE_CUDA_SYCL_VULKAN
        return true;
    }
    if (arg == "--tensor-split" || arg == "-ts") {
        CHECK_ARG
        std::string arg_next = argv[i];

        // split string by , and /
        const std::regex regex{ R"([,/]+)" };
        std::sregex_token_iterator it{ arg_next.begin(), arg_next.end(), regex, -1 };
        std::vector<std::string> split_arg{ it, {} };
        if (split_arg.size() >= llama_max_devices()) {
            invalid_param = true;
            return true;
        }
        for (size_t i = 0; i < llama_max_devices(); ++i) {
            if (i < split_arg.size()) {
                params.tensor_split[i] = std::stof(split_arg[i]);
            }
            else {
                params.tensor_split[i] = 0.0f;
            }
        }
#ifndef GGML_USE_CUDA_SYCL_VULKAN
        fprintf(stderr, "warning: llama.cpp was compiled without CUDA/SYCL/Vulkan. Setting a tensor split has no effect.\n");
#endif // GGML_USE_CUDA_SYCL_VULKAN
        return true;
    }
    if (arg == "--rpc") {
        CHECK_ARG
#ifdef GGML_USE_RPC
        params.rpc_servers = argv[i];
        std::string servers(params.rpc_servers);
        size_t pos = 0;
        while ((pos = servers.find(",")) != std::string::npos) {
            std::string server = servers.substr(0, pos);
            ggml_backend_rpc_buffer_type(server.c_str());
            servers.erase(0, pos + 1);
        }
        ggml_backend_rpc_buffer_type(servers.c_str());
#endif
        return true;
    }
    if (arg == "--override-kv") {
        CHECK_ARG
            if (!string_parse_kv_override(argv[i], params.kv_overrides)) {
                fprintf(stderr, "error: Invalid type for KV override: %s\n", argv[i]);
                invalid_param = true;
                return true;
            }
        return true;
    }
    if (arg == "--override-tensor" || arg == "-ot") {
        CHECK_ARG
            /*for (auto endpoint : params.rpc_servers.split)
            {

            }*/
        if (!parse_buft_overrides(std::string{ argv[i] }, params.tensor_buft_overrides)) {
            fprintf(stderr, "error: Invalid tensor buffer type override: %s\n", argv[i]);
            invalid_param = true;
        }
        return true;
    }
    if (arg == "--cpu-moe" || arg == "-cmoe") {
        params.tensor_buft_overrides.push_back({strdup("\\.ffn_(up|down|gate)_exps\\.weight"), ggml_backend_cpu_buffer_type()});
        return true;
    }
    if (arg == "--n-cpu-moe" || arg == "-ncmoe") {
        CHECK_ARG
        int32_t n_layers = std::stoi(argv[i]);
        if (n_layers < 0) {
            fprintf(stderr, "error: Invalid value for --n-cpu-moe: %d (must be >= 0)\n", n_layers);
            invalid_param = true;
            return true;
        }
        for (int32_t l = 0; l < n_layers; ++l) {
            std::string pattern = "blk\\." + std::to_string(l) + "\\.(ffn_(up|down|gate)_exps\\.weight)";
            params.tensor_buft_overrides.push_back({strdup(pattern.c_str()), ggml_backend_cpu_buffer_type()});
        }
        return true;
    }
    if (arg == "--no-mmap") {
        params.use_mmap = false;
        return true;
    }
    if (arg == "-rtr" || arg == "--run-time-repack") {
        params.repack_tensors = true;
        params.use_mmap = false;
        return true;
    }
    if (arg == "-thp" || arg == "--transparent-huge-pages") {
        params.use_thp = true;
        return true;
    }
    if (arg == "-vq" || arg == "--validate-quants") {
        params.validate_quants = true;
        return true;
    }
    if (arg == "--numa") {
        CHECK_ARG
        std::string value(argv[i]);
        /**/ if (value == "distribute" || value == "") { params.numa = GGML_NUMA_STRATEGY_DISTRIBUTE; }
        else if (value == "isolate") { params.numa = GGML_NUMA_STRATEGY_ISOLATE; }
        else if (value == "numactl") { params.numa = GGML_NUMA_STRATEGY_NUMACTL; }
        else { invalid_param = true; }
        return true;
    }
    if (arg == "-dev" || arg == "--device") {
        CHECK_ARG
        std::string value(argv[i]);
        params.devices = parse_device_list(value);
        return true;
    }
    if (arg == "-devd" || arg == "--device-draft") {
        CHECK_ARG
        std::string value(argv[i]);
        params.devices_draft = parse_device_list(value);
        return true;
    }
    if (arg == "-v" || arg == "--verbose") {
        params.verbosity = 1;
        return true;
    }
    if (arg == "--verbosity") {
        CHECK_ARG
        params.verbosity = std::stoi(argv[i]);
        return true;
    }
    if (arg == "--verbose-prompt") {
        params.verbose_prompt = true;
        return true;
    }
    if (arg == "--no-display-prompt") {
        params.display_prompt = false;
        return true;
    }
    if (arg == "-r" || arg == "--reverse-prompt") {
        CHECK_ARG
        params.antiprompt.emplace_back(argv[i]);
        return true;
    }
    if (arg == "-ld" || arg == "--logdir") {
        CHECK_ARG
        params.logdir = argv[i];

        if (params.logdir.back() != DIRECTORY_SEPARATOR) {
            params.logdir += DIRECTORY_SEPARATOR;
        }
        return true;
    }
    if (arg == "-lcs" || arg == "--lookup-cache-static") {
        CHECK_ARG
        params.lookup_cache_static = argv[i];
        return true;
    }
    if (arg == "-lcd" || arg == "--lookup-cache-dynamic") {
        CHECK_ARG
        params.lookup_cache_dynamic = argv[i];
        return true;
    }
    if (arg == "--save-all-logits" || arg == "--kl-divergence-base") {
        CHECK_ARG
        params.logits_file = argv[i];
        return true;
    }
    if (arg == "--perplexity" || arg == "--all-logits") {
        params.logits_all = true;
        return true;
    }
    if (arg == "--ppl-stride") {
        CHECK_ARG
        params.ppl_stride = std::stoi(argv[i]);
        return true;
    }
    if (arg == "--ppl-output-type") {
        CHECK_ARG
        params.ppl_output_type = std::stoi(argv[i]);
        return true;
    }
    if (arg == "-ptc" || arg == "--print-token-count") {
        CHECK_ARG
        params.n_print = std::stoi(argv[i]);
        return true;
    }
    if (arg == "--check-tensors") {
        params.check_tensors = true;
        return true;
    }
    if (arg == "--hellaswag") {
        params.hellaswag = true;
        return true;
    }
    if (arg == "--hellaswag-tasks") {
        CHECK_ARG
        params.hellaswag_tasks = std::stoi(argv[i]);
        return true;
    }
    if (arg == "--winogrande") {
        params.winogrande = true;
        return true;
    }
    if (arg == "--winogrande-tasks") {
        CHECK_ARG
        params.winogrande_tasks = std::stoi(argv[i]);
        return true;
    }
    if (arg == "--multiple-choice") {
        params.multiple_choice = true;
        return true;
    }
    if (arg == "--multiple-choice-tasks") {
        CHECK_ARG
        params.multiple_choice_tasks = std::stoi(argv[i]);
        return true;
    }
    if (arg == "--kl-divergence") {
        params.kl_divergence = true;
        return true;
    }
    if (arg == "--ignore-eos") {
        params.ignore_eos = true;
        return true;
    }
    if (arg == "--penalize-nl") {
        sparams.penalize_nl = true;
        return true;
    }
    if (arg == "-l" || arg == "--logit-bias") {
        CHECK_ARG
        std::stringstream ss(argv[i]);
        llama_token key;
        char sign;
        std::string value_str;
        try {
            if (ss >> key && ss >> sign && std::getline(ss, value_str) && (sign == '+' || sign == '-')) {
                sparams.logit_bias[key] = std::stof(value_str) * ((sign == '-') ? -1.0f : 1.0f);
            }
            else {
                throw std::exception();
            }
        }
        catch (const std::exception&) {
            invalid_param = true;
            return true;
        }
        return true;
    }
    if (arg == "-h" || arg == "--help" || arg == "--usage"  ) {
        params.usage = true;
        return true;
    }
    if (arg == "--version") {
        fprintf(stderr, "version: %d (%s)\n", LLAMA_BUILD_NUMBER, LLAMA_COMMIT);
        fprintf(stderr, "built with %s for %s\n", LLAMA_COMPILER, LLAMA_BUILD_TARGET);
        exit(0);
    }
    if (arg == "--in-prefix-bos") {
        params.input_prefix_bos = true;
        params.enable_chat_template = false;
        return true;
    }
    if (arg == "--in-prefix") {
        CHECK_ARG
        params.input_prefix = argv[i];
        params.enable_chat_template = false;
        return true;
    }
    if (arg == "--in-suffix") {
        CHECK_ARG
        params.input_suffix = argv[i];
        params.enable_chat_template = false;
        return true;
    }
    if (arg == "--spm-infill") {
        params.spm_infill = true;
        return true;
    }
    if (arg == "--grammar") {
        CHECK_ARG
        sparams.grammar = argv[i];
        return true;
    }
    if (arg == "--grammar-file") {
        CHECK_ARG
        std::ifstream file(argv[i]);
        if (!file) {
            fprintf(stderr, "error: failed to open file '%s'\n", argv[i]);
            invalid_param = true;
            return true;
        }
        std::copy(
            std::istreambuf_iterator<char>(file),
            std::istreambuf_iterator<char>(),
            std::back_inserter(sparams.grammar)
        );
        return true;
    }
    if (arg == "-j" || arg == "--json-schema") {
        CHECK_ARG
        sparams.grammar = json_schema_to_grammar(json::parse(argv[i]));
        return true;
    }

    if (arg == "--offload-policy" || arg == "-op") {
        CHECK_ARG
        auto p = string_split_pairs<int,int>(argv[i], ',');
        if (p.empty()) {
            fprintf(stderr, "error: Invalid offload policy argument: %s\n", argv[i]);
            invalid_param = true;
        } else {
            params.offload_policy.insert(params.offload_policy.end(), p.begin(), p.end());
        }
        return true;
    }
    if (arg == "--no-offload-only-active-experts" || arg == "-no-ooae") {
        params.only_active_exps = false;
        return true;
    }
    if (arg == "--host") {
        CHECK_ARG
        params.hostname = argv[i];
        return true;
    }
    if (arg == "--port") {
        CHECK_ARG
        params.port = std::stoi(argv[i]);
        return true;
    }
    if (arg == "--send-done") {
        params.send_done = true;
        return true;
    }
    if (arg == "--path") {
        CHECK_ARG
        params.public_path = argv[i];
        return true;
    }
    if (arg == "--webui") {
        CHECK_ARG
        params.webui = common_webui_from_name(std::string(argv[i]));
        return true;
    }
    if (arg == "--api-key") {
        CHECK_ARG
        params.api_keys.push_back(argv[i]);
        return true;
    }
    if (arg == "--api-key-file") {
        CHECK_ARG
        std::ifstream key_file(argv[i]);
        if (!key_file) {
            fprintf(stderr, "error: failed to open file '%s'\n", argv[i]);
            invalid_param = true;
            return true;
        }
        std::string key;
        while (std::getline(key_file, key)) {
            if (!key.empty()) {
                params.api_keys.push_back(key);
            }
        }
        key_file.close();
        return true;
    }
    if (arg == "--ssl-key-file") {
        CHECK_ARG
        params.ssl_file_key = argv[i];
        return true;
    }
    if (arg == "--ssl-cert-file") {
        CHECK_ARG
        params.ssl_file_cert = argv[i];
        return true;
    }
    if (arg == "--timeout" || arg == "-to") {
        CHECK_ARG
        params.timeout_read  = std::stoi(argv[i]);
        params.timeout_write = std::stoi(argv[i]);
        return true;
    }
    if (arg == "--threads-http") {
        CHECK_ARG
        params.n_threads_http = std::stoi(argv[i]);
        return true;
    }
    if (arg == "-spf" || arg == "--system-prompt-file") {
        CHECK_ARG
        std::ifstream file(argv[i]);
        if (!file) {
            fprintf(stderr, "error: failed to open file '%s'\n", argv[i]);
            invalid_param = true;
            return true;
        }
        std::string system_prompt;
        std::copy(
                std::istreambuf_iterator<char>(file),
                std::istreambuf_iterator<char>(),
                std::back_inserter(system_prompt)
                );
        params.system_prompt = system_prompt;
        return true;
    }
    if (arg == "--log-format") {
        CHECK_ARG
        if (std::strcmp(argv[i], "json") == 0) {
            params.log_json = true;
        } else if (std::strcmp(argv[i], "text") == 0) {
            params.log_json = false;
        } else {
            invalid_param = true;
            return true;
        }
        return true;
    }
    if (arg == "--no-slots") {
        params.endpoint_slots = false;
        return true;
    }
    if (arg == "--metrics") {
        params.endpoint_metrics = true;
        return true;
    }
    if (arg == "--slot-save-path") {
        CHECK_ARG
        params.slot_save_path = argv[i];
        // if doesn't end with DIRECTORY_SEPARATOR, add it
        if (!params.slot_save_path.empty() && params.slot_save_path[params.slot_save_path.size() - 1] != DIRECTORY_SEPARATOR) {
            params.slot_save_path += DIRECTORY_SEPARATOR;
        }
        return true;
    }
    if (arg == "--reasoning-budget") {
        CHECK_ARG
        params.reasoning_budget = std::stoi(argv[i]);
        return true;
    }
    if (arg == "--sql-save-file") {
        CHECK_ARG
        params.sql_save_file = argv[i];
        return true;
    }
    if (arg == "--sqlite-zstd-ext-file") {
        CHECK_ARG
        params.sqlite_zstd_ext_file = argv[i];
        return true;
    }
    if (arg == "--chat-template") {
        CHECK_ARG
        if (!common_chat_verify_template(argv[i], true)) {
            fprintf(stderr, "error: the supplied chat template is not supported: %s\n", argv[i]);
            fprintf(stderr, "note: llama.cpp does not use jinja parser, we only support commonly used templates\n");
            invalid_param = true;
            return true;
        }
        params.chat_template = argv[i];
        return true;
    }
    if (arg == "--chat-template-file") {
        CHECK_ARG
        std::string chat_template = read_file(std::string(argv[i]));
        if (!common_chat_verify_template(chat_template, true)) {
            fprintf(stderr, "error: the supplied chat template is not supported: %s\n", argv[i]);
            invalid_param = true;
            return true;
        }
        params.chat_template = chat_template;
        return true;
    }
    if (arg == "--jinja") {
        params.use_jinja = true;
        return true;
    }
    if (arg == "--chat-template-kwargs") {
        CHECK_ARG
        std::string value = argv[i];
        auto parsed = json::parse(value);
        for (const auto& item : parsed.items()) {
            params.default_template_kwargs[item.key()] = item.value().dump();
        }
        return true;
    }
    if (arg == "--reasoning-format") {
        CHECK_ARG
        std::string value = argv[i];
        params.reasoning_format = common_reasoning_format_from_name(value);
        return true;
    }
    if (arg == "--no-prefill-assistant") {
        CHECK_ARG
        params.prefill_assistant = false;
        return true;
    }
    if (arg == "--slot-prompt-similarity" || arg == "-sps") {
        CHECK_ARG
        params.slot_prompt_similarity = std::stof(argv[i]);
        return true;
    }
    if (arg == "-pps") {
        params.is_pp_shared = true;
        return true;
    }
    if (arg == "-npp") {
        CHECK_ARG
        auto p = string_split<int>(argv[i], split_delim);
        params.n_pp.insert(params.n_pp.end(), p.begin(), p.end());
        return true;
    }
    if (arg == "-ntg") {
        CHECK_ARG
        auto p = string_split<int>(argv[i], split_delim);
        params.n_tg.insert(params.n_tg.end(), p.begin(), p.end());
        return true;
    }
    if (arg == "-npl") {
        CHECK_ARG
        auto p = string_split<int>(argv[i], split_delim);
        params.n_pl.insert(params.n_pl.end(), p.begin(), p.end());
        return true;
    }
    if (arg == "--context-file") {
        CHECK_ARG
        std::ifstream file(argv[i], std::ios::binary);
        if (!file) {
            fprintf(stderr, "error: failed to open file '%s'\n", argv[i]);
            invalid_param = true;
            return true;
        }
        params.context_files.push_back(argv[i]);
        return true;
    }
    if (arg == "--chunk-size") {
        CHECK_ARG
        params.chunk_size = std::stoi(argv[i]);
        return true;
    }
    if (arg == "--chunk-separator") {
        CHECK_ARG
        params.chunk_separator = argv[i];
        return true;
    }
    if (arg == "--junk") {
        CHECK_ARG
        params.n_junk = std::stoi(argv[i]);
        return true;
    }
    if (arg == "--pos") {
        CHECK_ARG
        params.i_pos = std::stoi(argv[i]);
        return true;
    }
    if (arg == "-o" || arg == "--output" || arg == "--output-file") {
        CHECK_ARG
        params.out_file = argv[i];
        params.cvector_outfile = argv[i];
        params.lora_outfile = argv[i];
        return true;
    }
    if (arg == "-ofreq" || arg == "--output-frequency") {
        CHECK_ARG
        params.n_out_freq = std::stoi(argv[i]);
        return true;
    }
    if (arg == "--save-frequency") {
        CHECK_ARG
        params.n_save_freq = std::stoi(argv[i]);
        return true;
    }
    if (arg == "--process-output") {
        params.process_output = true;
        return true;
    }
    if (arg == "--output-tensor-name") {
        if (++i >= argc) {
            invalid_param = true;
            return true;
        }
        params.output_tensor_name = argv[i];
        return true;
    }
    if (arg == "--no-ppl") {
        params.compute_ppl = false;
        return true;
    }
    if (arg == "--chunk" || arg == "--from-chunk") {
        CHECK_ARG
        params.i_chunk = std::stoi(argv[i]);
        return true;
    }
    // cvector params
    if (arg == "--positive-file") {
        CHECK_ARG
        params.cvector_positive_file = argv[i];
        return true;
    }
    if (arg == "--negative-file") {
        CHECK_ARG
        params.cvector_negative_file = argv[i];
        return true;
    }
    if (arg == "--pca-batch") {
        CHECK_ARG
        params.n_pca_batch = std::stoi(argv[i]);
        return true;
    }
    if (arg == "--pca-iter") {
        CHECK_ARG
        params.n_pca_iterations = std::stoi(argv[i]);
        return true;
    }
    if (arg == "--method") {
        CHECK_ARG
        std::string value(argv[i]);
        /**/ if (value == "pca") { params.cvector_dimre_method = DIMRE_METHOD_PCA; }
        else if (value == "mean") { params.cvector_dimre_method = DIMRE_METHOD_MEAN; }
        else { invalid_param = true; }
        return true;
    }
    if (arg == "--no-warmup") {
        params.warmup = false;
        return true;
    }
    if (arg == "--warmup-batch" || arg == "-wb") {
        params.batch_warmup = true;
        return true;
    }
    if (arg == "--output-format") {
        CHECK_ARG
        std::string value(argv[i]);
        /**/ if (value == "jsonl") { params.sweep_bench_output_jsonl = true; }
        else if (value == "md") { params.sweep_bench_output_jsonl = false; }
        else { invalid_param = true; }
        return true;
    }

#ifndef LOG_DISABLE_LOGS
    // Parse args for logging parameters
    if (log_param_single_parse(argv[i])) {
        // Do nothing, log_param_single_parse automatically does it's thing
        //  and returns if a match was found and parsed.
        return true;
    }
    if (log_param_pair_parse( /*check_but_dont_parse*/ true, argv[i])) {
        // We have a matching known parameter requiring an argument,
        //  now we need to check if there is anything after this argv
        //  and flag invalid_param or parse it.
        CHECK_ARG
        if (!log_param_pair_parse( /*check_but_dont_parse*/ false, argv[i - 1], argv[i])) {
            invalid_param = true;
            return true;
        }
        return true;
    }
    // End of Parse args for logging parameters
#endif // LOG_DISABLE_LOGS

    return false;
}

#ifdef __GNUC__
#ifdef __MINGW32__
#define LLAMA_COMMON_ATTRIBUTE_FORMAT(...) __attribute__((format(gnu_printf, __VA_ARGS__)))
#else
#define LLAMA_COMMON_ATTRIBUTE_FORMAT(...) __attribute__((format(printf, __VA_ARGS__)))
#endif
#else
#define LLAMA_COMMON_ATTRIBUTE_FORMAT(...)
#endif

void gpt_params_print_usage(int /*argc*/, char ** argv, const gpt_params & params) {
    const llama_sampling_params & sparams = params.sparams;

    std::string sampler_type_chars;
    std::string sampler_type_names;
    for (const auto sampler_type : sparams.samplers_sequence) {
        sampler_type_chars += static_cast<char>(sampler_type);
        sampler_type_names += llama_sampling_type_to_str(sampler_type) + ";";
    }
    sampler_type_names.pop_back();

    struct option_info {
        LLAMA_COMMON_ATTRIBUTE_FORMAT(4, 5)
        option_info(const std::string & tags, const char * args, const char * desc, ...) : tags(tags), args(args), desc(desc) {
            va_list args_list;
            va_start(args_list, desc);
            char buffer[1024];
            vsnprintf(buffer, sizeof(buffer), desc, args_list);
            va_end(args_list);
            this->desc = buffer;
        }

        option_info(const std::string & grp) : grp(grp) {}

        std::string tags;
        std::string args;
        std::string desc;
        std::string grp;
    };

    std::vector<option_info> options;

    // TODO: filter by tags

    options.push_back({ "general" });
    options.push_back({ "*",           "-h,    --help, --usage",        "print usage and exit" });
    options.push_back({ "*",           "       --version",              "show version and build info" });
    options.push_back({ "*",           "-v,    --verbose",              "print verbose information" });
    options.push_back({ "*",           "       --verbosity N",          "set specific verbosity level (default: %d)", params.verbosity });
    options.push_back({ "*",           "       --verbose-prompt",       "print a verbose prompt before generation (default: %s)", params.verbose_prompt ? "true" : "false" });
    options.push_back({ "*",           "       --no-display-prompt",    "don't print prompt at generation (default: %s)", !params.display_prompt ? "true" : "false" });
    options.push_back({ "*",           "-co,   --color",                "colorise output to distinguish prompt and user input from generations (default: %s)", params.use_color ? "true" : "false" });
    options.push_back({ "*",           "-s,    --seed SEED",            "RNG seed (default: %d, use random seed for < 0)", params.seed });
    options.push_back({ "*",           "-t,    --threads N",            "number of threads to use during generation (default: %d)", params.n_threads });
    options.push_back({ "*",           "-tb,   --threads-batch N",      "number of threads to use during batch and prompt processing (default: same as --threads)" });
    options.push_back({ "speculative", "-td,   --threads-draft N",      "number of threads to use during generation (default: same as --threads)" });
    options.push_back({ "speculative", "-tbd,  --threads-batch-draft N",
                                                                        "number of threads to use during batch and prompt processing (default: same as --threads-draft)" });
    options.push_back({ "speculative", "-ps,   --p-split N",            "speculative decoding split probability (default: %.1f)", (double)params.p_split });
    options.push_back({ "*",           "-lcs,  --lookup-cache-static FNAME",
                                                                        "path to static lookup cache to use for lookup decoding (not updated by generation)" });
    options.push_back({ "*",           "-lcd,  --lookup-cache-dynamic FNAME",
                                                                        "path to dynamic lookup cache to use for lookup decoding (updated by generation)" });

    options.push_back({ "*",           "-c,    --ctx-size N",           "size of the prompt context (default: %d, 0 = loaded from model)", params.n_ctx });
    options.push_back({ "*",           "-cd,   --ctx-size-draft N",     "size of the prompt context for the draft model (default: %d, 0 = loaded from model)", params.n_ctx_draft });
    options.push_back({ "*",           "-n,    --predict N",            "number of tokens to predict (default: %d, -1 = infinity, -2 = until context filled)", params.n_predict });
    options.push_back({ "*",           "-b,    --batch-size N",         "logical maximum batch size (default: %d)", params.n_batch });
    options.push_back({ "*",           "-ub,   --ubatch-size N",        "physical maximum batch size (default: %d)", params.n_ubatch });
    options.push_back({ "*",           "       --keep N",               "number of tokens to keep from the initial prompt (default: %d, -1 = all)", params.n_keep });
    options.push_back({ "*",           "       --chunks N",             "max number of chunks to process (default: %d, -1 = all)", params.n_chunks });
    options.push_back({ "*",           "-no-fa, --no-flash-attn",       "disable Flash Attention (default: %s)", params.flash_attn ? "enabled" : "disabled" });
    options.push_back({ "*",           "-mla,  --mla-use",              "enable MLA (default: %d)", params.mla_attn });
    options.push_back({ "*",           "-amb,  --attention-max-batch",  "max batch size for attention computations (default: %d)", params.attn_max_batch});
    options.push_back({ "*",           "-no-fmoe, --no-fused-moe",      "disable fused MoE (default: %s)", params.fused_moe_up_gate ? "enabled" : "disabled" });
    options.push_back({ "*",           "-ger,  --grouped-expert-routing", "enable grouped expert routing (default: %s)", params.grouped_expert_routing ? "enabled" : "disabled" });
    options.push_back({ "*",           "-no-fug, --no-fused-up-gate",   "disaable fused up-gate (default: %s)", params.fused_up_gate ? "enabled" : "disabled" });
    options.push_back({ "*",           "-no-mmad, --no-fused-mul-multiadd", "disaable fused mul-multi_add (default: %s)", params.fused_mmad? "enabled" : "disabled" });
    options.push_back({ "*",         "-ser,  --smart-expert-reduction,","experts reduction (default: %d,%g)", params.min_experts, params.thresh_experts});
    options.push_back({ "*",           "-p,    --prompt PROMPT",        "prompt to start generation with\n"
                                                                        "in conversation mode, this will be used as system prompt\n"
                                                                        "(default: '%s')", params.prompt.c_str() });
    options.push_back({ "*",           "-f,    --file FNAME",           "a file containing the prompt (default: none)" });
    options.push_back({ "*",           "       --in-file FNAME",        "an input file (repeat to specify multiple files)" });
    options.push_back({ "*",           "-bf,   --binary-file FNAME",    "binary file containing the prompt (default: none)" });
    options.push_back({ "*",           "-e,    --escape",               "process escapes sequences (\\n, \\r, \\t, \\', \\\", \\\\) (default: %s)", params.escape ? "true" : "false" });
    options.push_back({ "*",           "       --no-escape",            "do not process escape sequences" });
    options.push_back({ "main",        "-ptc,  --print-token-count N",  "print token count every N tokens (default: %d)", params.n_print });
    options.push_back({ "main",        "       --prompt-cache FNAME",   "file to cache prompt state for faster startup (default: none)" });
    options.push_back({ "main",        "       --prompt-cache-all",     "if specified, saves user input and generations to cache as well\n"
                                                                        "not supported with --interactive or other interactive options" });
    options.push_back({ "main",        "       --prompt-cache-ro",      "if specified, uses the prompt cache but does not update it" });
    options.push_back({ "main",        "-r,    --reverse-prompt PROMPT",
                                                                        "halt generation at PROMPT, return control in interactive mode\n"
                                                                        "can be specified more than once for multiple prompts" });
    options.push_back({ "main",        "-sp,   --special",              "special tokens output enabled (default: %s)", params.special ? "true" : "false" });
    options.push_back({ "main",        "-cnv,  --conversation",         "run in conversation mode, does not print special tokens and suffix/prefix\n"
                                                                        "if suffix/prefix are not specified, default chat template will be used\n"
                                                                        "(default: %s)", params.conversation ? "true" : "false" });
    options.push_back({ "main infill", "-i,    --interactive",          "run in interactive mode (default: %s)", params.interactive ? "true" : "false" });
    options.push_back({ "main infill", "-if,   --interactive-first",    "run in interactive mode and wait for input right away (default: %s)", params.interactive_first ? "true" : "false" });
    options.push_back({ "main infill", "-mli,  --multiline-input",      "allows you to write or paste multiple lines without ending each in '\\'" });
    options.push_back({ "main infill", "       --in-prefix-bos",        "prefix BOS to user inputs, preceding the `--in-prefix` string" });
    options.push_back({ "main infill", "       --in-prefix STRING",     "string to prefix user inputs with (default: empty)" });
    options.push_back({ "main infill", "       --in-suffix STRING",     "string to suffix after user inputs with (default: empty)" });
    options.push_back({ "main",        "       --no-warmup",            "skip warming up the model with an empty run" });
    options.push_back({ "server infill",
                                       "       --spm-infill",           "use Suffix/Prefix/Middle pattern for infill (instead of Prefix/Suffix/Middle) as some models prefer this. (default: %s)", params.spm_infill ? "enabled" : "disabled" });

    options.push_back({ "sampling" });
    options.push_back({ "*",           "       --samplers SAMPLERS",    "samplers that will be used for generation in the order, separated by \';\'\n"
                                                                        "(default: %s)", sampler_type_names.c_str() });
    options.push_back({ "*",           "       --sampling-seq SEQUENCE",
                                                                        "simplified sequence for samplers that will be used (default: %s)", sampler_type_chars.c_str() });
    options.push_back({ "*",           "       --ignore-eos",           "ignore end of stream token and continue generating (implies --logit-bias EOS-inf)" });
    options.push_back({ "*",           "       --penalize-nl",          "penalize newline tokens (default: %s)", sparams.penalize_nl ? "true" : "false" });
    options.push_back({ "*",           "       --temp N",               "temperature (default: %.1f)", (double)sparams.temp });
    options.push_back({ "*",           "       --top-k N",              "top-k sampling (default: %d, 0 = disabled)", sparams.top_k });
    options.push_back({ "*",           "       --top-p N",              "top-p sampling (default: %.1f, 1.0 = disabled)", (double)sparams.top_p });
    options.push_back({ "*",           "       --min-p N",              "min-p sampling (default: %.1f, 0.0 = disabled)", (double)sparams.min_p });
    options.push_back({ "*",           "       --tfs N",                "tail free sampling, parameter z (default: %.1f, 1.0 = disabled)", (double)sparams.tfs_z });
    options.push_back({ "*",           "       --typical N",            "locally typical sampling, parameter p (default: %.1f, 1.0 = disabled)", (double)sparams.typical_p });
    options.push_back({ "*",           "       --repeat-last-n N",      "last n tokens to consider for penalize (default: %d, 0 = disabled, -1 = ctx_size)", sparams.penalty_last_n });
    options.push_back({ "*",           "       --repeat-penalty N",     "penalize repeat sequence of tokens (default: %.1f, 1.0 = disabled)", (double)sparams.penalty_repeat });
    options.push_back({ "*",           "       --presence-penalty N",   "repeat alpha presence penalty (default: %.1f, 0.0 = disabled)", (double)sparams.penalty_present });
    options.push_back({ "*",           "       --frequency-penalty N",  "repeat alpha frequency penalty (default: %.1f, 0.0 = disabled)", (double)sparams.penalty_freq });
    options.push_back({ "*",           "       --dynatemp-range N",     "dynamic temperature range (default: %.1f, 0.0 = disabled)", (double)sparams.dynatemp_range });
    options.push_back({ "*",           "       --dynatemp-exp N",       "dynamic temperature exponent (default: %.1f)", (double)sparams.dynatemp_exponent });
    options.push_back({ "*",           "       --mirostat N",           "use Mirostat sampling.\n"
                                                                        "Top K, Nucleus, Tail Free and Locally Typical samplers are ignored if used.\n"
                                                                        "(default: %d, 0 = disabled, 1 = Mirostat, 2 = Mirostat 2.0)", sparams.mirostat });
    options.push_back({ "*",           "       --mirostat-lr N",        "Mirostat learning rate, parameter eta (default: %.1f)", (double)sparams.mirostat_eta });
    options.push_back({ "*",           "       --mirostat-ent N",       "Mirostat target entropy, parameter tau (default: %.1f)", (double)sparams.mirostat_tau });
    options.push_back({ "*",           "       --xtc-probability p",    "xtc probability (default: %.1f, 0.0 = disabled)", (double)sparams.xtc_probability });
    options.push_back({ "*",           "       --xtc-threshold t",      "xtc threshold (default: %.1f, >0.5 = disabled)", (double)sparams.xtc_threshold});
    options.push_back({ "*",           "       --top-n-sigma t",        "top-n-sigma parmeter (default: %.1f, 0.0 = disabled)", (double)sparams.top_n_sigma});
    options.push_back({ "*",           "       -l TOKEN_ID(+/-)BIAS",   "modifies the likelihood of token appearing in the completion,\n"
                                                                        "i.e. `--logit-bias 15043+1` to increase likelihood of token ' Hello',\n"
                                                                        "or `--logit-bias 15043-1` to decrease likelihood of token ' Hello'" });
    options.push_back({ "main",        "       --cfg-negative-prompt PROMPT",
                                                                        "negative prompt to use for guidance (default: '%s')", sparams.cfg_negative_prompt.c_str() });
    options.push_back({ "main",        "       --cfg-negative-prompt-file FNAME",
                                                                        "negative prompt file to use for guidance" });
    options.push_back({ "main",        "       --cfg-scale N",          "strength of guidance (default: %.1f, 1.0 = disable)", (double)sparams.cfg_scale });
    options.push_back({ "main",        "       --jinja",
                                                                        "set custom jinja chat template (default: template taken from model's metadata)\n"
                                                                        "if suffix/prefix are specified, template will be disabled\n"
                                                                        "only commonly used templates are accepted:\n"
                                                                        "https://github.com/ggerganov/llama.cpp/wiki/Templates-supported-by-llama_chat_apply_template" });
    options.push_back({ "main",        "       --chat-template JINJA_TEMPLATE",
                                                                        "use jinja template for chat (default: disabled)\n" });
    options.push_back({ "main",        "       --reasoning-format FORMAT",
                                                                 "controls whether thought tags are allowed and/or extracted from the response, and in which format they're returned; one of:\n"
                        "- none: leaves thoughts unparsed in `message.content`\n"
                        "- deepseek: puts thoughts in `message.reasoning_content` (except in streaming mode, which behaves as `none`)\n"
                        "- deepseek-legacy: keeps `<think>` tags in `message.content` while also populating `message.reasoning_content`\n"
                        "(default: none)", });
    options.push_back({ "main",      "       --chat-template-kwargs JSON",  "sets additional params for the json template parser"});
    options.push_back({ "main",      "       --reasoning-budget N",  "controls the amount of thinking allowed; currently only one of: -1 for unrestricted thinking budget, or 0 to disable thinking (default: -1)" });
    options.push_back({ "main",      "       --no-prefill-assistant",  "whether to prefill the assistant's response if the last message is an assistant message (default: prefill enabled)\n"
            "when this flag is set, if the last message is an assistant message then it will be treated as a full message and not prefilled\n" });
    options.push_back({ "grammar" });
    options.push_back({ "*",           "       --grammar GRAMMAR",      "BNF-like grammar to constrain generations (see samples in grammars/ dir) (default: '%s')", sparams.grammar.c_str() });
    options.push_back({ "*",           "       --grammar-file FNAME",   "file to read grammar from" });
    options.push_back({ "*",           "-j,    --json-schema SCHEMA",
                                                                        "JSON schema to constrain generations (https://json-schema.org/), e.g. `{}` for any JSON object\n"
                                                                        "For schemas w/ external $refs, use --grammar + example/json_schema_to_grammar.py instead" });

    options.push_back({ "embedding" });
    options.push_back({ "embedding",   "       --pooling {none,mean,cls,last}",
                                                                        "pooling type for embeddings, use model default if unspecified" });
    options.push_back({ "embedding",   "       --attention {causal,non-causal}",
                                                                        "attention type for embeddings, use model default if unspecified" });

    options.push_back({ "context hacking" });
    options.push_back({ "*",           "       --rope-scaling {none,linear,yarn}",
                                                                        "RoPE frequency scaling method, defaults to linear unless specified by the model" });
    options.push_back({ "*",           "       --rope-scale N",         "RoPE context scaling factor, expands context by a factor of N" });
    options.push_back({ "*",           "       --rope-freq-base N",     "RoPE base frequency, used by NTK-aware scaling (default: loaded from model)" });
    options.push_back({ "*",           "       --rope-freq-scale N",    "RoPE frequency scaling factor, expands context by a factor of 1/N" });
    options.push_back({ "*",           "       --yarn-orig-ctx N",      "YaRN: original context size of model (default: %d = model training context size)", params.yarn_orig_ctx });
    options.push_back({ "*",           "       --yarn-ext-factor N",    "YaRN: extrapolation mix factor (default: %.1f, 0.0 = full interpolation)", (double)params.yarn_ext_factor });
    options.push_back({ "*",           "       --yarn-attn-factor N",   "YaRN: scale sqrt(t) or attention magnitude (default: %.1f)", (double)params.yarn_attn_factor });
    options.push_back({ "*",           "       --yarn-beta-slow N",     "YaRN: high correction dim or alpha (default: %.1f)", (double)params.yarn_beta_slow });
    options.push_back({ "*",           "       --yarn-beta-fast N",     "YaRN: low correction dim or beta (default: %.1f)", (double)params.yarn_beta_fast });
    options.push_back({ "*",           "-gan,  --grp-attn-n N",         "group-attention factor (default: %d)", params.grp_attn_n });
    options.push_back({ "*",           "-gaw,  --grp-attn-w N",         "group-attention width (default: %.1f)", (double)params.grp_attn_w });
    options.push_back({ "*",           "-dkvc, --dump-kv-cache",        "verbose print of the KV cache" });
    options.push_back({ "*",           "-nkvo, --no-kv-offload",        "disable KV offload" });
    options.push_back({ "*",           "-ctk,  --cache-type-k TYPE",    "KV cache data type for K (default: %s)", params.cache_type_k.c_str() });
    options.push_back({ "*",           "-ctv,  --cache-type-v TYPE",    "KV cache data type for V (default: %s)", params.cache_type_v.c_str() });
    options.push_back({ "*",           "-ctkd, --cache-type-k-draft TYPE", "KV cache data type for K for the draft model" });
    options.push_back({ "*",           "-ctvd, --cache-type-v-draft TYPE", "KV cache data type for V for the draft model" });

    options.push_back({ "perplexity" });
    options.push_back({ "perplexity",  "       --all-logits",           "return logits for all tokens in the batch (default: %s)", params.logits_all ? "true" : "false" });
    options.push_back({ "perplexity",  "       --hellaswag",            "compute HellaSwag score over random tasks from datafile supplied with -f" });
    options.push_back({ "perplexity",  "       --hellaswag-tasks N",    "number of tasks to use when computing the HellaSwag score (default: %zu)", params.hellaswag_tasks });
    options.push_back({ "perplexity",  "       --winogrande",           "compute Winogrande score over random tasks from datafile supplied with -f" });
    options.push_back({ "perplexity",  "       --winogrande-tasks N",   "number of tasks to use when computing the Winogrande score (default: %zu)", params.winogrande_tasks });
    options.push_back({ "perplexity",  "       --multiple-choice",      "compute multiple choice score over random tasks from datafile supplied with -f" });
    options.push_back({ "perplexity",  "       --multiple-choice-tasks N",
                                                                        "number of tasks to use when computing the multiple choice score (default: %zu)", params.multiple_choice_tasks });
    options.push_back({ "perplexity",  "       --kl-divergence",        "computes KL-divergence to logits provided via --kl-divergence-base" });
    options.push_back({ "perplexity",  "       --ppl-stride N",         "stride for perplexity calculation (default: %d)", params.ppl_stride });
    options.push_back({ "perplexity",  "       --ppl-output-type {0,1}",
                                                                        "output type for perplexity calculation (default: %d)", params.ppl_output_type });

    options.push_back({ "parallel" });
    options.push_back({ "*",           "-dt,   --defrag-thold N",       "KV cache defragmentation threshold (default: %.1f, < 0 - disabled)", (double)params.defrag_thold });
    options.push_back({ "*",           "-np,   --parallel N",           "number of parallel sequences to decode (default: %d)", params.n_parallel });
    options.push_back({ "*",           "-ns,   --sequences N",          "number of sequences to decode (default: %d)", params.n_sequences });
    options.push_back({ "*",           "-cb,   --cont-batching",        "enable continuous batching (a.k.a dynamic batching) (default: %s)", params.cont_batching ? "enabled" : "disabled" });
    options.push_back({ "*",           "-nocb, --no-cont-batching",     "disable continuous batching" });

    options.push_back({ "multi-modality" });
    options.push_back({ "*",           "       --mmproj FILE",          "path to a multimodal projector file for LLaVA. see examples/llava/README.md" });
    options.push_back({ "*",           "       --image FILE",           "path to an image file. use with multimodal models. Specify multiple times for batching" });

    options.push_back({ "backend" });
    options.push_back({ "*",           "       --rpc SERVERS",          "comma separated list of RPC servers" });

    if (llama_supports_mlock()) {
        options.push_back({ "*",           "       --mlock",                "force system to keep model in RAM rather than swapping or compressing" });
    }
    if (llama_supports_mmap()) {
        options.push_back({ "*",           "       --no-mmap",              "do not memory-map model (slower load but may reduce pageouts if not using mlock)" });
    }
    options.push_back({ "*",           "       --run-time-repack",      "repack tensors if interleaved variant is available"});
    options.push_back({ "*",           "       --cpu-moe",              "keep all MoE weights in CPU memory"});
    options.push_back({ "*",           "       --n-cpu-moe N",          "keep MoE weights of the first N layers in CPU memory"});
    options.push_back({ "*",           "       --numa TYPE",            "attempt optimizations that help on some NUMA systems\n"
                                                                        "  - distribute: spread execution evenly over all nodes\n"
                                                                        "  - isolate: only spawn threads on CPUs on the node that execution started on\n"
                                                                        "  - numactl: use the CPU map provided by numactl\n"
                                                                        "if run without this previously, it is recommended to drop the system page cache before using this\n"
                                                                        "see https://github.com/ggerganov/llama.cpp/issues/1437" });

    if (llama_supports_gpu_offload()) {
        options.push_back({ "*",           "-ngl,  --gpu-layers N",
                                                                        "number of layers to store in VRAM" });
        options.push_back({ "*",           "-ngld, --gpu-layers-draft N",
                                                                        "number of layers to store in VRAM for the draft model" });
        options.push_back({ "*",           "-sm,   --split-mode SPLIT_MODE",
                                                                        "how to split the model across multiple GPUs, one of:\n"
                                                                        "  - none: use one GPU only\n"
                                                                        "  - layer (default): split layers and KV across GPUs\n"
                                                                        "  - row: split rows across GPUs" });
        options.push_back({ "*",           "-ts,   --tensor-split SPLIT",
                                                                        "fraction of the model to offload to each GPU, comma-separated list of proportions, e.g. 3,1" });
        options.push_back({ "*",           "-dev,   --device dev1,dev2",
                                                                         "comma-separated list of devices to use for offloading (none = don't offload)\n"
                                                                         "Example: CUDA0,CUDA1,RPC[192.168.0.1:8080]\n" });
        options.push_back({ "*",           "-devd,   --device-draft dev1,dev2",
                                                                         "comma-separated list of devices to use for offloading for the draft model (none = don't offload)\n"
                                                                         "Example: CUDA0,CUDA1,RPC[192.168.0.1:8080]\n" });
        options.push_back({ "*",           "-mg,   --main-gpu i",       "the GPU to use for the model (with split-mode = none),\n"
                                                                        "or for intermediate results and KV (with split-mode = row) (default: %d)", params.main_gpu });
    }

    options.push_back({ "model" });
    options.push_back({ "*",           "       --check-tensors",        "check model tensor data for invalid values (default: %s)", params.check_tensors ? "true" : "false" });
    options.push_back({ "*",           "       --override-kv KEY=TYPE:VALUE",
                                                                        "advanced option to override model metadata by key. may be specified multiple times.\n"
                                                                        "types: int, float, bool, str. example: --override-kv tokenizer.ggml.add_bos_token=bool:false" });
    options.push_back({ "*",           "       --lora FNAME",           "apply LoRA adapter (can be repeated to use multiple adapters)" });
    options.push_back({ "*",           "       --lora-scaled FNAME S",  "apply LoRA adapter with user defined scaling S (can be repeated to use multiple adapters)" });
    options.push_back({ "*",           "       --control-vector FNAME", "add a control vector\n"
                                                                        "note: this argument can be repeated to add multiple control vectors" });
    options.push_back({ "*",           "       --control-vector-scaled FNAME SCALE",
                                                                        "add a control vector with user defined scaling SCALE\n"
                                                                        "note: this argument can be repeated to add multiple scaled control vectors" });
    options.push_back({ "*",           "       --control-vector-layer-range START END",
                                                                        "layer range to apply the control vector(s) to, start and end inclusive" });
    options.push_back({ "*",           "-m,    --model FNAME",          "model path (default: models/$filename with filename from --hf-file\n"
                                                                        "or --model-url if set, otherwise %s)", DEFAULT_MODEL_PATH });
    options.push_back({ "*",           "-md,   --model-draft FNAME",    "draft model for speculative decoding (default: unused)" });
    options.push_back({ "*",           "-mu,   --model-url MODEL_URL",  "model download url (default: unused)" });
    options.push_back({ "*",           "-hfr,  --hf-repo REPO",         "Hugging Face model repository (default: unused)" });
    options.push_back({ "*",           "-hff,  --hf-file FILE",         "Hugging Face model file (default: unused)" });
    options.push_back({ "*",           "-hft,  --hf-token TOKEN",       "Hugging Face access token (default: value from HF_TOKEN environment variable)" });
    options.push_back({ "*", "--draft-max, --draft, --draft-n N",
                                                                        "number of tokens to draft for speculative decoding (default: %d)", params.n_draft });
    options.push_back({ "*", "--draft-min, --draft-n-min N",   "minimum number of draft tokens to use for speculative decoding" });
    options.push_back({ "*", "--draft-p-min P",                "minimum speculative decoding probability (greedy) (default: %.1f)", (double)params.p_draft_min });

    options.push_back({ "retrieval" });
    options.push_back({ "retrieval",   "       --context-file FNAME",   "file to load context from (repeat to specify multiple files)" });
    options.push_back({ "retrieval",   "       --chunk-size N",         "minimum length of embedded text chunks (default: %d)", params.chunk_size });
    options.push_back({ "retrieval",   "       --chunk-separator STRING",
                                                                        "separator between chunks (default: '%s')", params.chunk_separator.c_str() });

    options.push_back({ "passkey" });
    options.push_back({ "passkey",     "       --junk N",               "number of times to repeat the junk text (default: %d)", params.n_junk });
    options.push_back({ "passkey",     "       --pos N",                "position of the passkey in the junk text (default: %d)", params.i_pos });

    options.push_back({ "imatrix" });
    options.push_back({ "imatrix",     "-o,    --output FNAME",         "output file (default: '%s')", params.out_file.c_str() });
    options.push_back({ "imatrix",     "       --output-frequency N",   "output the imatrix every N iterations (default: %d)", params.n_out_freq });
    options.push_back({ "imatrix",     "       --save-frequency N",     "save an imatrix copy every N iterations (default: %d)", params.n_save_freq });
    options.push_back({ "imatrix",     "       --process-output",       "collect data for the output tensor (default: %s)", params.process_output ? "true" : "false" });
    options.push_back({ "imatrix",     "       --no-ppl",               "do not compute perplexity (default: %s)", params.compute_ppl ? "true" : "false" });
    options.push_back({ "imatrix",     "       --chunk N",              "start processing the input from chunk N (default: %d)", params.i_chunk });

    options.push_back({ "bench" });
    options.push_back({ "bench",       "-pps",                          "is the prompt shared across parallel sequences (default: %s)", params.is_pp_shared ? "true" : "false" });
    options.push_back({ "bench",       "-npp n0,n1,...",                "number of prompt tokens" });
    options.push_back({ "bench",       "-ntg n0,n1,...",                "number of text generation tokens" });
    options.push_back({ "bench",       "-npl n0,n1,...",                "number of parallel prompts" });

    options.push_back({ "embedding" });
    options.push_back({ "embedding",   "       --embd-normalize",       "normalisation for embendings (default: %d) (-1=none, 0=max absolute int16, 1=taxicab, 2=euclidean, >2=p-norm)", params.embd_normalize });
    options.push_back({ "embedding",   "       --embd-output-format",   "empty = default, \"array\" = [[],[]...], \"json\" = openai style, \"json+\" = same \"json\" + cosine similarity matrix" });
    options.push_back({ "embedding",   "       --embd-separator",       "separator of embendings (default \\n) for example \"<#sep#>\"" });

    options.push_back({ "server" });
    options.push_back({ "server",      "       --host HOST",            "ip address to listen (default: %s)", params.hostname.c_str() });
    options.push_back({ "server",      "       --port PORT",            "port to listen (default: %d)", params.port });
    options.push_back({ "server",      "       --path PATH",            "path to serve static files from (default: %s)", params.public_path.c_str() });
    options.push_back({ "server",      "       --embedding(s)",         "restrict to only support embedding use case; use only with dedicated embedding models (default: %s)", params.embedding ? "enabled" : "disabled" });
    options.push_back({ "server",        "       --webui NAME",
                                                             "controls which webui to server:\n"
                                                            "- none: disable webui\n"
                                                            "- auto: default webui \n"
                                                            "- llamacpp: llamacpp webui \n"
                                                            "(default: auto)", });
    options.push_back({ "server",      "       --api-key KEY",          "API key to use for authentication (default: none)" });
    options.push_back({ "server",      "       --api-key-file FNAME",   "path to file containing API keys (default: none)" });
    options.push_back({ "server",      "       --ssl-key-file FNAME",   "path to file a PEM-encoded SSL private key" });
    options.push_back({ "server",      "       --ssl-cert-file FNAME",  "path to file a PEM-encoded SSL certificate" });
    options.push_back({ "server",      "       --timeout N",            "server read/write timeout in seconds (default: %d)", params.timeout_read });
    options.push_back({ "server",      "       --threads-http N",       "number of threads used to process HTTP requests (default: %d)", params.n_threads_http });
    options.push_back({ "server",      "       --system-prompt-file FNAME",
                                                                        "set a file to load a system prompt (initial prompt of all slots), this is useful for chat applications" });
    options.push_back({ "server",      "       --log-format {text,json}",
                                                                        "log output format: json or text (default: json)" });
    options.push_back({ "server",      "       --metrics",              "enable prometheus compatible metrics endpoint (default: %s)", params.endpoint_metrics ? "enabled" : "disabled" });
    options.push_back({ "server",      "       --no-slots",             "disables slots monitoring endpoint (default: %s)", params.endpoint_slots ? "enabled" : "disabled" });
    options.push_back({ "server",      "       --slot-save-path PATH",  "path to save slot kv cache (default: disabled)" });
    options.push_back({ "server",      "       --chat-template JINJA_TEMPLATE",
                                                                        "set custom jinja chat template (default: template taken from model's metadata)\n"
                                                                        "only commonly used templates are accepted:\n"
                                                                        "https://github.com/ggerganov/llama.cpp/wiki/Templates-supported-by-llama_chat_apply_template" });
    options.push_back({ "server",      "-sps,  --slot-prompt-similarity SIMILARITY",
                                                                        "how much the prompt of a request must match the prompt of a slot in order to use that slot (default: %.2f, 0.0 = disabled)\n", params.slot_prompt_similarity });
    options.push_back({ "server",      "       --lora-init-without-apply",     "load LoRA adapters without applying them (apply later via POST /lora-adapters) (default: %s)", params.lora_init_without_apply ? "enabled" : "disabled"});

#ifndef LOG_DISABLE_LOGS
    options.push_back({ "logging" });
    options.push_back({ "*",           "       --simple-io",            "use basic IO for better compatibility in subprocesses and limited consoles" });
    options.push_back({ "*",           "-ld,   --logdir LOGDIR",        "path under which to save YAML logs (no logging if unset)" });
    options.push_back({ "logging",     "       --log-test",             "Run simple logging test" });
    options.push_back({ "logging",     "       --log-disable",          "Disable trace logs" });
    options.push_back({ "logging",     "       --log-enable",           "Enable trace logs" });
    options.push_back({ "logging",     "       --log-file FNAME",       "Specify a log filename (without extension)" });
    options.push_back({ "logging",     "       --log-new",              "Create a separate new log file on start. "
                                                                        "Each log file will have unique name: \"<name>.<ID>.log\"" });
    options.push_back({ "logging",     "       --log-append",           "Don't truncate the old log file." });
#endif // LOG_DISABLE_LOGS

    options.push_back({ "cvector" });
    options.push_back({ "cvector",     "-o,    --output FNAME",         "output file (default: '%s')", params.cvector_outfile.c_str() });
    options.push_back({ "cvector",     "       --positive-file FNAME",  "positive prompts file, one prompt per line (default: '%s')", params.cvector_positive_file.c_str() });
    options.push_back({ "cvector",     "       --negative-file FNAME",  "negative prompts file, one prompt per line (default: '%s')", params.cvector_negative_file.c_str() });
    options.push_back({ "cvector",     "       --pca-batch N",          "batch size used for PCA. Larger batch runs faster, but uses more memory (default: %d)", params.n_pca_batch });
    options.push_back({ "cvector",     "       --pca-iter N",           "number of iterations used for PCA (default: %d)", params.n_pca_iterations });
    options.push_back({ "cvector",     "       --method {pca,mean}",    "dimensionality reduction method to be used (default: pca)" });

    options.push_back({ "export-lora" });
    options.push_back({ "export-lora", "-m,    --model",                "model path from which to load base model (default '%s')", params.model.c_str() });
    options.push_back({ "export-lora", "       --lora FNAME",           "path to LoRA adapter  (can be repeated to use multiple adapters)" });
    options.push_back({ "export-lora", "       --lora-scaled FNAME S",  "path to LoRA adapter with user defined scaling S  (can be repeated to use multiple adapters)" });
    options.push_back({ "*",           "-t,    --threads N",            "number of threads to use during computation (default: %d)", params.n_threads });
    options.push_back({ "export-lora", "-o,    --output FNAME",         "output file (default: '%s')", params.lora_outfile.c_str() });

    printf("usage: %s [options]\n", argv[0]);

    for (const auto & o : options) {
        if (!o.grp.empty()) {
            printf("\n%s:\n\n", o.grp.c_str());
            continue;
        }
        printf("  %-32s", o.args.c_str());
        if (o.args.length() > 30) {
            printf("\n%34s", "");
        }

        const auto desc = o.desc;
        size_t start = 0;
        size_t end = desc.find('\n');
        while (end != std::string::npos) {
            printf("%s\n%34s", desc.substr(start, end - start).c_str(), "");
            start = end + 1;
            end = desc.find('\n', start);
        }

        printf("%s\n", desc.substr(start).c_str());
    }
    printf("\n");
}

std::string gpt_params_get_system_info(const gpt_params & params) {
    std::ostringstream os;

    os << "system_info: n_threads = " << params.n_threads;
    if (params.n_threads_batch != -1) {
        os << " (n_threads_batch = " << params.n_threads_batch << ")";
    }
    os << " / " << std::thread::hardware_concurrency() << " | " << llama_print_system_info();

    return os.str();
}

//
// String utils
//

std::string string_format(const char* fmt, ...) {
    va_list ap;
    va_list ap2;
    va_start(ap, fmt);
    va_copy(ap2, ap);
    int size = vsnprintf(NULL, 0, fmt, ap);
    GGML_ASSERT(size >= 0 && size < INT_MAX); // NOLINT
    std::vector<char> buf(size + 1);
    int size2 = vsnprintf(buf.data(), size + 1, fmt, ap2);
    GGML_ASSERT(size2 == size);
    va_end(ap2);
    va_end(ap);
    return std::string(buf.data(), size);
}

std::string regex_escape(const std::string& s) {
    static const std::regex special_chars("[.^$|()*+?\\[\\]{}\\\\]");
    return std::regex_replace(s, special_chars, "\\$0");
}

std::string string_join(const std::vector<std::string>& values, const std::string& separator) {
    std::ostringstream result;
    for (size_t i = 0; i < values.size(); ++i) {
        if (i > 0) {
            result << separator;
        }
        result << values[i];
    }
    return result.str();
}


std::vector<std::string> string_split(const std::string& str, const std::string& delimiter) {
    std::vector<std::string> parts;
    size_t start = 0;
    size_t end = str.find(delimiter);

    while (end != std::string::npos) {
        parts.push_back(str.substr(start, end - start));
        start = end + delimiter.length();
        end = str.find(delimiter, start);
    }

    parts.push_back(str.substr(start));

    return parts;
}

std::vector<std::string> string_split(const std::string& str, char delim) {
    std::vector<std::string> values;
    std::istringstream str_stream(str);
    std::string token;
    while (std::getline(str_stream, token, delim)) {
        std::string value;
        std::istringstream token_stream(token);
        token_stream >> value;
        values.push_back(value);
    }
    return values;
}

static bool is_utf8_whitespace(uint8_t c) {
    // Basic ASCII whitespace
    if (c <= 0x7F) return isspace(c);
    // Else: Not whitespace (or you'd need a full Unicode table)
    return false;
}

std::string string_strip(const std::string & str) {
    size_t start = 0;
    size_t end = str.size();
    while (start < end && is_utf8_whitespace(str[start])) {
        start++;
    }
    while (end > start && is_utf8_whitespace(str[end - 1])) {
        end--;
    }
    return str.substr(start, end - start);
}

std::string string_get_sortable_timestamp() {
    using clock = std::chrono::system_clock;

    const clock::time_point current_time = clock::now();
    const time_t as_time_t = clock::to_time_t(current_time);
    char timestamp_no_ns[100];
    std::strftime(timestamp_no_ns, 100, "%Y_%m_%d-%H_%M_%S", std::localtime(&as_time_t));

    const int64_t ns = std::chrono::duration_cast<std::chrono::nanoseconds>(
        current_time.time_since_epoch() % 1000000000).count();
    char timestamp_ns[11];
    snprintf(timestamp_ns, 11, "%09" PRId64, ns);

    return std::string(timestamp_no_ns) + "." + std::string(timestamp_ns);
}

void string_replace_all(std::string & s, const std::string & search, const std::string & replace) {
    if (search.empty()) {
        return; // Avoid infinite loop if 'search' is an empty string
    }
    size_t pos = 0;
    while ((pos = s.find(search, pos)) != std::string::npos) {
        s.replace(pos, search.length(), replace);
        pos += replace.length();
    }
}

bool string_ends_with(const std::string_view& str, const std::string_view& suffix) {
    return str.size() >= suffix.size() && str.compare(str.size() - suffix.size(), suffix.size(), suffix) == 0;
}
size_t string_find_partial_stop(const std::string_view& str, const std::string_view& stop) {
    if (!str.empty() && !stop.empty()) {
        const char text_last_char = str.back();
        for (int64_t char_index = stop.size() - 1; char_index >= 0; char_index--) {
            if (stop[char_index] == text_last_char) {
                const auto current_partial = stop.substr(0, char_index + 1);
                if (string_ends_with(str, current_partial)) {
                    return str.size() - char_index - 1;
                }
            }
        }
    }

    return std::string::npos;
}

void string_process_escapes(std::string & input) {
    std::size_t input_len = input.length();
    std::size_t output_idx = 0;

    for (std::size_t input_idx = 0; input_idx < input_len; ++input_idx) {
        if (input[input_idx] == '\\' && input_idx + 1 < input_len) {
            switch (input[++input_idx]) {
                case 'n':  input[output_idx++] = '\n'; break;
                case 'r':  input[output_idx++] = '\r'; break;
                case 't':  input[output_idx++] = '\t'; break;
                case '\'': input[output_idx++] = '\''; break;
                case '\"': input[output_idx++] = '\"'; break;
                case '\\': input[output_idx++] = '\\'; break;
                case 'x':
                    // Handle \x12, etc
                    if (input_idx + 2 < input_len) {
                        const char x[3] = { input[input_idx + 1], input[input_idx + 2], 0 };
                        char *err_p = nullptr;
                        const long val = std::strtol(x, &err_p, 16);
                        if (err_p == x + 2) {
                            input_idx += 2;
                            input[output_idx++] = char(val);
                            break;
                        }
                    }
                    // fall through
                default:   input[output_idx++] = '\\';
                           input[output_idx++] = input[input_idx]; break;
            }
        } else {
            input[output_idx++] = input[input_idx];
        }
    }

    input.resize(output_idx);
}

bool string_parse_kv_override(const char * data, std::vector<llama_model_kv_override> & overrides) {
    const char * sep = strchr(data, '=');
    if (sep == nullptr || sep - data >= 128) {
        fprintf(stderr, "%s: malformed KV override '%s'\n", __func__, data);
        return false;
    }
    llama_model_kv_override kvo;
    std::strncpy(kvo.key, data, sep - data);
    kvo.key[sep - data] = 0;
    sep++;
    if (strncmp(sep, "int:", 4) == 0) {
        sep += 4;
        kvo.tag = LLAMA_KV_OVERRIDE_TYPE_INT;
        kvo.val_i64 = std::atol(sep);
    } else if (strncmp(sep, "float:", 6) == 0) {
        sep += 6;
        kvo.tag = LLAMA_KV_OVERRIDE_TYPE_FLOAT;
        kvo.val_f64 = std::atof(sep);
    } else if (strncmp(sep, "bool:", 5) == 0) {
        sep += 5;
        kvo.tag = LLAMA_KV_OVERRIDE_TYPE_BOOL;
        if (std::strcmp(sep, "true") == 0) {
            kvo.val_bool = true;
        } else if (std::strcmp(sep, "false") == 0) {
            kvo.val_bool = false;
        } else {
            fprintf(stderr, "%s: invalid boolean value for KV override '%s'\n", __func__, data);
            return false;
        }
    } else if (strncmp(sep, "str:", 4) == 0) {
        sep += 4;
        kvo.tag = LLAMA_KV_OVERRIDE_TYPE_STR;
        if (strlen(sep) > 127) {
            fprintf(stderr, "%s: malformed KV override '%s', value cannot exceed 127 chars\n", __func__, data);
            return false;
        }
        strncpy(kvo.val_str, sep, 127);
        kvo.val_str[127] = '\0';
    } else {
        fprintf(stderr, "%s: invalid type for KV override '%s'\n", __func__, data);
        return false;
    }
    overrides.emplace_back(std::move(kvo));
    return true;
}

//
// Filesystem utils
//

// Validate if a filename is safe to use
// To validate a full path, split the path by the OS-specific path separator, and validate each part with this function
bool fs_validate_filename(const std::string & filename) {
    if (!filename.length()) {
        // Empty filename invalid
        return false;
    }
    if (filename.length() > 255) {
        // Limit at common largest possible filename on Linux filesystems
        // to avoid unnecessary further validation
        // (On systems with smaller limits it will be caught by the OS)
        return false;
    }

    std::u32string filename_utf32;
    try {
        std::wstring_convert<std::codecvt_utf8<char32_t>, char32_t> converter;
        filename_utf32 = converter.from_bytes(filename);

        // If the reverse conversion mismatches, it means overlong UTF-8 sequences were used,
        // or invalid encodings were encountered. Reject such attempts
        std::string filename_reencoded = converter.to_bytes(filename_utf32);
        if (filename_reencoded != filename) {
            return false;
        }
    } catch (const std::exception &) {
        return false;
    }

    // Check for forbidden codepoints:
    // - Control characters
    // - Unicode equivalents of illegal characters
    // - UTF-16 surrogate pairs
    // - UTF-8 replacement character
    // - Byte order mark (BOM)
    // - Illegal characters: / \ : * ? " < > |
    for (char32_t c : filename_utf32) {
        if (c <= 0x1F // Control characters (C0)
            || c == 0x7F // Control characters (DEL)
            || (c >= 0x80 && c <= 0x9F) // Control characters (C1)
            || c == 0xFF0E // Fullwidth Full Stop (period equivalent)
            || c == 0x2215 // Division Slash (forward slash equivalent)
            || c == 0x2216 // Set Minus (backslash equivalent)
            || (c >= 0xD800 && c <= 0xDFFF) // UTF-16 surrogate pairs
            || c == 0xFFFD // Replacement Character (UTF-8)
            || c == 0xFEFF // Byte Order Mark (BOM)
            || c == '/' || c == '\\' || c == ':' || c == '*' // Illegal characters
            || c == '?' || c == '"' || c == '<' || c == '>' || c == '|') {
            return false;
        }
    }

    // Reject any leading or trailing ' ', or any trailing '.', these are stripped on Windows and will cause a different filename
    // Unicode and other whitespace is not affected, only 0x20 space
    if (filename.front() == ' ' || filename.back() == ' ' || filename.back() == '.') {
        return false;
    }

    // Reject any ".." (currently stricter than necessary, it should be fine to just check for == ".." instead)
    if (filename.find("..") != std::string::npos) {
        return false;
    }

    // Reject "."
    if (filename == ".") {
        return false;
    }

    return true;
}

// returns true if successful, false otherwise
bool fs_create_directory_with_parents(const std::string & path) {
#ifdef _WIN32
    std::wstring_convert<std::codecvt_utf8<wchar_t>> converter;
    std::wstring wpath = converter.from_bytes(path);

    // if the path already exists, check whether it's a directory
    const DWORD attributes = GetFileAttributesW(wpath.c_str());
    if ((attributes != INVALID_FILE_ATTRIBUTES) && (attributes & FILE_ATTRIBUTE_DIRECTORY)) {
        return true;
    }

    size_t pos_slash = 0;

    // process path from front to back, procedurally creating directories
    while ((pos_slash = path.find('\\', pos_slash)) != std::string::npos) {
        const std::wstring subpath = wpath.substr(0, pos_slash);
        const wchar_t * test = subpath.c_str();

        const bool success = CreateDirectoryW(test, NULL);
        if (!success) {
            const DWORD error = GetLastError();

            // if the path already exists, ensure that it's a directory
            if (error == ERROR_ALREADY_EXISTS) {
                const DWORD attributes = GetFileAttributesW(subpath.c_str());
                if (attributes == INVALID_FILE_ATTRIBUTES || !(attributes & FILE_ATTRIBUTE_DIRECTORY)) {
                    return false;
                }
            } else {
                return false;
            }
        }

        pos_slash += 1;
    }

    return true;
#else
    // if the path already exists, check whether it's a directory
    struct stat info;
    if (stat(path.c_str(), &info) == 0) {
        return S_ISDIR(info.st_mode);
    }

    size_t pos_slash = 1; // skip leading slashes for directory creation

    // process path from front to back, procedurally creating directories
    while ((pos_slash = path.find('/', pos_slash)) != std::string::npos) {
        const std::string subpath = path.substr(0, pos_slash);
        struct stat info;

        // if the path already exists, ensure that it's a directory
        if (stat(subpath.c_str(), &info) == 0) {
            if (!S_ISDIR(info.st_mode)) {
                return false;
            }
        } else {
            // create parent directories
            const int ret = mkdir(subpath.c_str(), 0755);
            if (ret != 0) {
                return false;
            }
        }

        pos_slash += 1;
    }

    return true;
#endif // _WIN32
}

std::string fs_get_cache_directory() {
    std::string cache_directory = "";
    auto ensure_trailing_slash = [](std::string p) {
        // Make sure to add trailing slash
        if (p.back() != DIRECTORY_SEPARATOR) {
            p += DIRECTORY_SEPARATOR;
        }
        return p;
    };
    if (getenv("LLAMA_CACHE")) {
        cache_directory = std::getenv("LLAMA_CACHE");
    } else {
#ifdef __linux__
        if (std::getenv("XDG_CACHE_HOME")) {
            cache_directory = std::getenv("XDG_CACHE_HOME");
        } else {
            cache_directory = std::getenv("HOME") + std::string("/.cache/");
        }
#elif defined(__APPLE__)
        cache_directory = std::getenv("HOME") + std::string("/Library/Caches/");
#elif defined(_WIN32)
        cache_directory = std::getenv("LOCALAPPDATA");
#endif // __linux__
        cache_directory = ensure_trailing_slash(cache_directory);
        cache_directory += "llama.cpp";
    }
    return ensure_trailing_slash(cache_directory);
}

std::string fs_get_cache_file(const std::string & filename) {
    GGML_ASSERT(filename.find(DIRECTORY_SEPARATOR) == std::string::npos);
    std::string cache_directory = fs_get_cache_directory();
    const bool success = fs_create_directory_with_parents(cache_directory);
    if (!success) {
        throw std::runtime_error("failed to create cache directory: " + cache_directory);
    }
    return cache_directory + filename;
}


//
// Model utils
//
struct llama_init_result llama_init_from_gpt_params(gpt_params & params) {
    llama_init_result iparams;
    auto mparams = llama_model_params_from_gpt_params(params);

    llama_model * model = nullptr;

    if (!params.hf_repo.empty() && !params.hf_file.empty()) {
        model = llama_load_model_from_hf(params.hf_repo.c_str(), params.hf_file.c_str(), params.model.c_str(), params.hf_token.c_str(), mparams);
    } else if (!params.model_url.empty()) {
        model = llama_load_model_from_url(params.model_url.c_str(), params.model.c_str(), params.hf_token.c_str(), mparams);
    } else {
        model = llama_load_model_from_file(params.model.c_str(), mparams);
    }
    
    if (model == NULL) {
        fprintf(stderr, "%s: error: failed to load model '%s'\n", __func__, params.model.c_str());
        return iparams;
    }

    auto cparams = llama_context_params_from_gpt_params(params);

    llama_context * lctx = llama_new_context_with_model(model, cparams);
    if (lctx == NULL) {
        fprintf(stderr, "%s: error: failed to create context with model '%s'\n", __func__, params.model.c_str());
        llama_free_model(model);
        return iparams;
    }

    for (auto [op, on_off] : params.offload_policy) {
        llama_set_offload_policy(lctx, op, on_off);
    }

    if (!params.control_vectors.empty()) {
        if (params.control_vector_layer_start <= 0) params.control_vector_layer_start = 1;
        if (params.control_vector_layer_end   <= 0) params.control_vector_layer_end   = llama_n_layer(model);

        const auto cvec = llama_control_vector_load(params.control_vectors);
        if (cvec.n_embd == -1) {
            llama_free(lctx);
            llama_free_model(model);
            return iparams;
        }

        int err = llama_control_vector_apply(lctx,
                                             cvec.data.data(),
                                             cvec.data.size(),
                                             cvec.n_embd,
                                             params.control_vector_layer_start,
                                             params.control_vector_layer_end);
        if (err) {
            llama_free(lctx);
            llama_free_model(model);
            return iparams;
        }
    }

    // load and optionally apply lora adapters
    for (auto & la : params.lora_adapters) {
        llama_lora_adapter_container loaded_la;
        loaded_la.path = la.path;
        loaded_la.scale = la.scale;
        loaded_la.adapter = llama_lora_adapter_init(model, la.path.c_str());
        if (loaded_la.adapter == nullptr) {
            fprintf(stderr, "%s: error: failed to apply lora adapter '%s'\n", __func__, la.path.c_str());
            llama_free(lctx);
            llama_free_model(model);
            return iparams;
        }
        iparams.lora_adapters.push_back(loaded_la); // copy to list of loaded adapters
    }
    if (!params.lora_init_without_apply) {
        llama_lora_adapters_apply(lctx, iparams.lora_adapters);
    }

    if (params.ignore_eos) {
        params.sparams.logit_bias[llama_token_eos(model)] = -INFINITY;
    }

    if (params.sparams.dry_penalty_last_n == -1) {
        LOG("%s: setting dry_penalty_last_n to ctx_size = %d\n", __func__, llama_n_ctx(lctx));
        params.sparams.dry_penalty_last_n = llama_n_ctx(lctx);
    }

    if (params.warmup) {
        LOG("warming up the model with an empty run\n");

        std::vector<llama_token> tmp;
        llama_token bos = llama_token_bos(model);
        llama_token eos = llama_token_eos(model);
        // some models (e.g. T5) don't have a BOS token
        if (bos != -1) {
            tmp.push_back(bos);
        }
	else
	{
	    tmp.push_back(eos);
	}
        if (llama_model_has_encoder(model)) {
            llama_encode(lctx, llama_batch_get_one(tmp.data(), tmp.size(), 0, 0));
            llama_token decoder_start_token_id = llama_model_decoder_start_token(model);
            if (decoder_start_token_id == -1) {
                decoder_start_token_id = bos;
            }
            tmp.clear();
            tmp.push_back(decoder_start_token_id);
        }
        if (llama_model_has_decoder(model)) {
            llama_decode(lctx, llama_batch_get_one(tmp.data(), std::min(tmp.size(), (size_t) params.n_batch), 0, 0));
        }
        llama_kv_cache_clear(lctx);
        llama_synchronize(lctx);
        llama_reset_timings(lctx);
    }

    iparams.model   = model;
    iparams.context = lctx;
    return iparams;
}

void llama_lora_adapters_apply(struct llama_context * ctx, std::vector<llama_lora_adapter_container> & lora_adapters) {
    llama_lora_adapter_clear(ctx);
    for (auto & la : lora_adapters) {
        if (la.scale != 0.0f) {
            llama_lora_adapter_set(ctx, la.adapter, la.scale);
        }
    }
}

struct llama_model_params llama_model_params_from_gpt_params(const gpt_params & params) {
    auto mparams = llama_model_default_params();
    mparams.devices = params.devices.c_str(); 

    if (params.n_gpu_layers != -1) {
        mparams.n_gpu_layers = params.n_gpu_layers;
    }
    mparams.mla             = params.mla_attn;
    mparams.rpc_servers     = params.rpc_servers.c_str();
    mparams.main_gpu        = params.main_gpu;
    mparams.split_mode      = params.split_mode;
    mparams.tensor_split    = params.tensor_split;
    mparams.use_mmap        = params.use_mmap;
    mparams.use_mlock       = params.use_mlock;
    mparams.check_tensors   = params.check_tensors;
    mparams.repack_tensors  = params.repack_tensors;
    mparams.use_thp         = params.use_thp;
    mparams.validate_quants = params.validate_quants;
    if (params.kv_overrides.empty()) {
        mparams.kv_overrides = NULL;
    } else {
        GGML_ASSERT(params.kv_overrides.back().key[0] == 0 && "KV overrides not terminated with empty key");
        mparams.kv_overrides = params.kv_overrides.data();
    }
    if (params.tensor_buft_overrides.empty()) {
        mparams.tensor_buft_overrides = NULL;
    } else {
        GGML_ASSERT(params.tensor_buft_overrides.back().pattern == nullptr && "Tensor buffer overrides not terminated with empty pattern");
        mparams.tensor_buft_overrides = params.tensor_buft_overrides.data();
    }

    return mparams;
}

static ggml_type kv_cache_type_from_str(const std::string & s) {
    if (s == "f32") {
        return GGML_TYPE_F32;
    }
    if (s == "f16") {
        return GGML_TYPE_F16;
    }
    if (s == "bf16") {
        return GGML_TYPE_BF16;
    }
    if (s == "q8_0") {
        return GGML_TYPE_Q8_0;
    }
    if (s == "q4_0") {
        return GGML_TYPE_Q4_0;
    }
    if (s == "q4_1") {
        return GGML_TYPE_Q4_1;
    }
    if (s == "iq4_nl") {
        return GGML_TYPE_IQ4_NL;
    }
    if (s == "q5_0") {
        return GGML_TYPE_Q5_0;
    }
    if (s == "q5_1") {
        return GGML_TYPE_Q5_1;
    }
    if (s == "q6_0") {
        return GGML_TYPE_Q6_0;
    }
    if (s == "q8_KV") {
        return GGML_TYPE_Q8_KV;
    }

    throw std::runtime_error("Invalid cache type: " + s);
}

struct llama_context_params llama_context_params_from_gpt_params(const gpt_params & params) {
    auto cparams = llama_context_default_params();

    cparams.n_ctx             = params.n_ctx;
    cparams.n_seq_max         = params.n_parallel;
    cparams.n_batch           = params.n_batch;
    cparams.n_ubatch          = params.n_ubatch;
    cparams.n_threads         = params.n_threads;
    cparams.n_threads_batch   = params.n_threads_batch == -1 ? params.n_threads : params.n_threads_batch;
    cparams.seed              = params.seed;
    cparams.logits_all        = params.logits_all;
    cparams.embeddings        = params.embedding;
    cparams.rope_scaling_type = params.rope_scaling_type;
    cparams.rope_freq_base    = params.rope_freq_base;
    cparams.rope_freq_scale   = params.rope_freq_scale;
    cparams.yarn_ext_factor   = params.yarn_ext_factor;
    cparams.yarn_attn_factor  = params.yarn_attn_factor;
    cparams.yarn_beta_fast    = params.yarn_beta_fast;
    cparams.yarn_beta_slow    = params.yarn_beta_slow;
    cparams.yarn_orig_ctx     = params.yarn_orig_ctx;
    cparams.pooling_type      = params.pooling_type;
    cparams.attention_type    = params.attention_type;
    cparams.defrag_thold      = params.defrag_thold;
    cparams.cb_eval           = params.cb_eval;
    cparams.cb_eval_user_data = params.cb_eval_user_data;
    cparams.offload_kqv       = !params.no_kv_offload;
    cparams.flash_attn        = params.flash_attn;
    cparams.mla_attn          = params.mla_attn;
    cparams.attn_max_batch    = params.attn_max_batch;
    cparams.fused_moe_up_gate = params.fused_moe_up_gate;
    cparams.grouped_expert_routing = params.grouped_expert_routing;
    cparams.fused_up_gate     = params.fused_up_gate;
    cparams.fused_mmad        = params.fused_mmad;
    cparams.min_experts       = params.min_experts;
    cparams.thresh_experts    = params.thresh_experts;
    cparams.only_active_experts = params.only_active_exps;

    cparams.type_k = kv_cache_type_from_str(params.cache_type_k);
    cparams.type_v = kv_cache_type_from_str(params.cache_type_v);

    if (!params.offload_policy.empty()) cparams.offload_policy = (void *)&params.offload_policy;

    return cparams;
}

#ifdef LLAMA_USE_CURL

static bool starts_with(const std::string & str, const std::string & prefix) {
    // While we wait for C++20's std::string::starts_with...
    return str.rfind(prefix, 0) == 0;
}

static bool llama_download_file(const std::string & url, const std::string & path, const std::string & hf_token) {

    // Initialize libcurl
    std::unique_ptr<CURL, decltype(&curl_easy_cleanup)> curl(curl_easy_init(), &curl_easy_cleanup);
    if (!curl) {
        fprintf(stderr, "%s: error initializing libcurl\n", __func__);
        return false;
    }

    bool force_download = false;

    // Set the URL, allow to follow http redirection
    curl_easy_setopt(curl.get(), CURLOPT_URL, url.c_str());
    curl_easy_setopt(curl.get(), CURLOPT_FOLLOWLOCATION, 1L);

    // Check if hf-token or bearer-token was specified
    if (!hf_token.empty()) {
      std::string auth_header = "Authorization: Bearer ";
      auth_header += hf_token.c_str();
      struct curl_slist *http_headers = NULL;
      http_headers = curl_slist_append(http_headers, auth_header.c_str());
      curl_easy_setopt(curl.get(), CURLOPT_HTTPHEADER, http_headers);
    }

#if defined(_WIN32)
    // CURLSSLOPT_NATIVE_CA tells libcurl to use standard certificate store of
    //   operating system. Currently implemented under MS-Windows.
    curl_easy_setopt(curl.get(), CURLOPT_SSL_OPTIONS, CURLSSLOPT_NATIVE_CA);
#endif

    // Check if the file already exists locally
    struct stat model_file_info;
    auto file_exists = (stat(path.c_str(), &model_file_info) == 0);

    // If the file exists, check its JSON metadata companion file.
    std::string metadata_path = path + ".json";
    nlohmann::json metadata;
    std::string etag;
    std::string last_modified;

    if (file_exists) {
        // Try and read the JSON metadata file (note: stream autoclosed upon exiting this block).
        std::ifstream metadata_in(metadata_path);
        if (metadata_in.good()) {
            try {
                metadata_in >> metadata;
                fprintf(stderr, "%s: previous metadata file found %s: %s\n", __func__, metadata_path.c_str(), metadata.dump().c_str());
                if (metadata.contains("url") && metadata.at("url").is_string()) {
                    auto previous_url = metadata.at("url").get<std::string>();
                    if (previous_url != url) {
                        fprintf(stderr, "%s: Model URL mismatch: %s != %s\n", __func__, url.c_str(), previous_url.c_str());
                        return false;
                    }
                }
                if (metadata.contains("etag") && metadata.at("etag").is_string()) {
                    etag = metadata.at("etag");
                }
                if (metadata.contains("lastModified") && metadata.at("lastModified").is_string()) {
                    last_modified = metadata.at("lastModified");
                }
            } catch (const nlohmann::json::exception & e) {
                fprintf(stderr, "%s: error reading metadata file %s: %s\n", __func__, metadata_path.c_str(), e.what());
                return false;
            }
        }
    } else {
        fprintf(stderr, "%s: no previous model file found %s\n", __func__, path.c_str());
    }

    // Send a HEAD request to retrieve the etag and last-modified headers
    struct llama_load_model_from_url_headers {
        std::string etag;
        std::string last_modified;
    };
    llama_load_model_from_url_headers headers;
    {
        typedef size_t(*CURLOPT_HEADERFUNCTION_PTR)(char *, size_t, size_t, void *);
        auto header_callback = [](char * buffer, size_t /*size*/, size_t n_items, void * userdata) -> size_t {
            llama_load_model_from_url_headers *headers = (llama_load_model_from_url_headers *) userdata;

            static std::regex header_regex("([^:]+): (.*)\r\n");
            static std::regex etag_regex("ETag", std::regex_constants::icase);
            static std::regex last_modified_regex("Last-Modified", std::regex_constants::icase);

            std::string header(buffer, n_items);
            std::smatch match;
            if (std::regex_match(header, match, header_regex)) {
                const std::string & key = match[1];
                const std::string & value = match[2];
                if (std::regex_match(key, match, etag_regex)) {
                    headers->etag = value;
                } else if (std::regex_match(key, match, last_modified_regex)) {
                    headers->last_modified = value;
                }
            }
            return n_items;
        };

        curl_easy_setopt(curl.get(), CURLOPT_NOBODY, 1L); // will trigger the HEAD verb
        curl_easy_setopt(curl.get(), CURLOPT_NOPROGRESS, 1L); // hide head request progress
        curl_easy_setopt(curl.get(), CURLOPT_HEADERFUNCTION, static_cast<CURLOPT_HEADERFUNCTION_PTR>(header_callback));
        curl_easy_setopt(curl.get(), CURLOPT_HEADERDATA, &headers);

        CURLcode res = curl_easy_perform(curl.get());
        if (res != CURLE_OK) {
            fprintf(stderr, "%s: curl_easy_perform() failed: %s\n", __func__, curl_easy_strerror(res));
            return false;
        }

        long http_code = 0;
        curl_easy_getinfo(curl.get(), CURLINFO_RESPONSE_CODE, &http_code);
        if (http_code != 200) {
            // HEAD not supported, we don't know if the file has changed
            // force trigger downloading
            force_download = true;
            fprintf(stderr, "%s: HEAD invalid http status code received: %ld\n", __func__, http_code);
        }
    }

    bool should_download = !file_exists || force_download;
    if (!should_download) {
        if (!etag.empty() && etag != headers.etag) {
            fprintf(stderr, "%s: ETag header is different (%s != %s): triggering a new download\n", __func__, etag.c_str(), headers.etag.c_str());
            should_download = true;
        } else if (!last_modified.empty() && last_modified != headers.last_modified) {
            fprintf(stderr, "%s: Last-Modified header is different (%s != %s): triggering a new download\n", __func__, last_modified.c_str(), headers.last_modified.c_str());
            should_download = true;
        }
    }
    if (should_download) {
        std::string path_temporary = path + ".downloadInProgress";
        if (file_exists) {
            fprintf(stderr, "%s: deleting previous downloaded file: %s\n", __func__, path.c_str());
            if (remove(path.c_str()) != 0) {
                fprintf(stderr, "%s: unable to delete file: %s\n", __func__, path.c_str());
                return false;
            }
        }

        // Set the output file

        struct FILE_deleter {
            void operator()(FILE * f) const {
                fclose(f);
            }
        };

        std::unique_ptr<FILE, FILE_deleter> outfile(fopen(path_temporary.c_str(), "wb"));
        if (!outfile) {
            fprintf(stderr, "%s: error opening local file for writing: %s\n", __func__, path.c_str());
            return false;
        }

        typedef size_t(*CURLOPT_WRITEFUNCTION_PTR)(void * data, size_t size, size_t nmemb, void * fd);
        auto write_callback = [](void * data, size_t size, size_t nmemb, void * fd) -> size_t {
            return fwrite(data, size, nmemb, (FILE *)fd);
        };
        curl_easy_setopt(curl.get(), CURLOPT_NOBODY, 0L);
        curl_easy_setopt(curl.get(), CURLOPT_WRITEFUNCTION, static_cast<CURLOPT_WRITEFUNCTION_PTR>(write_callback));
        curl_easy_setopt(curl.get(), CURLOPT_WRITEDATA, outfile.get());

        //  display download progress
        curl_easy_setopt(curl.get(), CURLOPT_NOPROGRESS, 0L);

        // helper function to hide password in URL
        auto llama_download_hide_password_in_url = [](const std::string & url) -> std::string {
            std::size_t protocol_pos = url.find("://");
            if (protocol_pos == std::string::npos) {
                return url;  // Malformed URL
            }

            std::size_t at_pos = url.find('@', protocol_pos + 3);
            if (at_pos == std::string::npos) {
                return url;  // No password in URL
            }

            return url.substr(0, protocol_pos + 3) + "********" + url.substr(at_pos);
        };

        // start the download
        fprintf(stderr, "%s: downloading from %s to %s (server_etag:%s, server_last_modified:%s)...\n", __func__,
                llama_download_hide_password_in_url(url).c_str(), path.c_str(), headers.etag.c_str(), headers.last_modified.c_str());
        auto res = curl_easy_perform(curl.get());
        if (res != CURLE_OK) {
            fprintf(stderr, "%s: curl_easy_perform() failed: %s\n", __func__, curl_easy_strerror(res));
            return false;
        }

        long http_code = 0;
        curl_easy_getinfo (curl.get(), CURLINFO_RESPONSE_CODE, &http_code);
        if (http_code < 200 || http_code >= 400) {
            fprintf(stderr, "%s: invalid http status code received: %ld\n", __func__, http_code);
            return false;
        }

        // Causes file to be closed explicitly here before we rename it.
        outfile.reset();

        // Write the updated JSON metadata file.
        metadata.update({
            {"url", url},
            {"etag", headers.etag},
            {"lastModified", headers.last_modified}
        });
        std::ofstream(metadata_path) << metadata.dump(4);
        fprintf(stderr, "%s: file metadata saved: %s\n", __func__, metadata_path.c_str());

        if (rename(path_temporary.c_str(), path.c_str()) != 0) {
            fprintf(stderr, "%s: unable to rename file: %s to %s\n", __func__, path_temporary.c_str(), path.c_str());
            return false;
        }
    }

    return true;
}

struct llama_model * llama_load_model_from_url(
        const char * model_url,
        const char * path_model,
        const char * hf_token,
        const struct llama_model_params & params) {
    // Basic validation of the model_url
    if (!model_url || strlen(model_url) == 0) {
        fprintf(stderr, "%s: invalid model_url\n", __func__);
        return NULL;
    }

    if (!llama_download_file(model_url, path_model, hf_token)) {
        return NULL;
    }

    // check for additional GGUFs split to download
    int n_split = 0;
    {
        struct gguf_init_params gguf_params = {
            /*.no_alloc = */ true,
            /*.ctx      = */ NULL,
        };
        auto * ctx_gguf = gguf_init_from_file(path_model, gguf_params);
        if (!ctx_gguf) {
            fprintf(stderr, "\n%s:  failed to load input GGUF from %s\n", __func__, path_model);
            return NULL;
        }

        auto key_n_split = gguf_find_key(ctx_gguf, LLM_KV_SPLIT_COUNT);
        if (key_n_split >= 0) {
            n_split = gguf_get_val_u16(ctx_gguf, key_n_split);
        }

        gguf_free(ctx_gguf);
    }

    if (n_split > 1) {
        char split_prefix[PATH_MAX] = {0};
        char split_url_prefix[LLAMA_CURL_MAX_URL_LENGTH] = {0};

        // Verify the first split file format
        // and extract split URL and PATH prefixes
        {
            if (!llama_split_prefix(split_prefix, sizeof(split_prefix), path_model, 0, n_split)) {
                fprintf(stderr, "\n%s: unexpected model file name: %s"
                                " n_split=%d\n", __func__, path_model, n_split);
                return NULL;
            }

            if (!llama_split_prefix(split_url_prefix, sizeof(split_url_prefix), model_url, 0, n_split)) {
                fprintf(stderr, "\n%s: unexpected model url: %s"
                                " n_split=%d\n", __func__, model_url, n_split);
                return NULL;
            }
        }

        // Prepare download in parallel
        std::vector<std::future<bool>> futures_download;
        for (int idx = 1; idx < n_split; idx++) {
            futures_download.push_back(std::async(std::launch::async, [&split_prefix, &split_url_prefix, &n_split, hf_token](int download_idx) -> bool {
                char split_path[PATH_MAX] = {0};
                llama_split_path(split_path, sizeof(split_path), split_prefix, download_idx, n_split);

                char split_url[LLAMA_CURL_MAX_URL_LENGTH] = {0};
                llama_split_path(split_url, sizeof(split_url), split_url_prefix, download_idx, n_split);

                return llama_download_file(split_url, split_path, hf_token);
            }, idx));
        }

        // Wait for all downloads to complete
        for (auto & f : futures_download) {
            if (!f.get()) {
                return NULL;
            }
        }
    }

    return llama_load_model_from_file(path_model, params);
}

struct llama_model * llama_load_model_from_hf(
        const char * repo,
        const char * model,
        const char * path_model,
        const char * hf_token,
        const struct llama_model_params & params) {
    // construct hugging face model url:
    //
    //  --repo ggml-org/models --file tinyllama-1.1b/ggml-model-f16.gguf
    //    https://huggingface.co/ggml-org/models/resolve/main/tinyllama-1.1b/ggml-model-f16.gguf
    //
    //  --repo TheBloke/Mixtral-8x7B-v0.1-GGUF --file mixtral-8x7b-v0.1.Q4_K_M.gguf
    //    https://huggingface.co/TheBloke/Mixtral-8x7B-v0.1-GGUF/resolve/main/mixtral-8x7b-v0.1.Q4_K_M.gguf
    //

    std::string model_url = "https://huggingface.co/";
    model_url += repo;
    model_url += "/resolve/main/";
    model_url += model;

    return llama_load_model_from_url(model_url.c_str(), path_model, hf_token, params);
}

#else

struct llama_model * llama_load_model_from_url(
        const char * /*model_url*/,
        const char * /*path_model*/,
        const char * /*hf_token*/,
        const struct llama_model_params & /*params*/) {
    fprintf(stderr, "%s: llama.cpp built without libcurl, downloading from an url not supported.\n", __func__);
    return nullptr;
}

struct llama_model * llama_load_model_from_hf(
        const char * /*repo*/,
        const char * /*model*/,
        const char * /*path_model*/,
        const char * /*hf_token*/,
        const struct llama_model_params & /*params*/) {
    fprintf(stderr, "%s: llama.cpp built without libcurl, downloading from Hugging Face not supported.\n", __func__);
    return nullptr;
}

#endif // LLAMA_USE_CURL

//
// Batch utils
//

void llama_batch_clear(struct llama_batch & batch) {
    batch.n_tokens = 0;
}

void llama_batch_add(
                 struct llama_batch & batch,
                        llama_token   id,
                          llama_pos   pos,
    const std::vector<llama_seq_id> & seq_ids,
                               bool   logits) {
    batch.token   [batch.n_tokens] = id;
    batch.pos     [batch.n_tokens] = pos;
    batch.n_seq_id[batch.n_tokens] = seq_ids.size();
    for (size_t i = 0; i < seq_ids.size(); ++i) {
        batch.seq_id[batch.n_tokens][i] = seq_ids[i];
    }
    batch.logits  [batch.n_tokens] = logits;

    batch.n_tokens++;
}

//
// Vocab utils
//

std::vector<llama_token> llama_tokenize(
  const struct llama_context * ctx,
           const std::string & text,
                        bool   add_special,
                        bool   parse_special) {
    return llama_tokenize(llama_get_model(ctx), text, add_special, parse_special);
}

std::vector<llama_token> llama_tokenize(
    const struct llama_model * model,
           const std::string & text,
                        bool   add_special,
                        bool   parse_special) {
    // upper limit for the number of tokens
    int n_tokens = text.length() + 2 * add_special;
    std::vector<llama_token> result(n_tokens);
    n_tokens = llama_tokenize(model, text.data(), text.length(), result.data(), result.size(), add_special, parse_special);
    if (n_tokens < 0) {
        result.resize(-n_tokens);
        int check = llama_tokenize(model, text.data(), text.length(), result.data(), result.size(), add_special, parse_special);
        GGML_ASSERT(check == -n_tokens);
    } else {
        result.resize(n_tokens);
    }
    return result;
}

std::string llama_token_to_piece(const struct llama_context * ctx, llama_token token, bool special) {
    std::string piece;
    piece.resize(piece.capacity());  // using string internal cache, 15 bytes + '\n'
    const int n_chars = llama_token_to_piece(llama_get_model(ctx), token, &piece[0], piece.size(), 0, special);
    if (n_chars < 0) {
        piece.resize(-n_chars);
        int check = llama_token_to_piece(llama_get_model(ctx), token, &piece[0], piece.size(), 0, special);
        GGML_ASSERT(check == -n_chars);
    }
    else {
        piece.resize(n_chars);
    }

    return piece;
}

std::string llama_token_to_piece(const struct llama_model* model, llama_token token, bool special) {
    std::string piece;
    piece.resize(piece.capacity());  // using string internal cache, 15 bytes + '\n'
    const int n_chars = llama_token_to_piece(model, token, &piece[0], piece.size(), 0, special);
    if (n_chars < 0) {
        piece.resize(-n_chars);
        int check = llama_token_to_piece(model, token, &piece[0], piece.size(), 0, special);
        GGML_ASSERT(check == -n_chars);
    }
    else {
        piece.resize(n_chars);
    }

    return piece;
}

std::string llama_detokenize(llama_context * ctx, const std::vector<llama_token> & tokens, bool special) {
    std::string text;
    text.resize(std::max(text.capacity(), tokens.size()));
    int32_t n_chars = llama_detokenize(llama_get_model(ctx), tokens.data(), (int32_t)tokens.size(), &text[0], (int32_t)text.size(), false, special);
    if (n_chars < 0) {
        text.resize(-n_chars);
        n_chars = llama_detokenize(llama_get_model(ctx), tokens.data(), (int32_t)tokens.size(), &text[0], (int32_t)text.size(), false, special);
        GGML_ASSERT(n_chars <= (int32_t)text.size());  // whitespace trimming is performed after per-token detokenization
    }

    text.resize(n_chars);

    // NOTE: the original tokenizer decodes bytes after collecting the pieces.
    return text;
}

bool llama_should_add_bos_token(const llama_model * model) {
    const int add_bos = llama_add_bos_token(model);

    return add_bos != -1 ? bool(add_bos) : (llama_vocab_type(model) == LLAMA_VOCAB_TYPE_SPM);
}

//
// Chat template utils
//
//
//bool llama_chat_verify_template(const struct llama_model* model, const std::string& tmpl, bool use_jinja) {
//    if (use_jinja) {
//        try {
//            auto chat_template = common_chat_template(tmpl, "<s>", "</s>");
//            common_chat_inputs inputs;
//            inputs.messages = json::array({ {
//                {"role", "user"},
//                {"content", "test"},
//            } });
//            common_chat_params_init(chat_template, inputs);
//            return true;
//        }
//        catch (const std::exception& e) {
//            fprintf(stdout,"%s: failed to apply template: %s\n", __func__, e.what());
//            return false;
//        }
//    }
//    llama_chat_message chat[] = { {"user", "test"} };
//    const int res = llama_chat_apply_template(model, tmpl.c_str(), chat, 1, true, nullptr, 0);
//    return res >= 0;
//}

//std::string llama_chat_apply_template(const struct llama_model * model,
//    const common_chat_template& tmpl,
//    const std::vector<common_chat_msg> & msgs,
//    bool add_ass,
//    bool use_jinja) {
//    if (use_jinja) {
//        auto messages = json::array();
//        for (const auto& msg : msgs) {
//            messages.push_back({ {"role", msg.role}, {"content", msg.content} });
//        }
//        common_chat_inputs inputs;
//        inputs.messages = messages;
//        inputs.add_generation_prompt = add_ass;
//        return common_chat_params_init(tmpl, inputs).prompt;
//    }
//    int alloc_size = 0;
//    std::vector<llama_chat_message> chat;
//    for (auto & msg : msgs) {
//        chat.push_back({msg.role.c_str(), msg.content.c_str()});
//        alloc_size += (msg.role.size() + msg.content.size()) * 1.25;
//    }
//
//    std::vector<char> buf(alloc_size);
//
//    // run the first time to get the total output length
//    int32_t res = llama_chat_apply_template(model, tmpl.source().c_str(), chat.data(), chat.size(), add_ass, buf.data(), buf.size());
//    // error: chat template is not supported
//    if (res < 0) {
//        // if the custom "tmpl" is not supported, we throw an error
//        // this is a bit redundant (for good), since we're not sure if user validated the custom template with llama_chat_verify_template()
//        throw std::runtime_error("this custom template is not supported");
//    }
//
//    // if it turns out that our buffer is too small, we resize it
//    if ((size_t)res > buf.size()) {
//        buf.resize(res);
//        res = llama_chat_apply_template(model, tmpl.source().c_str(), chat.data(), chat.size(), add_ass, buf.data(), buf.size());
//    }
//
//    std::string formatted_chat(buf.data(), res);
//    return formatted_chat;
//}
////
//std::string llama_chat_format_single(const struct llama_model * model,
//    const common_chat_template& tmpl,
//    const std::vector<common_chat_msg> & past_msg,
//        const common_chat_msg & new_msg,
//    bool add_ass,
//    bool use_jinja) {
//    std::ostringstream ss;
//    auto fmt_past_msg = past_msg.empty() ? "" : llama_chat_apply_template(model, tmpl, past_msg, false, use_jinja);
//    std::vector<common_chat_msg> chat_new(past_msg);
//    // if the past_msg ends with a newline, we must preserve it in the formatted version
//    if (add_ass && !fmt_past_msg.empty() && fmt_past_msg.back() == '\n') {
//        ss << "\n";
//    };
//    // format chat with new_msg
//    chat_new.push_back(new_msg);
//    auto fmt_new_msg = llama_chat_apply_template(model, tmpl, chat_new, add_ass, use_jinja);
//    // get the diff part
//    ss << fmt_new_msg.substr(fmt_past_msg.size(), fmt_new_msg.size() - fmt_past_msg.size());
//    return ss.str();
//}

//std::string llama_chat_format_example(const struct llama_model * model, const common_chat_template& tmpl, bool use_jinja) {
//    std::vector<common_chat_msg> msgs = {
//        {"system",    "You are a helpful assistant", {}},
//        {"user",      "Hello", {}},
//        {"assistant", "Hi there", {}},
//        {"user",      "How are you?", {}},
//    };
//    return llama_chat_apply_template(model, tmpl, msgs, true, use_jinja);
//}
//
//#define CHATML_TEMPLATE_SRC \
//    "{%- for message in messages -%}\n" \
//    "  {{- '<|im_start|>' + message.role + '\n' + message.content + '<|im_end|>\n' -}}\n" \
//    "{%- endfor -%}\n" \
//    "{%- if add_generation_prompt -%}\n" \
//    "  {{- '<|im_start|>assistant\n' -}}\n" \
//    "{%- endif -%}"
//
//common_chat_templates llama_chat_templates_from_model(const struct llama_model* model, const std::string& chat_template_override)
//{
//    std::string default_template_src;
//    std::string template_tool_use_src;
//    bool has_explicit_template = !chat_template_override.empty();
//    if (chat_template_override.empty()) {
//        auto str = llama_model_chat_template(model, /* name */ nullptr);
//        if (str) {
//            default_template_src = str;
//            has_explicit_template = true;
//        }
//        str = llama_model_chat_template(model, /* name */ "tool_use");
//        if (str) {
//            template_tool_use_src = str;
//            has_explicit_template = true;
//        }
//    }
//    else {
//        default_template_src = chat_template_override;
//    }
//    if (default_template_src.empty() || default_template_src == "chatml") {
//        if (!template_tool_use_src.empty()) {
//            default_template_src = template_tool_use_src;
//        }
//        else {
//            default_template_src = CHATML_TEMPLATE_SRC;
//        }
//    }
//    auto vocab = llama_model_get_vocab(model);
//    const auto get_token = [&](llama_token token, const char* name, const char* jinja_variable_name) {
//        if (token == LLAMA_TOKEN_NULL) {
//            if (default_template_src.find(jinja_variable_name) != std::string::npos
//                || template_tool_use_src.find(jinja_variable_name) != std::string::npos) {
//                fprintf(stdout, "%s: warning: vocab does not have a %s token, jinja template won't work as intended.\n", __func__, name);
//            }
//            return std::string();
//        }
//        else {
//            return llama_token_to_piece(model, token, true);
//        }
//    };
//    auto token_bos = get_token(llama_token_bos_impl(*vocab), "BOS", "bos_token");
//    auto token_eos = get_token(llama_token_eos_impl(*vocab), "EOS", "eos_token");
//    try {
//        return {
//            has_explicit_template,
//            std::make_unique<minja::chat_template>(default_template_src, token_bos, token_eos),
//            template_tool_use_src.empty()
//                ? nullptr
//                : std::make_unique<minja::chat_template>(template_tool_use_src, token_bos, token_eos),
//        };
//    }
//    catch (const std::exception& e) {
//        LOG("%s: failed to parse chat template: %s\n", __func__, e.what());
//        return {
//            has_explicit_template,
//            std::make_unique<minja::chat_template>(CHATML_TEMPLATE_SRC, token_bos, token_eos),
//            nullptr,
//        };
//    }
//}

//
// KV cache utils
//

void llama_kv_cache_dump_view(const llama_kv_cache_view & view, int row_size) {
    static const char slot_chars[] = ".123456789ABCDEFGHIJKLMNOPQRSTUVWXYZabcdefghijklmnopqrstuvwxyz+";

    printf("=== Dumping KV cache. total cells %d, max sequences per cell %d, populated cells %d, total tokens in cache %d, largest empty slot=%d @ %d",
        view.n_cells, view.n_seq_max, view.used_cells, view.token_count, view.max_contiguous, view.max_contiguous_idx);

    llama_kv_cache_view_cell * c_curr = view.cells;
    llama_seq_id * cs_curr = view.cells_sequences;

    for (int i = 0; i < view.n_cells; i++, c_curr++, cs_curr += view.n_seq_max) {
        if (i % row_size == 0) {
            printf("\n%5d: ", i);
        }
        int seq_count = 0;
        for (int j = 0; j < view.n_seq_max; j++) {
            if (cs_curr[j] >= 0) { seq_count++; }
        }
        putchar(slot_chars[std::min(sizeof(slot_chars) - 2, size_t(seq_count))]);
    }

    printf("\n=== Done dumping\n");
}

void llama_kv_cache_dump_view_seqs(const llama_kv_cache_view & view, int row_size) {
    static const char slot_chars[] = "0123456789ABCDEFGHIJKLMNOPQRSTUVWXYZabcdefghijklmnopqrstuvwxyz";

    printf("=== Dumping KV cache. total cells %d, max sequences per cell %d, populated cells %d, total tokens in cache %d, largest empty slot=%d @ %d\n",
        view.n_cells, view.n_seq_max, view.used_cells, view.token_count, view.max_contiguous, view.max_contiguous_idx);

    std::unordered_map<llama_seq_id, size_t> seqs;
    llama_kv_cache_view_cell * c_curr = view.cells;
    llama_seq_id * cs_curr = view.cells_sequences;

    for (int i = 0; i < view.n_cells; i++, c_curr++, cs_curr += view.n_seq_max) {
        for (int j = 0; j < view.n_seq_max; j++) {
            if (cs_curr[j] < 0) { continue; }
            if (seqs.find(cs_curr[j]) == seqs.end()) {
                if (seqs.size() + 1 >= sizeof(slot_chars)) { break; }
                const size_t sz = seqs.size();
                seqs[cs_curr[j]] = sz;
            }
        }
        if (seqs.size() + 1 >= sizeof(slot_chars)) { break; }
    }

    printf("=== Sequence legend: ");
    for (const auto & it : seqs) {
        printf("%zu=%d, ", it.second, it.first);
    }
    printf("'+'=other sequence ids");

    c_curr = view.cells;
    cs_curr = view.cells_sequences;
    for (int i = 0; i < view.n_cells; i++, c_curr++, cs_curr += view.n_seq_max) {
        if (i % row_size == 0) {
            printf("\n%5d: ", i);
        }
        for (int j = 0; j < view.n_seq_max; j++) {
            if (cs_curr[j] >= 0) {
                const auto & it = seqs.find(cs_curr[j]);
                putchar(it != seqs.end() ? int(slot_chars[it->second]) : '+');
            } else {
                putchar('.');
            }
        }
        putchar(' ');
    }

    printf("\n=== Done dumping\n");
}

//
// Embedding utils
//

void llama_embd_normalize(const float * inp, float * out, int n, int embd_norm) {
    double sum = 0.0;

    switch (embd_norm) {
        case -1: // no normalisation
            sum = 1.0;
            break;
        case 0: // max absolute
            for (int i = 0; i < n; i++) {
                if (sum < std::abs(inp[i])) sum = std::abs(inp[i]);
            }
            sum /= 32760.0; // make an int16 range
            break;
        case 2: // euclidean
            for (int i = 0; i < n; i++) {
                sum += inp[i] * inp[i];
            }
            sum = std::sqrt(sum);
            break;
        default: // p-norm (euclidean is p-norm p=2)
            for (int i = 0; i < n; i++) {
                sum += std::pow(std::abs(inp[i]), embd_norm);
            }
            sum = std::pow(sum, 1.0 / embd_norm);
            break;
    }

    const float norm = sum > 0.0 ? 1.0 / sum : 0.0f;

    for (int i = 0; i < n; i++) {
        out[i] = inp[i] * norm;
    }
}

float llama_embd_similarity_cos(const float * embd1, const float * embd2, int n){
    double sum  = 0.0;
    double sum1 = 0.0;
    double sum2 = 0.0;

    for (int i = 0; i < n; i++) {
        sum  += embd1[i] * embd2[i];
        sum1 += embd1[i] * embd1[i];
        sum2 += embd2[i] * embd2[i];
    }

    // Handle the case where one or both vectors are zero vectors
    if (sum1 == 0.0 || sum2 == 0.0) {
        if (sum1 == 0.0 && sum2 == 0.0) {
            return 1.0f; // two zero vectors are similar
        }
        return 0.0f;
    }

    return sum / (sqrt(sum1) * sqrt(sum2));
}

//
// Control vector utils
//

static llama_control_vector_data llama_control_vector_load_one(const llama_control_vector_load_info & load_info) {
    llama_control_vector_data result = { -1, {} };

    ggml_context * ctx = nullptr;
    struct gguf_init_params meta_gguf_params = {
        /* .no_alloc = */ false,
        /* .ctx      = */ &ctx,
    };
    struct gguf_context * ctx_gguf = gguf_init_from_file(load_info.fname.c_str(), meta_gguf_params);
    if (!ctx_gguf) {
        fprintf(stderr, "%s: failed to load control vector file from %s\n", __func__, load_info.fname.c_str());
        return result;
    }

    int32_t n_tensors = gguf_get_n_tensors(ctx_gguf);
    if (n_tensors == 0) {
        fprintf(stderr, "%s: no direction tensors found in %s\n", __func__, load_info.fname.c_str());
    }

    for (int i = 0; i < n_tensors; i++) {
        std::string name = gguf_get_tensor_name(ctx_gguf, i);

        int layer_idx = -1;

        // split on '.'
        size_t dotpos = name.find('.');
        if (dotpos != std::string::npos && name.substr(0, dotpos) == "direction") {
            try {
                layer_idx = std::stoi(name.substr(dotpos + 1));
            } catch (...) {
                layer_idx = -1;
            }
        }
        if (layer_idx < 0) {
            fprintf(stderr, "%s: invalid/unparsable direction tensor layer index in %s\n", __func__, load_info.fname.c_str());
            result.n_embd = -1;
            break;
        } else if (layer_idx == 0) {
            fprintf(stderr, "%s: invalid (zero) direction tensor layer index in %s\n", __func__, load_info.fname.c_str());
            result.n_embd = -1;
            break;
        }

        struct ggml_tensor * tensor = ggml_get_tensor(ctx, name.c_str());
        if (tensor->type != GGML_TYPE_F32) {
            fprintf(stderr, "%s: invalid (non-F32) direction tensor type in %s\n", __func__, load_info.fname.c_str());
            result.n_embd = -1;
            break;
        }
        if (ggml_n_dims(tensor) != 1) {
            fprintf(stderr, "%s: invalid (non-1D) direction tensor shape in %s\n", __func__, load_info.fname.c_str());
            result.n_embd = -1;
            break;
        }

        if (result.n_embd == -1) {
            result.n_embd = ggml_nelements(tensor);
        } else if (ggml_nelements(tensor) != result.n_embd) {
            fprintf(stderr, "%s: direction tensor in %s does not match previous dimensions\n", __func__, load_info.fname.c_str());
            result.n_embd = -1;
            break;
        }

        // extend if necessary - do not store data for layer 0 (it's not used)
        result.data.resize(std::max(result.data.size(), static_cast<size_t>(result.n_embd * layer_idx)), 0.0f);

        const float * src = (const float *) tensor->data;
        float * dst = result.data.data() + result.n_embd * (layer_idx - 1);  // layer 1 at [0]
        for (int j = 0; j < result.n_embd; j++) {
            dst[j] += src[j] * load_info.strength;  // allows multiple directions for same layer in same file
        }

    }

    if (result.n_embd == -1) {
        fprintf(stderr, "%s: skipping %s due to invalid direction tensors\n", __func__, load_info.fname.c_str());
        result.data.clear();
    }

    gguf_free(ctx_gguf);
    ggml_free(ctx);

    return result;
}

llama_control_vector_data llama_control_vector_load(const std::vector<llama_control_vector_load_info> & load_infos) {
    llama_control_vector_data result = { -1, {} };

    for (const auto & info : load_infos) {
        auto cur = llama_control_vector_load_one(info);

        if (cur.n_embd == -1) {
            result.n_embd = -1;
            break;
        }
        if (result.n_embd != -1 && result.n_embd != cur.n_embd) {
            fprintf(stderr, "%s: control vectors in %s does not match previous dimensions\n", __func__, info.fname.c_str());
            result.n_embd = -1;
            break;
        }

        if (result.n_embd == -1) {
            result = std::move(cur);
        } else {
            result.data.resize(std::max(result.data.size(), cur.data.size()), 0.0f);  // extend if necessary
            for (size_t i = 0; i < cur.data.size(); i++) {
                result.data[i] += cur.data[i];
            }
        }
    }

    if (result.n_embd == -1) {
        fprintf(stderr, "%s: no valid control vector files passed\n", __func__);
        result.data.clear();
    }

    return result;
}

//
// YAML utils
//

void yaml_dump_vector_float(FILE * stream, const char * prop_name, const std::vector<float> & data) {
    if (data.empty()) {
        fprintf(stream, "%s:\n", prop_name);
        return;
    }

    fprintf(stream, "%s: [", prop_name);
    for (size_t i = 0; i < data.size() - 1; ++i) {
        fprintf(stream, "%e, ", data[i]);
    }
    fprintf(stream, "%e]\n", data.back());
}

void yaml_dump_vector_int(FILE * stream, const char * prop_name, const std::vector<int> & data) {
    if (data.empty()) {
        fprintf(stream, "%s:\n", prop_name);
        return;
    }

    fprintf(stream, "%s: [", prop_name);
    for (size_t i = 0; i < data.size() - 1; ++i) {
        fprintf(stream, "%d, ", data[i]);
    }
    fprintf(stream, "%d]\n", data.back());
}

void yaml_dump_string_multiline(FILE * stream, const char * prop_name, const char * data) {
    std::string data_str(data == NULL ? "" : data);

    if (data_str.empty()) {
        fprintf(stream, "%s:\n", prop_name);
        return;
    }

    size_t pos_start = 0;
    size_t pos_found = 0;

    if (std::isspace(data_str[0]) || std::isspace(data_str.back())) {
        data_str = std::regex_replace(data_str, std::regex("\n"), "\\n");
        data_str = std::regex_replace(data_str, std::regex("\""), "\\\"");
        data_str = std::regex_replace(data_str, std::regex(R"(\\[^n"])"), R"(\$&)");
        data_str = "\"" + data_str + "\"";
        fprintf(stream, "%s: %s\n", prop_name, data_str.c_str());
        return;
    }

    if (data_str.find('\n') == std::string::npos) {
        fprintf(stream, "%s: %s\n", prop_name, data_str.c_str());
        return;
    }

    fprintf(stream, "%s: |\n", prop_name);
    while ((pos_found = data_str.find('\n', pos_start)) != std::string::npos) {
        fprintf(stream, "  %s\n", data_str.substr(pos_start, pos_found-pos_start).c_str());
        pos_start = pos_found + 1;
    }
}

void yaml_dump_non_result_info(FILE * stream, const gpt_params & params, const llama_context * lctx,
                               const std::string & timestamp, const std::vector<int> & prompt_tokens, const char * model_desc) {
    const llama_sampling_params & sparams = params.sparams;

    fprintf(stream, "build_commit: %s\n",        LLAMA_COMMIT);
    fprintf(stream, "build_number: %d\n",        LLAMA_BUILD_NUMBER);
    fprintf(stream, "cpu_has_arm_fma: %s\n",     ggml_cpu_has_arm_fma()     ? "true" : "false");
    fprintf(stream, "cpu_has_avx: %s\n",         ggml_cpu_has_avx()         ? "true" : "false");
    fprintf(stream, "cpu_has_avx_vnni: %s\n",    ggml_cpu_has_avx_vnni()    ? "true" : "false");
    fprintf(stream, "cpu_has_avx2: %s\n",        ggml_cpu_has_avx2()        ? "true" : "false");
    fprintf(stream, "cpu_has_avx512: %s\n",      ggml_cpu_has_avx512()      ? "true" : "false");
    fprintf(stream, "cpu_has_avx512_vbmi: %s\n", ggml_cpu_has_avx512_vbmi() ? "true" : "false");
    fprintf(stream, "cpu_has_avx512_vnni: %s\n", ggml_cpu_has_avx512_vnni() ? "true" : "false");
    fprintf(stream, "cpu_has_cuda: %s\n",        ggml_cpu_has_cuda()        ? "true" : "false");
    fprintf(stream, "cpu_has_vulkan: %s\n",      ggml_cpu_has_vulkan()      ? "true" : "false");
    fprintf(stream, "cpu_has_kompute: %s\n",     ggml_cpu_has_kompute()     ? "true" : "false");
    fprintf(stream, "cpu_has_fma: %s\n",         ggml_cpu_has_fma()         ? "true" : "false");
    fprintf(stream, "cpu_has_gpublas: %s\n",     ggml_cpu_has_gpublas()     ? "true" : "false");
    fprintf(stream, "cpu_has_neon: %s\n",        ggml_cpu_has_neon()        ? "true" : "false");
    fprintf(stream, "cpu_has_sve: %s\n",         ggml_cpu_has_sve()         ? "true" : "false");
    fprintf(stream, "cpu_has_f16c: %s\n",        ggml_cpu_has_f16c()        ? "true" : "false");
    fprintf(stream, "cpu_has_fp16_va: %s\n",     ggml_cpu_has_fp16_va()     ? "true" : "false");
    fprintf(stream, "cpu_has_wasm_simd: %s\n",   ggml_cpu_has_wasm_simd()   ? "true" : "false");
    fprintf(stream, "cpu_has_blas: %s\n",        ggml_cpu_has_blas()        ? "true" : "false");
    fprintf(stream, "cpu_has_sse3: %s\n",        ggml_cpu_has_sse3()        ? "true" : "false");
    fprintf(stream, "cpu_has_vsx: %s\n",         ggml_cpu_has_vsx()         ? "true" : "false");
    fprintf(stream, "cpu_has_matmul_int8: %s\n", ggml_cpu_has_matmul_int8() ? "true" : "false");

#ifdef NDEBUG
    fprintf(stream, "debug: false\n");
#else
    fprintf(stream, "debug: true\n");
#endif // NDEBUG

    fprintf(stream, "model_desc: %s\n", model_desc);
    fprintf(stream, "n_vocab: %d  # output size of the final layer, 32001 for some models\n", llama_n_vocab(llama_get_model(lctx)));

#ifdef __OPTIMIZE__
    fprintf(stream, "optimize: true\n");
#else
    fprintf(stream, "optimize: false\n");
#endif // __OPTIMIZE__

    fprintf(stream, "time: %s\n", timestamp.c_str());

    fprintf(stream, "\n");
    fprintf(stream, "###############\n");
    fprintf(stream, "# User Inputs #\n");
    fprintf(stream, "###############\n");
    fprintf(stream, "\n");

    fprintf(stream, "alias: %s # default: unknown\n", params.model_alias.c_str());
    fprintf(stream, "batch_size: %d # default: 512\n", params.n_batch);
    yaml_dump_string_multiline(stream, "cfg_negative_prompt", sparams.cfg_negative_prompt.c_str());
    fprintf(stream, "cfg_scale: %f # default: 1.0\n", sparams.cfg_scale);
    fprintf(stream, "chunks: %d # default: -1 (unlimited)\n", params.n_chunks);
    fprintf(stream, "color: %s # default: false\n", params.use_color ? "true" : "false");
    fprintf(stream, "ctx_size: %d # default: 512\n", params.n_ctx);
    fprintf(stream, "dry_allowed_length: %d # default: 2\n", sparams.dry_allowed_length);
    fprintf(stream, "dry_base: %.2f # default: 1.75\n", sparams.dry_base);
    fprintf(stream, "dry_multiplier: %.1f # default: 0.0\n", sparams.dry_multiplier);
    fprintf(stream, "dry_penalty_last_n: %d # default: -1 (0 = disable, -1 = context size)\n", sparams.dry_penalty_last_n);
    fprintf(stream, "escape: %s # default: false\n", params.escape ? "true" : "false");
    fprintf(stream, "file: # never logged, see prompt instead. Can still be specified for input.\n");
    fprintf(stream, "frequency_penalty: %f # default: 0.0 \n", sparams.penalty_freq);
    yaml_dump_string_multiline(stream, "grammar", sparams.grammar.c_str());
    fprintf(stream, "grammar-file: # never logged, see grammar instead. Can still be specified for input.\n");
    fprintf(stream, "hellaswag: %s # default: false\n", params.hellaswag ? "true" : "false");
    fprintf(stream, "hellaswag_tasks: %zu # default: 400\n", params.hellaswag_tasks);

    const auto logit_bias_eos = sparams.logit_bias.find(llama_token_eos(llama_get_model(lctx)));
    const bool ignore_eos = logit_bias_eos != sparams.logit_bias.end() && logit_bias_eos->second == -INFINITY;
    fprintf(stream, "ignore_eos: %s # default: false\n", ignore_eos ? "true" : "false");

    yaml_dump_string_multiline(stream, "in_prefix", params.input_prefix.c_str());
    fprintf(stream, "in_prefix_bos: %s # default: false\n", params.input_prefix_bos ? "true" : "false");
    yaml_dump_string_multiline(stream, "in_suffix", params.input_prefix.c_str());
    fprintf(stream, "interactive: %s # default: false\n", params.interactive ? "true" : "false");
    fprintf(stream, "interactive_first: %s # default: false\n", params.interactive_first ? "true" : "false");
    fprintf(stream, "keep: %d # default: 0\n", params.n_keep);
    fprintf(stream, "logdir: %s # default: unset (no logging)\n", params.logdir.c_str());

    fprintf(stream, "logit_bias:\n");
    for (std::pair<llama_token, float> lb : sparams.logit_bias) {
        if (ignore_eos && lb.first == logit_bias_eos->first) {
            continue;
        }
        fprintf(stream, "  %d: %f", lb.first, lb.second);
    }

    fprintf(stream, "lora:\n");
    for (auto & la : params.lora_adapters) {
        if (la.scale == 1.0f) {
            fprintf(stream, "  - %s\n", la.path.c_str());
        }
    }
    fprintf(stream, "lora_scaled:\n");
    for (auto & la : params.lora_adapters) {
        if (la.scale != 1.0f) {
            fprintf(stream, "  - %s: %f\n", la.path.c_str(), la.scale);
        }
    }
    fprintf(stream, "lora_init_without_apply: %s # default: false\n", params.lora_init_without_apply ? "true" : "false");
    fprintf(stream, "main_gpu: %d # default: 0\n", params.main_gpu);
    fprintf(stream, "min_keep: %d # default: 0 (disabled)\n", sparams.min_keep);
    fprintf(stream, "mirostat: %d # default: 0 (disabled)\n", sparams.mirostat);
    fprintf(stream, "mirostat_ent: %f # default: 5.0\n", sparams.mirostat_tau);
    fprintf(stream, "mirostat_lr: %f # default: 0.1\n", sparams.mirostat_eta);
    fprintf(stream, "xtc_probability: %f # default: 0.0\n", sparams.xtc_probability);
    fprintf(stream, "xtc_threshold: %f # default: 0.0\n", sparams.xtc_threshold);
    fprintf(stream, "top_n_sigma: %f # default: 0.0\n", sparams.top_n_sigma);
    fprintf(stream, "mlock: %s # default: false\n", params.use_mlock ? "true" : "false");
    fprintf(stream, "model: %s # default: %s\n", params.model.c_str(), DEFAULT_MODEL_PATH);
    fprintf(stream, "model_draft: %s # default:\n", params.model_draft.c_str());
    fprintf(stream, "multiline_input: %s # default: false\n", params.multiline_input ? "true" : "false");
    fprintf(stream, "n_gpu_layers: %d # default: -1\n", params.n_gpu_layers);
    fprintf(stream, "n_predict: %d # default: -1 (unlimited)\n", params.n_predict);
    fprintf(stream, "n_probs: %d # only used by server binary, default: 0\n", sparams.n_probs);
    fprintf(stream, "no_mmap: %s # default: false\n", !params.use_mmap ? "true" : "false");
    fprintf(stream, "repack: %s # default: false\n", params.repack_tensors ? "true" : "false");
    fprintf(stream, "use_thp: %s # default: false\n", params.use_thp ? "true" : "false");
    fprintf(stream, "validate_quants: %s # default: false\n", params.validate_quants ? "true" : "false");
    fprintf(stream, "penalize_nl: %s # default: false\n", sparams.penalize_nl ? "true" : "false");
    fprintf(stream, "ppl_output_type: %d # default: 0\n", params.ppl_output_type);
    fprintf(stream, "ppl_stride: %d # default: 0\n", params.ppl_stride);
    fprintf(stream, "presence_penalty: %f # default: 0.0\n", sparams.penalty_present);
    yaml_dump_string_multiline(stream, "prompt", params.prompt.c_str());
    fprintf(stream, "prompt_cache: %s\n", params.path_prompt_cache.c_str());
    fprintf(stream, "prompt_cache_all: %s # default: false\n", params.prompt_cache_all ? "true" : "false");
    fprintf(stream, "prompt_cache_ro: %s # default: false\n", params.prompt_cache_ro ? "true" : "false");
    yaml_dump_vector_int(stream, "prompt_tokens", prompt_tokens);
    fprintf(stream, "repeat_penalty: %f # default: 1.1\n", sparams.penalty_repeat);

    fprintf(stream, "reverse_prompt:\n");
    for (std::string ap : params.antiprompt) {
        size_t pos = 0;
        while ((pos = ap.find('\n', pos)) != std::string::npos) {
            ap.replace(pos, 1, "\\n");
            pos += 1;
        }

        fprintf(stream, "  - %s\n", ap.c_str());
    }

    fprintf(stream, "rope_freq_base: %f # default: 10000.0\n", params.rope_freq_base);
    fprintf(stream, "rope_freq_scale: %f # default: 1.0\n", params.rope_freq_scale);
    fprintf(stream, "seed: %u # default: -1 (random seed)\n", params.seed);
    fprintf(stream, "simple_io: %s # default: false\n", params.simple_io ? "true" : "false");
    fprintf(stream, "cont_batching: %s # default: false\n", params.cont_batching ? "true" : "false");
    fprintf(stream, "flash_attn: %s # default: false\n", params.flash_attn ? "true" : "false");
    fprintf(stream, "mla_attn: %d # default: 0\n", params.mla_attn);
    fprintf(stream, "attn_max_batch: %d # default: 0\n", params.attn_max_batch);
    fprintf(stream, "fused_moe: %s # default: false\n", params.fused_moe_up_gate ? "true" : "false");
    fprintf(stream, "grouped_expert_routing: %s # default: false\n", params.grouped_expert_routing ? "true" : "false");
    fprintf(stream, "fused_up_gate: %s # default: true\n", params.fused_up_gate ? "true" : "false");
    fprintf(stream, "fused_mmad: %s # default: true\n", params.fused_mmad? "true" : "false");
    fprintf(stream, "ser: %d,%g # defaulr: -1,0\n", params.min_experts, params.thresh_experts);
    fprintf(stream, "temp: %f # default: 0.8\n", sparams.temp);

    const std::vector<float> tensor_split_vector(params.tensor_split, params.tensor_split + llama_max_devices());
    yaml_dump_vector_float(stream, "tensor_split", tensor_split_vector);

    fprintf(stream, "tfs: %f # default: 1.0\n", sparams.tfs_z);
    fprintf(stream, "threads: %d # default: %u\n", params.n_threads, std::thread::hardware_concurrency());
    fprintf(stream, "top_k: %d # default: 40\n", sparams.top_k);
    fprintf(stream, "top_p: %f # default: 0.95\n", sparams.top_p);
    fprintf(stream, "min_p: %f # default: 0.0\n", sparams.min_p);
    fprintf(stream, "typical_p: %f # default: 1.0\n", sparams.typical_p);
    fprintf(stream, "verbose_prompt: %s # default: false\n", params.verbose_prompt ? "true" : "false");
    fprintf(stream, "display_prompt: %s # default: true\n", params.display_prompt ? "true" : "false");
}<|MERGE_RESOLUTION|>--- conflicted
+++ resolved
@@ -200,11 +200,9 @@
     return cpu_get_num_physical_cores();
 }
 
-<<<<<<< HEAD
 //
 // Arg utils
 //
-=======
 common_webui common_webui_from_name(const std::string& format) {
     if (format == "none") {
         return COMMON_WEBUI_NONE;
@@ -219,7 +217,6 @@
         return COMMON_WEBUI_AUTO;
     }
 }
->>>>>>> d894998f
 
 static std::string read_file(const std::string& fname) {
     std::ifstream file(fname);
