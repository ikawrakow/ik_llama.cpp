#include "llama-build-context.h"
#include "llama-hparams.h"
#include "llama-cparams.h"
#include "llama-model.h"
#include "llama-context.h"

#include "ggml.h"

llm_build_context::llm_build_context(
        llama_context  & lctx,
    const llama_batch  & batch,
    const llm_build_cb & cb,
    bool   worst_case,
    bool   warmup) :
        model            (lctx.model),
        lctx             (lctx),
        hparams          (model.hparams),
        cparams          (lctx.cparams),
        batch            (batch),
        kv_self          (lctx.kv_self),
        n_embd           (hparams.n_embd),
        n_layer          (hparams.n_layer),
        n_rot            (hparams.n_rot),
        n_ctx            (cparams.n_ctx),
        n_head           (hparams.n_head()),
        n_head_kv        (hparams.n_head_kv()),
        n_embd_head_k    (hparams.n_embd_head_k),
        n_embd_k_gqa     (hparams.n_embd_k_gqa()),
        n_embd_head_v    (hparams.n_embd_head_v),
        n_embd_v_gqa     (hparams.n_embd_v_gqa()),
        n_expert         (hparams.n_expert),
        n_expert_used    (warmup ? hparams.n_expert : hparams.n_expert_used),
        freq_base        (cparams.rope_freq_base),
        freq_scale       (cparams.rope_freq_scale),
        ext_factor       (cparams.yarn_ext_factor),
        attn_factor      (cparams.yarn_attn_factor),
        beta_fast        (cparams.yarn_beta_fast),
        beta_slow        (cparams.yarn_beta_slow),
        norm_eps         (hparams.f_norm_eps),
        norm_rms_eps     (hparams.f_norm_rms_eps),
        n_tokens         (batch.n_tokens),
        n_kv             (worst_case ? kv_self.size : kv_self.n),
        n_outputs        (worst_case ? n_tokens : lctx.n_outputs),
        n_outputs_enc    (worst_case ? n_tokens : lctx.embd_enc.size() / hparams.n_embd),
        kv_head          (worst_case ? (kv_self.recurrent ? 0 : kv_self.size - n_tokens) : kv_self.head),
        n_ctx_orig       (cparams.n_ctx_orig_yarn),
        flash_attn       (cparams.flash_attn),
        mla_attn         (cparams.mla_attn),
        attn_max_batch   (cparams.attn_max_batch),
        fused_moe_up_gate(cparams.fused_moe_up_gate),
        grouped_expert_routing(cparams.grouped_expert_routing),
        fused_up_gate    (cparams.fused_up_gate),
        fused_mmad       (cparams.fused_mmad),
        rope_cache       (cparams.rope_cache),
        k_cache_hadamard (cparams.k_cache_hadamard),
        split_mode_graph_scheduling (cparams.split_mode_graph_scheduling),
        min_experts      (cparams.min_experts),
        thresh_experts   (cparams.thresh_experts),
        pooling_type     (cparams.pooling_type),
        rope_type        (hparams.rope_type),
        cb               (cb),
        buf_compute_meta (lctx.buf_compute_meta) {
            // all initializations should be done in init()
}

void llm_build_context::init() {
    struct ggml_init_params params = {
        /*.mem_size   =*/ buf_compute_meta.size(),
        /*.mem_buffer =*/ buf_compute_meta.data(),
        /*.no_alloc   =*/ true,
    };

    ctx0 = ggml_init(params);

    lctx.inp_tokens      = nullptr;
    lctx.inp_embd        = nullptr;
    lctx.inp_pos         = nullptr;
    lctx.inp_out_ids     = nullptr;
    lctx.inp_KQ_mask     = nullptr;
    lctx.inp_KQ_mask_swa = nullptr;
    lctx.inp_K_shift     = nullptr;
    lctx.inp_mean        = nullptr;
    lctx.inp_cls         = nullptr;
    lctx.inp_s_copy      = nullptr;
    lctx.inp_s_mask      = nullptr;
    lctx.inp_s_seq       = nullptr;
    lctx.inp_pos_bucket    = nullptr;
    lctx.inp_embd_enc      = nullptr;
    lctx.inp_KQ_mask_cross = nullptr;
}

void llm_build_context::free() {
    if (ctx0) {
        ggml_free(ctx0);
        ctx0 = nullptr;
    }
}

ggml_cgraph * llm_build_context::build_k_shift() {
    struct ggml_cgraph * gf = ggml_new_graph_custom(ctx0, model.max_nodes(), false);

    GGML_ASSERT(kv_self.size == n_ctx);

    const auto & rope_type_shift = hparams.rope_type == LLAMA_ROPE_TYPE_MROPE
        // @ngxson : this is a workaround
        // for M-RoPE, we want to rotate the whole vector when doing KV shift
        // a normal RoPE should work, we just need to use the correct ordering
        // ref: https://github.com/ggml-org/llama.cpp/pull/13870
        ? LLAMA_ROPE_TYPE_NEOX
        : hparams.rope_type;

    const float yarn_attn_factor_shift = model.arch == LLM_ARCH_DEEPSEEK2
        ? 1.0f / (1.0f + 0.1f * logf(1.0f / freq_scale))
        : cparams.yarn_attn_factor;

    lctx.inp_K_shift = ggml_new_tensor_1d(ctx0, GGML_TYPE_I32, n_ctx);
    cb(lctx.inp_K_shift, "K_shift", -1);
    ggml_set_input(lctx.inp_K_shift);

    for (int il = 0; il < n_layer; ++il) {
        const int64_t n_head_kv = hparams.n_head_kv(il);
        const int64_t n_embd_k_gqa = hparams.n_embd_k_gqa(il);
        struct ggml_tensor * rope_factors = build_rope_factors(il);
        struct ggml_tensor * k =
            ggml_view_3d(ctx0, kv_self.k_l[il],
                    n_embd_head_k, n_head_kv, n_ctx,
                    ggml_row_size(kv_self.k_l[il]->type, n_embd_head_k),
                    ggml_row_size(kv_self.k_l[il]->type, n_embd_k_gqa),
                    0);

        struct ggml_tensor * tmp;
        if (ggml_is_quantized(k->type)) {
            // dequantize to f32 -> RoPE -> quantize back
            tmp = ggml_cast(ctx0, k, GGML_TYPE_F32);
            cb(tmp, "K_f32", il);
            for (auto * backend : lctx.backends) {
                // Figure out which backend KV cache belongs to
                if (ggml_backend_supports_buft(backend, lctx.model.buft_layer[il].buft)) {
                    ggml_backend_sched_set_tensor_backend(lctx.sched, tmp, backend);
                    break;
                }
            }
            tmp = ggml_rope_ext_inplace(ctx0, tmp,
                    lctx.inp_K_shift, rope_factors, n_rot, rope_type_shift, n_ctx_orig, freq_base, freq_scale,
                    ext_factor, yarn_attn_factor_shift, beta_fast, beta_slow);
            cb(tmp, "K_shifted_f32", il);
            tmp = ggml_cpy(ctx0, tmp, k);
        } else {
            // we rotate only the first n_rot dimensions
            tmp = ggml_rope_ext_inplace(ctx0, k,
                    lctx.inp_K_shift, rope_factors, n_rot, rope_type_shift, n_ctx_orig, freq_base, freq_scale,
                    ext_factor, yarn_attn_factor_shift, beta_fast, beta_slow);
        }
        cb(tmp, "K_shifted", il);
        ggml_build_forward_expand(gf, tmp);
    }

    return gf;
}

ggml_cgraph * llm_build_context::build_s_copy() {
    struct ggml_cgraph * gf = ggml_new_graph_custom(ctx0, model.max_nodes(), false);

    GGML_ASSERT(kv_self.recurrent);

    struct ggml_tensor * state_copy = build_inp_s_copy();

    for (int il = 0; il < n_layer; ++il) {
        struct ggml_tensor * conv_states = ggml_reshape_2d(ctx0, kv_self.k_l[il], hparams.n_embd_k_s(), kv_self.size);
        struct ggml_tensor * ssm_states  = ggml_reshape_2d(ctx0, kv_self.v_l[il], hparams.n_embd_v_s(), kv_self.size);

        conv_states = ggml_get_rows(ctx0, conv_states, state_copy);
        ssm_states  = ggml_get_rows(ctx0,  ssm_states, state_copy);

        // TODO: name the intermediate tensors with cb()

        ggml_build_forward_expand(gf, ggml_cpy(ctx0, conv_states, kv_self.k_l[il]));
        ggml_build_forward_expand(gf, ggml_cpy(ctx0,  ssm_states, kv_self.v_l[il]));
    }

    return gf;
}

ggml_cgraph * llm_build_context::build_defrag(const std::vector<uint32_t> & ids) {
    struct ggml_cgraph * gf = ggml_new_graph_custom(ctx0, model.max_nodes(), false);

    for (uint32_t i = 0; i < ids.size(); ++i) {
        const uint32_t id = ids[i];

        if (i == id || id == ids.size()) {
            continue;
        }

        uint32_t nm = 1;

        while (i + nm < ids.size() && ids[i + nm] == id + nm) {
            nm++;
        }

        for (int il = 0; il < n_layer; ++il) {
            const int64_t n_embd_k_gqa = hparams.n_embd_k_gqa(il);
            const int64_t n_embd_v_gqa = hparams.n_embd_v_gqa(il);

            ggml_tensor * view_k_src = ggml_view_2d(ctx0, kv_self.k_l[il],
                    n_embd_k_gqa, nm,
                    ggml_row_size(kv_self.k_l[il]->type, n_embd_k_gqa),
                    ggml_row_size(kv_self.k_l[il]->type, n_embd_k_gqa*i));

            ggml_tensor * view_k_dst = ggml_view_2d(ctx0, kv_self.k_l[il],
                    n_embd_k_gqa, nm,
                    ggml_row_size(kv_self.k_l[il]->type, n_embd_k_gqa),
                    ggml_row_size(kv_self.k_l[il]->type, n_embd_k_gqa*id));

            ggml_tensor * view_v_src = nullptr;
            ggml_tensor * view_v_dst = nullptr;

            if (kv_self.v_l.size() > il) {
                // Note: with MLA the V cache may not be present.
                if (flash_attn) {
                    // NOTE: the V cache is not transposed when using flash attention
                    view_v_src = ggml_view_2d(ctx0, kv_self.v_l[il],
                            n_embd_v_gqa, nm,
                            ggml_row_size(kv_self.v_l[il]->type, n_embd_v_gqa),
                            ggml_row_size(kv_self.v_l[il]->type, n_embd_v_gqa*i));

                    view_v_dst = ggml_view_2d(ctx0, kv_self.v_l[il],
                            n_embd_v_gqa, nm,
                            ggml_row_size(kv_self.v_l[il]->type, n_embd_v_gqa),
                            ggml_row_size(kv_self.v_l[il]->type, n_embd_v_gqa*id));
                } else {
                    view_v_src = ggml_view_2d(ctx0, kv_self.v_l[il],
                            nm, n_embd_v_gqa,
                            ggml_row_size(kv_self.v_l[il]->type, kv_self.size),
                            ggml_row_size(kv_self.v_l[il]->type, i));

                    view_v_dst = ggml_view_2d(ctx0, kv_self.v_l[il],
                            nm, n_embd_v_gqa,
                            ggml_row_size(kv_self.v_l[il]->type, kv_self.size),
                            ggml_row_size(kv_self.v_l[il]->type, id));
                }
            }

            ggml_build_forward_expand(gf, ggml_cpy(ctx0, view_k_src, view_k_dst));
            if (view_v_src && view_v_dst) {
                ggml_build_forward_expand(gf, ggml_cpy(ctx0, view_v_src, view_v_dst));
            }
        }

        i += nm - 1;
    }

    //LLAMA_LOG_INFO("gf->n_nodes = %d\n", gf->n_nodes);

    return gf;
}

ggml_tensor * llm_build_context::build_inp_pos() {
    int n_pos_per_embd = hparams.rope_type == LLAMA_ROPE_TYPE_MROPE || hparams.rope_type == LLAMA_ROPE_TYPE_IMROPE ? 4 : 1;
    lctx.inp_pos = ggml_new_tensor_1d(ctx0, GGML_TYPE_I32, int64_t(n_tokens)*n_pos_per_embd);
    cb(lctx.inp_pos, "inp_pos", -1);
    ggml_set_input(lctx.inp_pos);
    return lctx.inp_pos;
}

ggml_tensor * llm_build_context::build_input_scale(int n_tokens) {
    int n_pos_per_token = 1;
    lctx.inp_scale = ggml_new_tensor_3d(ctx0, GGML_TYPE_F32, 1, 1, n_tokens*n_pos_per_token);
    cb(lctx.inp_scale, "inp_scale", -1);
    ggml_set_input(lctx.inp_scale);
    return lctx.inp_scale;
}

ggml_tensor * llm_build_context::build_rope_factors(int il) {
    // choose long/short freq factors based on the context size
    const auto n_ctx_pre_seq = cparams.n_ctx / cparams.n_seq_max;

    if (model.layers[il].rope_freqs != nullptr) {
        return model.layers[il].rope_freqs;
    }

    if (n_ctx_pre_seq > hparams.n_ctx_orig_yarn) {
        return model.layers[il].rope_long;
    }

    return model.layers[il].rope_short;
}

ggml_tensor * llm_build_context::build_inp_out_ids() {
    lctx.inp_out_ids = ggml_new_tensor_1d(ctx0, GGML_TYPE_I32, n_outputs);
    cb(lctx.inp_out_ids, "inp_out_ids", -1);
    ggml_set_input(lctx.inp_out_ids);
    return lctx.inp_out_ids;
}

ggml_tensor * llm_build_context::build_inp_KQ_mask(bool causal) {
    if (causal && flash_attn) {
        lctx.inp_KQ_mask = ggml_new_tensor_2d(ctx0, GGML_TYPE_F16, n_kv, GGML_PAD(n_tokens, GGML_KQ_MASK_PAD));
        cb(lctx.inp_KQ_mask, "KQ_mask", -1);
        ggml_set_input(lctx.inp_KQ_mask);
        return lctx.inp_KQ_mask;
    }
    lctx.inp_KQ_mask = causal
        ? ggml_new_tensor_2d(ctx0, GGML_TYPE_F32, n_kv,     GGML_PAD(n_tokens, GGML_KQ_MASK_PAD))
        : ggml_new_tensor_2d(ctx0, GGML_TYPE_F32, n_tokens, GGML_PAD(n_tokens, GGML_KQ_MASK_PAD));
    cb(lctx.inp_KQ_mask, "KQ_mask", -1);
    ggml_set_input(lctx.inp_KQ_mask);

    return flash_attn ? ggml_cast(ctx0, lctx.inp_KQ_mask, GGML_TYPE_F16) : lctx.inp_KQ_mask;
}

ggml_tensor * llm_build_context::build_inp_KQ_mask_swa(bool causal) {
    GGML_ASSERT(hparams.n_swa > 0);
    if (causal && flash_attn) {
        lctx.inp_KQ_mask_swa = ggml_new_tensor_2d(ctx0, GGML_TYPE_F16, n_kv, GGML_PAD(n_tokens, GGML_KQ_MASK_PAD));
        cb(lctx.inp_KQ_mask_swa, "KQ_mask_swa", -1);
        ggml_set_input(lctx.inp_KQ_mask_swa);
        return lctx.inp_KQ_mask_swa;
    }

    lctx.inp_KQ_mask_swa = causal
        ? ggml_new_tensor_2d(ctx0, GGML_TYPE_F32, n_kv,     GGML_PAD(n_tokens, GGML_KQ_MASK_PAD))
        : ggml_new_tensor_2d(ctx0, GGML_TYPE_F32, n_tokens, GGML_PAD(n_tokens, GGML_KQ_MASK_PAD));
    cb(lctx.inp_KQ_mask_swa, "KQ_mask_swa", -1);
    ggml_set_input(lctx.inp_KQ_mask_swa);

    return flash_attn ? ggml_cast(ctx0, lctx.inp_KQ_mask_swa, GGML_TYPE_F16) : lctx.inp_KQ_mask_swa;
}

ggml_tensor * llm_build_context::build_inp_mean() {
    lctx.inp_mean = ggml_new_tensor_2d(ctx0, GGML_TYPE_F32, n_tokens, n_tokens);
    cb(lctx.inp_mean, "inp_mean", -1);
    ggml_set_input(lctx.inp_mean);
    return lctx.inp_mean;
}

ggml_tensor * llm_build_context::build_inp_cls() {
    lctx.inp_cls = ggml_new_tensor_1d(ctx0, GGML_TYPE_I32, n_tokens);
    cb(lctx.inp_cls, "inp_cls", -1);
    ggml_set_input(lctx.inp_cls);
    return lctx.inp_cls;
}

ggml_tensor * llm_build_context::build_inp_s_copy() {
    lctx.inp_s_copy = ggml_new_tensor_1d(ctx0, GGML_TYPE_I32, kv_self.size);
    cb(lctx.inp_s_copy, "inp_s_copy", -1);
    ggml_set_input(lctx.inp_s_copy);
    return lctx.inp_s_copy;
}

ggml_tensor * llm_build_context::build_inp_s_mask() {
    lctx.inp_s_mask = ggml_new_tensor_2d(ctx0, GGML_TYPE_F32, 1, n_kv);
    cb(lctx.inp_s_mask, "inp_s_mask", -1);
    ggml_set_input(lctx.inp_s_mask);
    return lctx.inp_s_mask;
}

ggml_tensor * llm_build_context::build_inp_s_seq() {
    lctx.inp_s_seq = ggml_new_tensor_2d(ctx0, GGML_TYPE_I32, n_kv, n_tokens);
    cb(lctx.inp_s_seq, "inp_s_seq", -1);
    ggml_set_input(lctx.inp_s_seq);
    return lctx.inp_s_seq;
}

ggml_cgraph * llm_build_context::append_pooling(struct ggml_cgraph * gf) {
    // find result_norm tensor for input
    struct ggml_tensor * inp = nullptr;
    for (int i = gf->n_nodes - 1; i >= 0; --i) {
        inp = gf->nodes[i];
        if (strcmp(inp->name, "result_norm") == 0 || strcmp(inp->name, "result_embd") == 0) {
            break;
        } else {
            inp = nullptr;
        }
    }
    GGML_ASSERT(inp != nullptr && "missing result_norm/result_embd tensor");

    struct ggml_tensor * cur;

    switch (pooling_type) {
        case LLAMA_POOLING_TYPE_MEAN:
            {
                struct ggml_tensor * inp_mean = build_inp_mean();
                cur = ggml_mul_mat(ctx0, ggml_cont(ctx0, ggml_transpose(ctx0, inp)), inp_mean);
            } break;
        case LLAMA_POOLING_TYPE_CLS:
        case LLAMA_POOLING_TYPE_LAST:
            {
                struct ggml_tensor * inp_cls = build_inp_cls();
                cur = ggml_get_rows(ctx0, inp, inp_cls);
            } break;
        case LLAMA_POOLING_TYPE_NONE:
            {
                cur = inp;
            } break;
        default:
            {
                GGML_ABORT("unknown pooling type");
            }
    }

    cb(cur, "result_embd_pooled", -1);

    ggml_build_forward_expand(gf, cur);

    return gf;
}

ggml_tensor * llm_build_context::llm_build_pos_bucket(bool causal) {
    if (causal) {
        lctx.inp_pos_bucket = ggml_new_tensor_2d(ctx0, GGML_TYPE_I32, n_kv,     n_tokens);
    } else {
        lctx.inp_pos_bucket = ggml_new_tensor_2d(ctx0, GGML_TYPE_I32, n_tokens, n_tokens);
    }

    ggml_set_input(lctx.inp_pos_bucket);
    cb(lctx.inp_pos_bucket, "pos_bucket", -1);

    return lctx.inp_pos_bucket;
}

ggml_tensor * llm_build_context::llm_build_pos_bias(struct ggml_tensor * pos_bucket, struct ggml_tensor * attn_rel_b) {
    struct ggml_tensor * pos_bucket_1d = ggml_view_1d(ctx0, pos_bucket, pos_bucket->ne[0] * pos_bucket->ne[1], 0);
    cb(pos_bucket_1d, "pos_bucket_1d", -1);

    struct ggml_tensor * pos_bias = ggml_get_rows(ctx0, attn_rel_b, pos_bucket_1d);
    cb(pos_bias, "pos_bias", -1);

    pos_bias = ggml_view_3d(ctx0, pos_bias, pos_bias->ne[0], lctx.inp_pos_bucket->ne[0], lctx.inp_pos_bucket->ne[1], ggml_element_size(pos_bias) * pos_bias->ne[0], ggml_element_size(pos_bias) * pos_bias->ne[0] * lctx.inp_pos_bucket->ne[0],  0);
    cb(pos_bias, "pos_bias", -1);

    pos_bias = ggml_permute(ctx0, pos_bias, 2, 0, 1, 3);
    cb(pos_bias, "pos_bias", -1);

    pos_bias = ggml_cont(ctx0, pos_bias);
    cb(pos_bias, "pos_bias", -1);

    return pos_bias;
}

ggml_tensor * llm_build_context::llm_build_inp_embd(
        struct ggml_context * ctx,
       struct llama_context & lctx,
        const llama_hparams & hparams,
          const llama_batch & batch,
         struct ggml_tensor * tok_embd,
         const llm_build_cb & cb) {
    const int64_t n_embd = hparams.n_embd;

    struct ggml_tensor * inpL;

    if (batch.token) {
        lctx.inp_tokens = ggml_new_tensor_1d(ctx, GGML_TYPE_I32, batch.n_tokens);
        cb(lctx.inp_tokens, "inp_tokens", -1);
        ggml_set_input(lctx.inp_tokens);

        inpL = ggml_get_rows(ctx, tok_embd, lctx.inp_tokens);
    } else {
       lctx.inp_embd = ggml_new_tensor_2d(ctx, GGML_TYPE_F32, n_embd, batch.n_tokens);
        inpL = lctx.inp_embd;
        ggml_set_input(lctx.inp_embd);
    }

    // For Granite architecture
    if (hparams.f_embedding_scale != 0.0f) {
        inpL = ggml_scale(ctx, inpL, hparams.f_embedding_scale);
    }

    cb(inpL, "inp_embd", -1);

    return inpL;
}

void llm_build_context::llm_build_kv_store(
       struct llama_context & lctx,
        struct ggml_context * ctx,
        const llama_hparams & hparams,
        const llama_cparams & cparams,
       const llama_kv_cache & kv,
         struct ggml_cgraph * graph,
         struct ggml_tensor * k_cur,
         struct ggml_tensor * v_cur,
                    int32_t   n_tokens,
                    int32_t   kv_head,
         const llm_build_cb & cb,
                    int64_t   il) {
    const int64_t n_ctx = cparams.n_ctx;

    //const int64_t n_embd_k_gqa = hparams.n_embd_k_gqa(il);
    const int64_t n_embd_v_gqa = hparams.n_embd_v_gqa(il);

    const int64_t n_head_kv     = hparams.n_head_kv(il);
    const int64_t n_embd_head_k = hparams.n_embd_head_k;

    GGML_ASSERT(kv.size == n_ctx);

    //struct ggml_tensor * k_cache_view = ggml_view_1d(ctx, kv.k_l[il], n_tokens*n_embd_k_gqa,
    //        (ggml_row_size(kv.k_l[il]->type, n_embd_k_gqa))*kv_head);
    //cb(k_cache_view, "k_cache_view", il);

    GGML_ASSERT(2*il+1 < (int)lctx.cache_copies.size());
    auto k_row_size = ggml_row_size(kv.k_l[il]->type, n_embd_head_k);
    ggml_tensor * k_cache_view = ggml_view_2d(ctx, kv.k_l[il], n_embd_head_k, n_tokens*n_head_kv,
            k_row_size, k_row_size*n_head_kv*kv_head);

    lctx.cache_copies[2*il+0].cpy  = ggml_cpy(ctx, k_cur, k_cache_view);
    lctx.cache_copies[2*il+0].step = k_row_size*n_head_kv;

    // note: storing RoPE-ed version of K in the KV cache
    ggml_build_forward_expand(graph, lctx.cache_copies[2*il+0].cpy);

    struct ggml_tensor * v_cache_view = nullptr;

    if (cparams.flash_attn) {
        v_cache_view = ggml_view_1d(ctx, kv.v_l[il], n_tokens*n_embd_v_gqa,
                (kv_head)*ggml_row_size(kv.v_l[il]->type, n_embd_v_gqa));
        lctx.cache_copies[2*il+1].step = ggml_row_size(kv.v_l[il]->type, n_embd_v_gqa);
    } else {
        // note: the V cache is transposed when not using flash attention
        v_cache_view = ggml_view_2d(ctx, kv.v_l[il], n_tokens, n_embd_v_gqa,
                (  n_ctx)*ggml_element_size(kv.v_l[il]),
                (kv_head)*ggml_element_size(kv.v_l[il]));
        lctx.cache_copies[2*il+1].step = ggml_element_size(kv.v_l[il]);

        v_cur = ggml_transpose(ctx, v_cur);
    }
    cb(v_cache_view, "v_cache_view", il);

    lctx.cache_copies[2*il+1].cpy  = ggml_cpy(ctx, v_cur, v_cache_view);
    ggml_build_forward_expand(graph, lctx.cache_copies[2*il+1].cpy);
}

ggml_tensor * llm_build_context::llm_build_lora_mm(
        struct llama_context & lctx,
         struct ggml_context * ctx0,
          struct ggml_tensor * w,
          struct ggml_tensor * cur) {
    struct ggml_tensor * res = ggml_mul_mat(ctx0, w, cur);
    for (auto & it : lctx.lora_adapters) {
        struct llama_lora_weight * lora = it.first->get_weight(w);
        if (lora == nullptr) {
            continue;
        }
        const float alpha = it.first->alpha;
        const float rank  = (float) lora->b->ne[0];
        const float scale = alpha ? it.second * alpha / rank : it.second;
        struct ggml_tensor * ab_cur = ggml_mul_mat(
            ctx0, lora->b,
            ggml_mul_mat(ctx0, lora->a, cur)
        );
        ab_cur = ggml_scale(ctx0, ab_cur, scale);
        res = ggml_add(ctx0, res, ab_cur);
    }
    return res;
}

ggml_tensor * llm_build_context::llm_build_lora_mm_id(
        struct llama_context & lctx,
         struct ggml_context * ctx0,
          struct ggml_tensor * w,   // struct ggml_tensor * as
          struct ggml_tensor * cur, // struct ggml_tensor * b
          struct ggml_tensor * ids) {
    struct ggml_tensor * res = ggml_mul_mat_id(ctx0, w, cur, ids);
    for (auto & it : lctx.lora_adapters) {
        struct llama_lora_weight * lora = it.first->get_weight(w);
        if (lora == nullptr) {
            continue;
        }
        const float alpha = it.first->alpha;
        const float rank  = (float) lora->b->ne[0];
        const float scale = alpha ? it.second * alpha / rank : it.second;
        struct ggml_tensor * ab_cur = ggml_mul_mat_id(
            ctx0, lora->b,
            ggml_mul_mat_id(ctx0, lora->a, cur, ids),
            ids
        );
        ab_cur = ggml_scale(ctx0, ab_cur, scale);
        res = ggml_add(ctx0, res, ab_cur);
    }
    return res;
}

ggml_tensor * llm_build_context::llm_build_norm(
        ggml_context * ctx,
         ggml_tensor * cur,
        const llama_hparams & hparams,
         ggml_tensor * mw,
         ggml_tensor * mb,
              llm_norm_type   type,
         const llm_build_cb & cb, int il, float scale_eps) {

    if (type == LLM_NORM_RMS && mw) {
        cur = ggml_fused_rms_norm(ctx, cur, mw, scale_eps * hparams.f_norm_rms_eps);
        if (mb) {
            cb(cur, "fused_norm", il);
            cur = ggml_add(ctx, cur, mb);
        }
        return cur;
    }

    switch (type) {
        case LLM_NORM:     cur = ggml_norm    (ctx, cur, hparams.f_norm_eps);     break;
        case LLM_NORM_RMS: cur = ggml_rms_norm(ctx, cur, scale_eps * hparams.f_norm_rms_eps); break;
    }

    if (mw || mb) {
        cb(cur, "norm", il);
    }

    if (mw) {
        cur = ggml_mul(ctx, cur, mw);
        if (mb) {
            cb(cur, "norm_w", il);
        }
    }

    if (mb) {
        cur = ggml_add(ctx, cur, mb);
    }

    return cur;
}

static ggml_tensor * get_input_tensor_sm_graph(ggml_tensor * input, int id) {
    auto cur = input;
    if (input->op == GGML_OP_REDUCE) {
        auto view_src = input->view_src;
        GGML_ASSERT(view_src);
        cur = input->src[id];
<<<<<<< HEAD
        if (cur == view_src) {
=======
        if (cur == view_src || !cur) {
>>>>>>> fbb67fa2
            //printf("%s: Setting input to %s for id = %d\n", __func__, view_src->name, id);
            cur = input;
        }
    }
    return cur;
}

ggml_tensor * llm_build_context::llm_build_ffn(
        ggml_context * ctx,
       llama_context & lctx,
         ggml_tensor * ffn_norm,
         ggml_tensor * input,
         ggml_tensor * up,
         ggml_tensor * up_b,
         ggml_tensor * up_s,
         ggml_tensor * gate,
         ggml_tensor * gate_b,
         ggml_tensor * gate_s,
         ggml_tensor * down,
         ggml_tensor * down_b,
         ggml_tensor * down_s,
         ggml_tensor * act_scales,
            llm_ffn_op_type   type_op,
          llm_ffn_gate_type   type_gate,
         const llm_build_cb & cb, int il, ggml_cgraph * graph, bool add_input,
         bool is_norm, ggml_tensor * add_extra) {

    if (!up_b && !up_s && !gate_b && !gate_s && !down_b && !down_s &&
        up->extra && gate->extra && down->extra && type_gate == LLM_FFN_PAR &&
        (type_op == LLM_FFN_SILU || type_op == LLM_FFN_RELU || (type_op == LLM_FFN_GELU && !act_scales))) {
        //printf("%s: %s\n", __func__, ggml_op_name(input->op));
        auto unary_op = type_op == LLM_FFN_SILU ? GGML_UNARY_OP_SILU :
                        type_op == LLM_FFN_RELU ? GGML_UNARY_OP_RELU : GGML_UNARY_OP_GELU;
        auto u = (ggml_split_tensor_t *)up->extra;
        auto g = (ggml_split_tensor_t *)gate->extra;
        auto d = (ggml_split_tensor_t *)down->extra;
        GGML_ASSERT(u->n_device == g->n_device && u->n_device == d->n_device);
        std::vector<ggml_tensor *> ffn(u->n_device, nullptr);
        int id_last = -1;
        for (int id = 0; id < u->n_device; ++id) {
            int il_cb = 1000*(id+1) + il;
            auto split_u = u->splits[id];
            auto split_g = g->splits[id];
            auto split_d = d->splits[id];
            GGML_ASSERT((!split_u && !split_g && !split_d) || (split_u && split_g && split_d));
            if (!split_u) continue;
            auto cur = get_input_tensor_sm_graph(input, id);
            if (ffn_norm && ffn_norm->extra) {
                auto norm = (ggml_split_tensor_t *)ffn_norm->extra;
                GGML_ASSERT(norm->splits[id]);
                if (is_norm) {
<<<<<<< HEAD
                    cur = llm_build_norm(ctx, cur, lctx.model.hparams, norm->splits[id], NULL, LLM_NORM, cb, il);
                    GGML_ASSERT(cur->src[0]->op == GGML_OP_NORM);
                    cur->src[0]->op_params[GGML_MAX_OP_PARAMS / sizeof(int32_t) - 1] = 0xff;
=======
                    //cur = llm_build_norm(ctx, cur, lctx.model.hparams, norm->splits[id], NULL, LLM_NORM, cb, il);
                    //GGML_ASSERT(cur->src[0]->op == GGML_OP_NORM);
                    //cur->src[0]->op_params[GGML_MAX_OP_PARAMS / sizeof(int32_t) - 1] = 0xff;
                    cur = ggml_fused_norm(ctx, cur, norm->splits[id], lctx.model.hparams.f_norm_eps);
>>>>>>> fbb67fa2
                } else {
                    cur = llm_build_norm(ctx, cur, lctx.model.hparams, norm->splits[id], NULL, LLM_NORM_RMS, cb, il);
                }
                cb(cur, "ffn_inp_normed", il_cb);
            }
            else if (cur->type != GGML_TYPE_F32) {
                cur = ggml_cast(ctx, cur, GGML_TYPE_F32);
            }
            cur = ggml_fused_up_gate(ctx, split_u, split_g, cur, unary_op);
            cb(cur, "ffn_up_gate", il_cb);
            cur = llm_build_lora_mm(lctx, ctx, split_d, cur);
            cb(cur, "ffn_down", il_cb);
            if (lctx.model.arch == LLM_ARCH_GLM4 || lctx.model.arch == LLM_ARCH_GLM4_MOE) {
                // GLM4 and GLM4_MOE seem to have numerical issues with half-precision accumulators
                ggml_mul_mat_set_prec(cur, GGML_PREC_F32);
            }
            if (cur->ne[1] > 32 && lctx.cparams.split_mode_f16) {
                cur = ggml_cast(ctx, cur, GGML_TYPE_F16);
            }
            if (add_extra && add_extra->op == GGML_OP_REDUCE && add_extra->op_params[3] == 1) {
                // When the reduce op is turned off via op_params[3] == 1, we need to add each src
                // rtaher than add the reduced add_extra result to the ffn reduced ffn result.
                GGML_ASSERT(add_extra->src[id]); // TODO: fix this! It can be null if the splits of the attention and ffn tensors are different
                cur = ggml_add(ctx, cur, add_extra->src[id]);
                cb(cur, "ffn_with_extra", il_cb);
            }
            if (graph) {
                ggml_build_forward_expand(graph, cur);
            }
            ffn[id] = cur;
            id_last = id;
        }
<<<<<<< HEAD
        if (add_input) {
            ffn.back() = ggml_add(ctx, ffn.back(), input);
            cb(ffn.back(), "ffn_with_inp", il);
        }
        if (add_extra) {
            ffn.back() = ggml_add(ctx, ffn.back(), add_extra);
            cb(ffn.back(), "ffn_with_inp", il);
        }
        if (ffn.size() == 1) return ffn.front();
=======
        GGML_ASSERT(id_last >= 0);
        if (add_input) {
            ffn[id_last] = ggml_add(ctx, ffn[id_last], input);
            cb(ffn[id_last], "ffn_with_inp", il);
        }
        if (add_extra && !(add_extra->op == GGML_OP_REDUCE && add_extra->op_params[3] == 1)) {
            ffn[id_last] = ggml_add(ctx, ffn[id_last], add_extra);
            cb(ffn[id_last], "ffn_with_inp", il);
        }
>>>>>>> fbb67fa2
        auto cur = ggml_reduce(ctx, ffn.data(), u->n_device, GGML_OP_ADD);
        cb(cur, "ffn_combined", il);
        ggml_build_forward_expand(graph, cur);
        return cur;
    }

    auto cur = input;
    if (ffn_norm) {
        cur = llm_build_norm(ctx, cur, lctx.model.hparams, ffn_norm, NULL, is_norm ? LLM_NORM : LLM_NORM_RMS, cb, il);
        cb(input, "ffn_norm", il);
    }
    if (cur->type != GGML_TYPE_F32) {
        cur = ggml_cast(ctx, cur, GGML_TYPE_F32);
    }

    if (lctx.cparams.fused_up_gate &&
        up && gate && !up_b && !up_s && !gate_b && !gate_s && type_gate == LLM_FFN_PAR &&
        (type_op == LLM_FFN_SILU || type_op == LLM_FFN_RELU || (type_op == LLM_FFN_GELU && !act_scales))) {
        auto unary_op = type_op == LLM_FFN_SILU ? GGML_UNARY_OP_SILU :
                        type_op == LLM_FFN_RELU ? GGML_UNARY_OP_RELU : GGML_UNARY_OP_GELU;
        cur = ggml_fused_up_gate(ctx, up, gate, cur, unary_op);
        cb(cur, "ffn_up_gate", il);
        if (down) {
            cur = llm_build_lora_mm(lctx, ctx, down, cur);
            if (lctx.model.arch == LLM_ARCH_GLM4 || lctx.model.arch == LLM_ARCH_GLM4_MOE) {
                // GLM4 and GLM4_MOE seem to have numerical issues with half-precision accumulators
                ggml_mul_mat_set_prec(cur, GGML_PREC_F32);
            }
        }
        if (down_b) {
            cb(cur, "ffn_down", il);
        }
        if (down_b) {
            cur = ggml_add(ctx, cur, down_b);
        }
        if (down_s) {
            cur = ggml_mul(ctx, cur, down_s);
            cb(cur, "ffn_down_s", il);
        }
        if (add_input) {
            cur = ggml_add(ctx, cur, input);
            cb(cur, "ffn_out_with_inp", il);
        }
        if (add_extra) {
            cur = ggml_add(ctx, cur, add_extra);
            cb(cur, "ffn_out_with_inp", il);
        }
        return cur;
    }

    struct ggml_tensor * tmp = up ? llm_build_lora_mm(lctx, ctx, up, cur) : cur;
    cb(tmp, "ffn_up", il);

    if (up_b) {
        tmp = ggml_add(ctx, tmp, up_b);
        cb(tmp, "ffn_up_b", il);
    }

    if (up_s) {
        tmp = ggml_mul(ctx, tmp, up_s);
        cb(tmp, "ffn_up_s", il);
    }

    if (gate) {
        switch (type_gate) {
            case LLM_FFN_SEQ:
                {
                    cur = llm_build_lora_mm(lctx, ctx, gate, tmp);
                    cb(cur, "ffn_gate", il);
                } break;
            case LLM_FFN_PAR:
                {
                    cur = llm_build_lora_mm(lctx, ctx, gate, cur);
                    cb(cur, "ffn_gate", il);
                } break;
        }

        if (gate_b) {
            cur = ggml_add(ctx, cur, gate_b);
            cb(cur, "ffn_gate_b", il);
        }

        if (gate_s) {
            cur = ggml_mul(ctx, cur, gate_s);
            cb(cur, "ffn_gate_s", il);
        }

    } else {
        cur = tmp;
    }

    if (type_gate == LLM_FFN_PAR &&
       (type_op == LLM_FFN_SILU || type_op == LLM_FFN_RELU || (type_op == LLM_FFN_GELU && !act_scales))) {
        cur = ggml_fused_mul_unary(ctx, cur, tmp, type_op == LLM_FFN_SILU ? GGML_UNARY_OP_SILU :
                                                  type_op == LLM_FFN_RELU ? GGML_UNARY_OP_RELU : GGML_UNARY_OP_GELU);
    }
    else {

    switch (type_op) {
        case LLM_FFN_SILU:
            {
                cur = ggml_silu(ctx, cur);
                cb(cur, "ffn_silu", il);
            } break;
        case LLM_FFN_GELU:
            {
                cur = ggml_gelu(ctx, cur);
                cb(cur, "ffn_gelu", il);
                if (act_scales != NULL) {
                    cur = ggml_div(ctx, cur, act_scales);
                    cb(cur, "ffn_act", il);
                }
            } break;
        case LLM_FFN_RELU:
            {
                cur = ggml_relu(ctx, cur);
                cb(cur, "ffn_relu", il);
            } break;
        case LLM_FFN_RELU_SQR:
            {
                cur = ggml_relu(ctx, cur);
                cb(cur, "ffn_relu", il);

                cur = ggml_sqr(ctx, cur);
                cb(cur, "ffn_sqr(relu)", il);
            } break;
        case LLM_FFN_SWIGLU:
            {
                cur = ggml_swiglu(ctx, cur);
                cb(cur, "ffn_swiglu", il);
            } break;
        default:
            GGML_ABORT("fatal error");
    }

    if (type_gate == LLM_FFN_PAR) {
        cur = ggml_mul(ctx, cur, tmp);
        cb(cur, "ffn_gate_par", il);
    }
    }

    if (down) {
        cur = llm_build_lora_mm(lctx, ctx, down, cur);
        if (lctx.model.arch == LLM_ARCH_GLM4 || lctx.model.arch == LLM_ARCH_GLM4_MOE) {
            // GLM4 and GLM4_MOE seem to have numerical issues with half-precision accumulators
            ggml_mul_mat_set_prec(cur, GGML_PREC_F32);
        }
    }

    if (down_b) {
        cb(cur, "ffn_down", il);
    }

    if (down_b) {
        cur = ggml_add(ctx, cur, down_b);
    }

    if (down_s) {
        cur = ggml_mul(ctx, cur, down_s);
        cb(cur, "ffn_down_s", il);
    }

    if (add_input) {
        cur = ggml_add(ctx, cur, input);
        cb(cur, "ffn_out_with_inp", il);
    }
    if (add_extra) {
        cur = ggml_add(ctx, cur, add_extra);
        cb(cur, "ffn_out_with_inp", il);
    }

    return cur;
}

ggml_tensor * llm_build_context::llm_build_moe_ffn(
        ggml_context * ctx,
       llama_context & lctx,
         ggml_tensor * cur,
         ggml_tensor * gate_inp,   ggml_tensor * gate_inp_b,
         ggml_tensor * up_exps,    ggml_tensor * up_exps_b,
         ggml_tensor * gate_exps,  ggml_tensor * gate_exps_b,
         ggml_tensor * down_exps,  ggml_tensor * down_exps_b,
         ggml_tensor * exp_probs_b,
                    int64_t   n_expert,
                    int64_t   n_expert_used,
            llm_ffn_op_type   type_op,
                       bool   norm_w,
                       bool   scale_w,
                      float   w_scale,
llm_expert_gating_func_type   gating_op,
         const llm_build_cb & cb, int il, ggml_cgraph * graph, bool add_input) {

    auto input = cur;

    int64_t n_embd = cur->ne[0];
    int64_t n_tokens = cur->ne[1];
    bool weight_before_ffn = lctx.model.arch == LLM_ARCH_LLAMA4; // for llama4, we apply the sigmoid-ed weights before the FFN

    ggml_tensor * logits = llm_build_lora_mm(lctx, ctx, gate_inp, cur); // [n_expert, n_tokens]
    cb(logits, "ffn_moe_logits", il);

    if (gate_inp_b) {
        logits = ggml_add(ctx, logits, gate_inp_b);
        cb(logits, "ffn_moe_logits_biased", il);
    }


    //ggml_tensor * probs = ggml_soft_max(ctx, logits); // [n_expert, n_tokens]
    ggml_tensor * probs = nullptr;
    switch (gating_op) {
        case LLM_EXPERT_GATING_FUNC_SOFTMAX:
            {
                probs = ggml_soft_max(ctx, logits); // [n_expert, n_tokens]
            } break;
        case LLM_EXPERT_GATING_FUNC_SIGMOID:
            {
                probs = ggml_sigmoid(ctx, logits); // [n_expert, n_tokens]
            } break;
        case LLM_EXPERT_GATING_FUNC_TYPE_SOFTMAX_WEIGHT:
            {
                probs = logits; // [n_expert, n_tokens]
            } break;
        default:
            GGML_ABORT("fatal error");
    }
    cb(probs, "ffn_moe_probs", il);

    // add experts selection bias - introduced in DeepSeek V3
    // leave probs unbiased as it's later used to get expert weights
    ggml_tensor * selection_probs = probs;
    if (exp_probs_b != nullptr) {
        selection_probs = ggml_add(ctx, probs, exp_probs_b);
        cb(selection_probs, "ffn_moe_probs_biased", il);
    }

    // llama4 doesn't have exp_probs_b, and sigmoid is only used after top_k
    // see: https://github.com/meta-llama/llama-models/blob/699a02993512fb36936b1b0741e13c06790bcf98/models/llama4/moe.py#L183-L198
    if (lctx.model.arch == LLM_ARCH_LLAMA4) {
        selection_probs = logits;
    }

    // select experts
    ggml_tensor * selected_experts;
    if (lctx.cparams.grouped_expert_routing && lctx.model.arch == LLM_ARCH_BAILINGMOE2 && n_tokens > 0) {
        auto& hparams = lctx.model.hparams;
        selected_experts = ggml_grouped_topk(ctx, selection_probs, hparams.n_expert_groups, hparams.n_group_used, 2, n_expert_used);
    } else {
        //selected_experts = ggml_top_k_thresh(ctx, selection_probs, n_expert_used,
        //        lctx.cparams.min_experts, lctx.cparams.thresh_experts); // [n_expert_used, n_tokens]
        selected_experts = ggml_top_k(ctx, selection_probs, n_expert_used); // [n_expert_used, n_tokens]
    }
    cb(selected_experts, "ffn_moe_topk", il);
    ggml_tensor * weights = ggml_get_rows(ctx,
            ggml_reshape_3d(ctx, probs, 1, n_expert, n_tokens), selected_experts); // [1, n_expert_used, n_tokens]
    cb(weights, "ffn_moe_weights", il);

    if (gating_op == LLM_EXPERT_GATING_FUNC_TYPE_SOFTMAX_WEIGHT) {
        weights = ggml_reshape_2d(ctx, weights, n_expert_used, n_tokens);
        weights = ggml_soft_max(ctx, weights); // [n_expert_used, n_tokens]
        weights = ggml_reshape_3d(ctx, weights, 1, n_expert_used, n_tokens);
        cb(weights, "ffn_moe_weights_softmax", il);
    }

    if (norm_w) {
        weights = ggml_reshape_2d(ctx, weights, n_expert_used, n_tokens);

        ggml_tensor * weights_sum = ggml_sum_rows(ctx, weights); // [1, n_tokens]
        cb(weights_sum, "ffn_moe_weights_sum", il);

        if (lctx.model.arch == LLM_ARCH_BAILINGMOE2) {
            weights_sum = ggml_scale_bias(ctx, weights_sum, 1.0, 1e-20);
            cb(weights_sum, "ffn_moe_weights_sum_biased", il);
        }

        weights = ggml_div(ctx, weights, weights_sum); // [n_expert_used, n_tokens]
        cb(weights, "ffn_moe_weights_norm", il);

        weights = ggml_reshape_3d(ctx, weights, 1, n_expert_used, n_tokens);
    }
    if (scale_w && std::abs(w_scale-1) > 1e-5f) {
        weights = ggml_scale(ctx, weights, w_scale);
        cb(weights, "ffn_moe_weights_scaled", il);
    }

    if (graph) {
        ggml_build_forward_expand(graph, weights);
    }

    cur = ggml_reshape_3d(ctx, cur, n_embd, 1, n_tokens);

    if (weight_before_ffn) {
        // TODO: this is a workaround as we don't yet have a repeat op that takes custom dim (ggml_repeat_4d)
        ggml_tensor * repeated = ggml_new_tensor_3d(ctx, cur->type, n_embd, n_expert_used, n_tokens);
        repeated = ggml_repeat(ctx, cur, repeated); // [n_embd, n_expert_used, n_tokens]
        cur = ggml_mul(ctx, repeated, weights);
        cb(cur, "ffn_moe_weighted", il);
    }

    // For now we don't modify the fused up/gate op to include biases.
    // Hence, if we have biases, we cannot use fmoe.
    //
    //bool can_use_fmoe = !up_exps_b && !gate_exps_b && (type_op == LLM_FFN_SILU || type_op == LLM_FFN_GELU);
    bool can_use_fmoe = type_op == LLM_FFN_SILU || type_op == LLM_FFN_GELU || type_op == LLM_FFN_SWIGLU_OAI_MOE;

    ggml_tensor * par;
    if (can_use_fmoe && lctx.cparams.fused_moe_up_gate && up_exps->type == gate_exps->type) {
        if (up_exps_b || gate_exps_b) {
            par = ggml_moe_up_gate_ext(ctx, up_exps, gate_exps, cur, selected_experts, up_exps_b, gate_exps_b,
                    type_op == LLM_FFN_SILU ? GGML_UNARY_OP_SILU :
                    type_op == LLM_FFN_GELU ? GGML_UNARY_OP_GELU : GGML_UNARY_OP_SWIGLU_OAI);
        } else {
            GGML_ASSERT(type_op != LLM_FFN_SWIGLU_OAI_MOE);
            par = ggml_moe_up_gate(ctx, up_exps, gate_exps, cur, selected_experts,
                    type_op == LLM_FFN_SILU ? GGML_UNARY_OP_SILU : GGML_UNARY_OP_GELU);
        }
    } else {
        ggml_tensor * up = llm_build_lora_mm_id(lctx, ctx, up_exps, cur, selected_experts); // [n_ff, n_expert_used, n_tokens]
        cb(up, "ffn_moe_up", il);

        ggml_tensor * gate = llm_build_lora_mm_id(lctx, ctx, gate_exps, cur, selected_experts); // [n_ff, n_expert_used, n_tokens]
        cb(gate, "ffn_moe_gate", il);

        if (graph) {
            // So we can potentially fuse the up and gate mul_mat_id
            ggml_build_forward_expand(graph, up);
            ggml_build_forward_expand(graph, gate);
        }

        if (up_exps_b) {
            up = ggml_add_id(ctx, up, up_exps_b, selected_experts);
            cb(up, "ffn_moe_up_biased", il);
        }

        if (gate_exps_b) {
            gate = ggml_add_id(ctx, gate, gate_exps_b, selected_experts);
            cb(gate, "ffn_moe_gate_biased", il);
        }

        if (type_op == LLM_FFN_SILU || type_op == LLM_FFN_GELU) {
            par = ggml_fused_mul_unary(ctx, gate, up, type_op == LLM_FFN_SILU ? GGML_UNARY_OP_SILU : GGML_UNARY_OP_GELU);
        } else if (type_op == LLM_FFN_SWIGLU_OAI_MOE) {
            constexpr float alpha = 1.702f;
            constexpr float limit = 7.0f;
            par = ggml_swiglu_oai(ctx, gate, up, alpha, limit);
        }
        else {
            GGML_ABORT("fatal error");
        }

    }
    cb(par, "ffn_moe_gate_par", il);

    ggml_tensor * experts = llm_build_lora_mm_id(lctx, ctx, down_exps, par, selected_experts); // [n_embd, n_expert_used, n_tokens]
    cb(experts, "ffn_moe_down", il);

    if (down_exps_b) {
        experts = ggml_add_id(ctx, experts, down_exps_b, selected_experts);
        cb(experts, "ffn_moe_down_biased", il);
    }

    if (!weight_before_ffn) {
        if (lctx.cparams.fused_mmad) {
            experts = ggml_mul_multi_add(ctx, experts, weights);
            cb(experts, "ffn_moe_weighted", il);
            if (add_input) {
                experts = ggml_add(ctx, experts, input);
                cb(experts, "ffn_out_with_inp", il);
            }
            return experts;
        }
        experts = ggml_mul(ctx, experts, weights);
        cb(experts, "ffn_moe_weighted", il);
    }

    ggml_tensor * result;
    if (n_expert_used == 1) {
        result = ggml_cont(ctx, ggml_view_2d(ctx, experts, n_embd, n_tokens, experts->nb[2], 0));
    }
    if (n_expert_used == 2) {
        result = ggml_add(ctx, ggml_view_2d(ctx, experts, n_embd, n_tokens, experts->nb[2], 0),
                             ggml_view_2d(ctx, experts, n_embd, n_tokens, experts->nb[2], experts->nb[1]));
    }
    result = ggml_multi_add(ctx, ggml_view_2d(ctx, experts, n_embd, n_tokens, experts->nb[2], 0), n_expert_used);
    if (add_input) {
        cb(result, "ffn_out", il);
        result = ggml_add(ctx, result, input);
    }
    return result;

}

ggml_tensor * llm_build_context::llm_build_std_moe_ffn(ggml_context * ctx, llama_context & lctx,
         ggml_tensor * ffn_norm,
         ggml_tensor * input,
         ggml_tensor * gate_inp,   ggml_tensor * gate_inp_b,
         ggml_tensor * up_exps,    ggml_tensor * up_exps_b,
         ggml_tensor * gate_exps,  ggml_tensor * gate_exps_b,
         ggml_tensor * down_exps,  ggml_tensor * down_exps_b,
         ggml_tensor * exp_probs_b,
         ggml_tensor * up_shexp,   ggml_tensor * up_b_shexp,
         ggml_tensor * gate_shexp, ggml_tensor * gate_b_shexp,
         ggml_tensor * down_shexp, ggml_tensor * down_b_shexp,
                    int64_t   n_expert,
                    int64_t   n_expert_used,
            llm_ffn_op_type   type_op,
                       bool   norm_w,
                       bool   scale_w,
                      float   w_scale,
llm_expert_gating_func_type   gating_op,
            llm_ffn_op_type   type_op_shexp,
         const llm_build_cb & cb, int il, ggml_cgraph * graph, bool add_input) {

    auto split_up_exps    = (ggml_split_tensor_t *)up_exps->extra;
    auto split_gate_exps  = (ggml_split_tensor_t *)gate_exps->extra;
    auto split_down_exps  = (ggml_split_tensor_t *)down_exps->extra;
    auto split_up_shexp   = up_shexp   ? (ggml_split_tensor_t *)up_shexp->extra   : nullptr;
    auto split_gate_shexp = gate_shexp ? (ggml_split_tensor_t *)gate_shexp->extra : nullptr;
    auto split_down_shexp = down_shexp ? (ggml_split_tensor_t *)down_shexp->extra : nullptr;
    auto split_up_b_shexp   = up_b_shexp   ? (ggml_split_tensor_t *)up_b_shexp   : nullptr;
    auto split_gate_b_shexp = gate_b_shexp ? (ggml_split_tensor_t *)gate_b_shexp : nullptr;
    auto split_down_b_shexp = down_b_shexp ? (ggml_split_tensor_t *)down_b_shexp : nullptr;
    if (!split_up_exps && !split_gate_exps && !split_down_exps) {
        auto cur = input;
        if (ffn_norm) {
            auto the_ffn_norm = ffn_norm->extra ? ((ggml_split_tensor_t *)ffn_norm->extra)->splits[lctx.model.main_gpu] : ffn_norm;
            GGML_ASSERT(the_ffn_norm);
            cur = llm_build_norm(ctx, cur, lctx.model.hparams, the_ffn_norm, nullptr, LLM_NORM_RMS, cb, il);
            cb(cur, "ffn_inp_normed", il);
        }
        if (cur->type != GGML_TYPE_F32) {
            cur = ggml_cast(ctx, cur, GGML_TYPE_F32);
        }
        auto the_gate_inp = gate_inp->extra ? ((ggml_split_tensor_t *)gate_inp->extra)->splits[lctx.model.main_gpu] : gate_inp;
        auto the_gate_inp_b = gate_inp_b ? gate_inp_b->extra ? ((ggml_split_tensor_t *)gate_inp_b->extra)->splits[lctx.model.main_gpu] : gate_inp_b : nullptr;
        auto the_exp_probs_b = exp_probs_b ? exp_probs_b->extra ? ((ggml_split_tensor_t *)exp_probs_b->extra)->splits[lctx.model.main_gpu] : exp_probs_b : nullptr;
        //int n_before = graph->n_nodes;
        auto routed_out = llm_build_moe_ffn(ctx, lctx, cur,
                    the_gate_inp, the_gate_inp_b,
                    up_exps,   up_exps_b,
                    gate_exps, gate_exps_b,
                    down_exps, down_exps_b,
                    the_exp_probs_b,
                    n_expert, n_expert_used,
                    type_op, norm_w, scale_w, w_scale,
                    gating_op, cb, il, graph, false);
        cb(routed_out, "routed_out", il);
        if (add_input) {
            routed_out = ggml_add(ctx, routed_out, input);
            cb(routed_out, "routed_out_with_inp", il);
        }
        ggml_build_forward_expand(graph, routed_out);

        if (up_shexp && gate_shexp && down_shexp) {
            if (split_up_shexp) {
                std::vector<ggml_tensor *> results; results.reserve(split_up_shexp->n_device);
                GGML_ASSERT(!split_up_b_shexp   || split_up_b_shexp->n_device   == split_up_shexp->n_device);
                GGML_ASSERT(!split_gate_b_shexp || split_gate_b_shexp->n_device == split_up_shexp->n_device);
                GGML_ASSERT(!split_down_b_shexp || split_down_b_shexp->n_device == split_up_shexp->n_device);
                for (int id = 0; id < split_up_shexp->n_device; ++id) {
                    int il_cb = 1000*id + il;
                    GGML_ASSERT((split_up_shexp->splits[id] && split_gate_shexp->splits[id] && split_down_shexp->splits[id]) ||
                                (!split_up_shexp->splits[id] && !split_gate_shexp->splits[id] && !split_down_shexp->splits[id]));
                    if (!split_up_shexp->splits[id]) continue;
                    auto the_ffn_norm = ffn_norm ? ffn_norm->extra ? ((ggml_split_tensor_t *)ffn_norm->extra)->splits[id] : ffn_norm : nullptr;
                    auto shared_out = llm_build_ffn(ctx, lctx, the_ffn_norm, input,
                            split_up_shexp->splits[id],   split_up_b_shexp   ? split_up_b_shexp->splits[id]   : nullptr, nullptr,
                            split_gate_shexp->splits[id], split_gate_b_shexp ? split_gate_b_shexp->splits[id] : nullptr, nullptr,
                            split_down_shexp->splits[id], split_down_b_shexp ? split_down_b_shexp->splits[id] : nullptr, nullptr,
                            nullptr, type_op_shexp, LLM_FFN_PAR, cb, il);
                    cb(shared_out, "ffn_shexp_out", il_cb);
                    if (shared_out->ne[1] > 32 && lctx.cparams.split_mode_f16) {
                        shared_out = ggml_cast(ctx, shared_out, GGML_TYPE_F16);
                    }
                    results.push_back(shared_out);
                }
                GGML_ASSERT(!results.empty());
                if (results.size() == 1) {
                    cur = results.front();
                } else {
                    cur = ggml_add(ctx, results[0], results[1]);
                    cur->op_params[0] = 0xff;
                    cb(cur, "ffn_shared_combined", il);
                    for (int id = 2; id < int(results.size()); ++id) {
                        cur = ggml_add(ctx, cur, results[id]);
                        cb(cur, "ffn_shared_combined", il);
                    }
                }
                if (routed_out->ne[1] > 32 && lctx.cparams.split_mode_f16) {
                    auto routed_out_f16 = ggml_cast(ctx, routed_out, GGML_TYPE_F16);
                    cur = ggml_add(ctx, routed_out_f16, cur);
                } else {
                    cur = ggml_add(ctx, routed_out, cur);
                }
                cb(cur, "ffn_out", il);
            } else {
                auto shared_out = llm_build_ffn(ctx, lctx, nullptr, cur,
                        up_shexp,   up_b_shexp,   nullptr,
                        gate_shexp, gate_b_shexp, nullptr,
                        down_shexp, down_b_shexp, nullptr,
                        nullptr, type_op_shexp, LLM_FFN_PAR, cb, il);
                cb(shared_out, "ffn_shexp_out", il);
                cur = ggml_add(ctx, routed_out, shared_out);
                cb(cur, "ffn_out", il);
            }
        } else {
            cur = routed_out;
        }
        if (cur != routed_out) {
            ggml_build_forward_expand(graph, cur);
        }
        return cur;
    }
    GGML_ASSERT(split_up_exps && split_gate_exps && split_down_exps);
    GGML_ASSERT(split_up_exps->n_device == split_gate_exps->n_device && split_up_exps->n_device == split_down_exps->n_device);
    std::vector<ggml_tensor *> results(split_up_exps->n_device, nullptr);
    GGML_ASSERT((!split_up_shexp && !split_gate_shexp && !split_down_shexp) ||
                ( split_up_shexp &&  split_gate_shexp &&  split_down_shexp));
    auto split_gate_inp = (ggml_split_tensor_t *)gate_inp->extra;
    GGML_ASSERT(split_gate_inp && split_gate_inp->n_device == split_up_exps->n_device);
    auto split_exp_probs_b = exp_probs_b ? (ggml_split_tensor_t *)exp_probs_b->extra : nullptr;
    GGML_ASSERT(!split_exp_probs_b || split_exp_probs_b->n_device == split_up_exps->n_device);
    int last_id = -1;
    for (int id = 0; id < split_up_exps->n_device; ++id) {
        GGML_ASSERT((split_up_exps->splits[id] && split_gate_exps->splits[id] && split_down_exps->splits[id]) ||
                    (!split_up_exps->splits[id] && !split_gate_exps->splits[id] && !split_down_exps->splits[id]));
        if (!split_up_exps->splits[id]) continue;
        int il_cb = 1000*(id + 1) + il;
        auto cur = get_input_tensor_sm_graph(input, id);
        if (ffn_norm) {
            auto split_ffn_norm = (ggml_split_tensor_t *)ffn_norm->extra;
            GGML_ASSERT(split_ffn_norm && split_ffn_norm->n_device == split_up_exps->n_device);
            cur = llm_build_norm(ctx, cur, lctx.model.hparams, split_ffn_norm->splits[id], nullptr, LLM_NORM_RMS, cb, il);
            cb(cur, "ffn_inp_normed", il_cb);
        }
        if (cur->type != GGML_TYPE_F32) {
            cur = ggml_cast(ctx, cur, GGML_TYPE_F32);
        }
        auto routed_out = llm_build_moe_ffn(ctx, lctx, cur,
                    split_gate_inp->splits[id],  gate_inp_b,
                    split_up_exps->splits[id],   up_exps_b,
                    split_gate_exps->splits[id], gate_exps_b,
                    split_down_exps->splits[id], down_exps_b,
                    split_exp_probs_b ? split_exp_probs_b->splits[id] : nullptr,
                    n_expert, n_expert_used,
                    type_op, norm_w, scale_w, w_scale,
                    gating_op, cb, il, graph, false);
        cb(routed_out, "routed_out", il_cb);

        if (split_up_shexp) {
            GGML_ASSERT(!split_up_b_shexp   || split_up_b_shexp->n_device   == split_up_exps->n_device);
            GGML_ASSERT(!split_gate_b_shexp || split_gate_b_shexp->n_device == split_up_exps->n_device);
            GGML_ASSERT(!split_down_b_shexp || split_down_b_shexp->n_device == split_up_exps->n_device);
            auto shared_out = llm_build_ffn(ctx, lctx, nullptr, cur,
                    split_up_shexp->splits[id],   split_up_b_shexp   ? split_up_b_shexp->splits[id]   : nullptr, nullptr,
                    split_gate_shexp->splits[id], split_gate_b_shexp ? split_gate_b_shexp->splits[id] : nullptr, nullptr,
                    split_down_shexp->splits[id], split_down_b_shexp ? split_down_b_shexp->splits[id] : nullptr, nullptr,
                    nullptr, type_op_shexp, LLM_FFN_PAR, cb, il);
            cb(shared_out, "ffn_shexp_out", il_cb);

            cur = ggml_add(ctx, routed_out, shared_out);
            cb(cur, "ffn_out", il_cb);
        } else {
            cur = routed_out;
        }
        if (cur->ne[1] > 32 && lctx.cparams.split_mode_f16) {
            cur = ggml_cast(ctx, cur, GGML_TYPE_F16);
            cb(cur, "ffn_out_f16", il_cb);
        }
        ggml_build_forward_expand(graph, cur);
<<<<<<< HEAD
        results.push_back(cur);
    }
    GGML_ASSERT(!results.empty());
    if (add_input) {
        results.back() = ggml_add(ctx, results.back(), input);
        cb(results.back(), "ffn_inp_added", il);
    }
    if (results.size() == 1) return results.front();
=======
        results[id] = cur;
        last_id = id;
    }
    GGML_ASSERT(last_id >= 0);
    if (add_input) {
        results[last_id] = ggml_add(ctx, results[last_id], input);
        cb(results[last_id], "ffn_inp_added", il);
    }
>>>>>>> fbb67fa2

    auto cur = ggml_reduce(ctx, results.data(), split_up_exps->n_device, GGML_OP_ADD);
    cb(cur, "moe_ffn_combined", il);
    ggml_build_forward_expand(graph, cur);

    return cur;
}

static ggml_tensor * llm_build_kqv(
        struct ggml_context * ctx,
       struct llama_context & lctx,
       const llama_kv_cache & kv,
         struct ggml_cgraph * graph,
         struct ggml_tensor * wo,
         struct ggml_tensor * wo_b,
         struct ggml_tensor * q_cur,
         struct ggml_tensor * kq_mask,
                    int32_t   n_tokens,
                    int32_t   n_kv,
                    float     kq_scale,
         const llm_build_cb & cb,
                    int       il,
                ggml_tensor * sinks = nullptr, int n_swa = 0) {
    const llama_model   & model   = lctx.model;
    const llama_hparams & hparams = lctx.model.hparams;
    const llama_cparams & cparams = lctx.cparams;

    const int64_t n_ctx         = cparams.n_ctx;
    const int64_t n_head        = hparams.n_head(il);
    const int64_t n_head_kv     = hparams.n_head_kv(il);
    const int64_t n_embd_head_k = hparams.n_embd_head_k;
    //const int64_t n_embd_k_gqa  = hparams.n_embd_k_gqa(il);
    const int64_t n_embd_head_v = hparams.n_embd_head_v;
    const int64_t n_embd_v_gqa  = hparams.n_embd_v_gqa(il);

    struct ggml_tensor * q = ggml_permute(ctx, q_cur, 0, 2, 1, 3);
    cb(q, "q", il);

    struct ggml_tensor * k =
        ggml_view_3d(ctx, kv.k_l[il],
                n_embd_head_k, n_kv, n_head_kv,
                ggml_row_size(kv.k_l[il]->type, n_embd_head_k)*n_head_kv, //n_embd_k_gqa),
                ggml_row_size(kv.k_l[il]->type, n_embd_head_k),
                0);
    cb(k, "k", il);

#ifdef GGML_USE_VULKAN
    constexpr bool use_f32_precision = true;
#else
    constexpr bool use_f32_precision = false;
#endif

    struct ggml_tensor * cur;

    if (cparams.flash_attn) {
        GGML_UNUSED(model);
        GGML_UNUSED(n_ctx);

        // split cached v into n_head heads (not transposed)
        struct ggml_tensor * v =
            ggml_view_3d(ctx, kv.v_l[il],
                    n_embd_head_v, n_kv, n_head_kv,
                    ggml_row_size(kv.v_l[il]->type, n_embd_v_gqa),
                    ggml_row_size(kv.v_l[il]->type, n_embd_head_v),
                    0);
        cb(v, "v", il);

        cur = ggml_flash_attn_ext(ctx, q, k, v, kq_mask, kq_scale, hparams.f_max_alibi_bias,
                                  hparams.attn_soft_cap ? hparams.f_attn_logit_softcapping : 0.0f);
        ggml_flash_attn_ext_add_sinks(cur, sinks);
        if (n_swa > 0) {
            ((int32_t *)cur->op_params)[4] = n_swa;
        }

        // Some models produced NaNs/gibberish when FA is computed with f16 precision on CUDA
        // For DeepSeek-2, it is perfectly fine with fp16 for PP, but I get gibberish when uding fp16 for TG.
        // Not sure if it is really a matter of insufficient precision, or I have made a mistake in the fattn-vec-f16 kernel.
        if (use_f32_precision || model.arch == LLM_ARCH_PHI2 || model.arch == LLM_ARCH_PHI3 || model.arch == LLM_ARCH_GPTNEOX ||
            (model.arch == LLM_ARCH_DEEPSEEK2 && q->ne[1] <= 8) || model.arch == LLM_ARCH_COHERE2 || model.arch == LLM_ARCH_GLM4 || model.arch == LLM_ARCH_GLM4_MOE) {
            ggml_flash_attn_ext_set_prec(cur, GGML_PREC_F32);
        }
        //ggml_flash_attn_ext_set_prec(cur, GGML_PREC_F32);

        cur = ggml_reshape_2d(ctx, cur, n_embd_head_v*n_head, n_tokens);
    } else {

            // split cached v into n_head heads
        struct ggml_tensor * v =
            ggml_view_3d(ctx, kv.v_l[il],
                    n_kv, n_embd_head_v, n_head_kv,
                    ggml_element_size(kv.v_l[il])*n_ctx,
                    ggml_element_size(kv.v_l[il])*n_ctx*n_embd_head_v,
                    0);
        cb(v, "v", il);

        auto kq_size = k->ne[1]*q->ne[1]*q->ne[2]*sizeof(float)/(1024*1024);
        if (cparams.attn_max_batch == 0 || cparams.attn_max_batch >= kq_size || k->ne[2] != q->ne[2] || v->ne[2] != q->ne[2] || sinks) {
            struct ggml_tensor * kq = ggml_mul_mat(ctx, k, q);
            cb(kq, "kq", il);

            //ggml_mul_mat_set_prec(kq, GGML_PREC_F32);

            if (use_f32_precision || model.arch == LLM_ARCH_PHI2 || model.arch == LLM_ARCH_PHI3 || model.arch == LLM_ARCH_GPTNEOX || model.arch == LLM_ARCH_QWEN2 ||
                model.arch == LLM_ARCH_COHERE2 || model.arch == LLM_ARCH_GLM4 || model.arch == LLM_ARCH_GLM4_MOE) {
                // for this arch, we need to perform the KQ multiplication with F32 precision, otherwise we get NaNs
                // ref: https://github.com/ggerganov/llama.cpp/pull/4490#issuecomment-1859055847
                ggml_mul_mat_set_prec(kq, GGML_PREC_F32);
            }

            if (model.arch == LLM_ARCH_GROK) {
                // need to do the following:
                // multiply by attn_output_multiplier
                // and then :
                // kq = 30 * tanh(kq / 30)
                // before the softmax below

                //try from phi2
                //ggml_mul_mat_set_prec(kq, GGML_PREC_F32);

                //kq = ggml_tanh(ctx, ggml_scale(ctx, kq, 0.08838834764831845f/30.0f));
                //kq = ggml_scale(ctx, kq, 30);

                kq = ggml_softcap(ctx, kq, hparams.f_attn_out_scale / hparams.f_attn_logit_softcapping, hparams.f_attn_logit_softcapping);
            }

            if (hparams.attn_soft_cap) {
                //kq = ggml_softcap(ctx, kq, 1.0f / hparams.f_attn_logit_softcapping, hparams.f_attn_logit_softcapping);
                kq = ggml_softcap_max(ctx, kq, kq_mask, kq_scale, hparams.f_max_alibi_bias,
                        1.0f / hparams.f_attn_logit_softcapping, hparams.f_attn_logit_softcapping);
            } else {
                kq = ggml_soft_max_ext(ctx, kq, kq_mask, kq_scale, hparams.f_max_alibi_bias);
                ggml_soft_max_add_sinks(kq, sinks);
            }
            cb(kq, "kq_soft_max_ext", il);

            GGML_ASSERT(kv.size == n_ctx);

            struct ggml_tensor * kqv = ggml_mul_mat(ctx, v, kq);
            cb(kqv, "kqv", il);

            struct ggml_tensor * kqv_merged = ggml_permute(ctx, kqv, 0, 2, 1, 3);
            cb(kqv_merged, "kqv_merged", il);

            cur = ggml_cont_2d(ctx, kqv_merged, n_embd_head_v*n_head, n_tokens);
            cb(cur, "kqv_merged_cont", il);
        }
        else {
            // For now we will not support this option if k->ne[2] != q->ne[2] || v->ne[2] != q->ne[2];
            GGML_ASSERT(k->ne[2] == v->ne[2] && k->ne[2] == q->ne[2]);
            int n_step = (kq_size + cparams.attn_max_batch - 1)/cparams.attn_max_batch;
            n_step = std::min(n_step, int(k->ne[2]));
            int n_per_step = (q->ne[2] + n_step - 1)/n_step;
            auto r2k = q->ne[2] / k->ne[2];
            auto r2v = q->ne[2] / v->ne[2];
            n_step = q->ne[2];
            n_per_step = 1;
            ggml_tensor * kqv = nullptr;
            for (int i12 = 0; i12 < q->ne[2]; i12 += n_per_step) {
                int this_ne12 = i12 + n_per_step <= q->ne[2] ? n_per_step : q->ne[2] - i12;
                int i02 = i12/r2k;
                auto k_i = ggml_view_3d(ctx, k, k->ne[0], k->ne[1], this_ne12, k->nb[1], k->nb[2], k->nb[2]*i02);
                auto q_i = ggml_view_3d(ctx, q, q->ne[0], q->ne[1], this_ne12, q->nb[1], q->nb[2], q->nb[2]*i12);
                auto kq_i = ggml_mul_mat(ctx, k_i, q_i);
                if (model.arch == LLM_ARCH_PHI2 || model.arch == LLM_ARCH_PHI3 || model.arch == LLM_ARCH_GPTNEOX || model.arch == LLM_ARCH_QWEN2 ||
                    model.arch == LLM_ARCH_COHERE2 || model.arch == LLM_ARCH_GLM4 || model.arch == LLM_ARCH_GLM4_MOE) {
                    ggml_mul_mat_set_prec(kq_i, GGML_PREC_F32);
                }
                if (model.arch == LLM_ARCH_GROK) {
                    kq_i = ggml_softcap(ctx, kq_i, hparams.f_attn_out_scale / hparams.f_attn_logit_softcapping, hparams.f_attn_logit_softcapping);
                }
                if (hparams.attn_soft_cap) {
                    kq_i = ggml_softcap_max(ctx, kq_i, kq_mask, kq_scale, hparams.f_max_alibi_bias,
                            1.0f / hparams.f_attn_logit_softcapping, hparams.f_attn_logit_softcapping);
                } else {
                    kq_i = ggml_soft_max_ext(ctx, kq_i, kq_mask, kq_scale, hparams.f_max_alibi_bias);
                }
                i02 = i12 / r2v;
                auto v_i = ggml_view_3d(ctx, v, v->ne[0], v->ne[1], this_ne12, v->nb[1], v->nb[2], v->nb[2]*i02);
                auto kqv_i = ggml_mul_mat(ctx, v_i, kq_i);
                if (i12 == 0) {
                    kqv = kqv_i;
                } else {
                    kqv = ggml_concat(ctx, kqv, kqv_i, 2);
                }
            }
            ggml_tensor * kqv_merged = ggml_permute(ctx, kqv, 0, 2, 1, 3);
            cb(kqv_merged, "kqv_merged", il);
            cur = ggml_cont_2d(ctx, kqv_merged, n_embd_head_v*n_head, n_tokens);
            cb(cur, "kqv_merged_cont", il);
        }
    }

    ggml_build_forward_expand(graph, cur);

    if (wo) {
        cur = llm_build_context::llm_build_lora_mm(lctx, ctx, wo, cur);
        if (lctx.model.arch == LLM_ARCH_GLM4 || lctx.model.arch == LLM_ARCH_GLM4_MOE) {
            // GLM4 and GLM4_MOE seem to have numerical issues with half-precision accumulators
            ggml_mul_mat_set_prec(cur, GGML_PREC_F32);
        }
    }

    if (wo_b) {
        cb(cur, "kqv_wo", il);
    }

    if (wo_b) {
        cur = ggml_add(ctx, cur, wo_b);
    }

    return cur;
}

ggml_tensor * llm_build_context::llm_build_kv(
        ggml_context * ctx,
       llama_context & lctx,
       const llama_kv_cache & kv,
         ggml_cgraph * graph,
         ggml_tensor * wo,
         ggml_tensor * wo_b,
         ggml_tensor * k_cur,
         ggml_tensor * v_cur,
         ggml_tensor * q_cur,
         ggml_tensor * kq_mask,
                    int32_t   n_tokens,
                    int32_t   kv_head,
                    int32_t   n_kv,
                    float     kq_scale,
         const llm_build_cb & cb, int il, ggml_tensor * sinks, int n_swa) {
    const llama_hparams & hparams = lctx.model.hparams;
    const llama_cparams & cparams = lctx.cparams;

    if (cparams.k_cache_hadamard) {
        q_cur = ggml_hadamard(ctx, q_cur, hparams.n_embd_head_k);
        k_cur = ggml_hadamard(ctx, k_cur, hparams.n_embd_head_k);
        cb(q_cur, "Qcur_hadamard", il);
        cb(k_cur, "Kcur_hadamard", il);
    }

    // these nodes are added to the graph together so that they are not reordered
    // by doing so, the number of splits in the graph is reduced
    ggml_build_forward_expand(graph, q_cur);
    ggml_build_forward_expand(graph, k_cur);
    ggml_build_forward_expand(graph, v_cur);

    llm_build_kv_store(lctx, ctx, hparams, cparams, kv, graph, k_cur, v_cur, n_tokens, kv_head, cb, il);

    struct ggml_tensor * cur;

    cur  = llm_build_kqv(ctx, lctx, kv, graph, wo, wo_b,
            q_cur, kq_mask, n_tokens, n_kv, kq_scale, cb, il, sinks, n_swa);
    cb(cur, "kqv_out", il);

    return cur;
}

ggml_tensor * llm_build_context::llm_build_inp_embd_enc() {
    const int64_t n_embd = hparams.n_embd;
    lctx.inp_embd_enc = ggml_new_tensor_2d(ctx0, GGML_TYPE_F32, n_embd, n_outputs_enc);
    ggml_set_input(lctx.inp_embd_enc);
    cb(lctx.inp_embd_enc, "embd_enc", -1);
    return lctx.inp_embd_enc;
}

ggml_tensor * llm_build_context::llm_build_inp_KQ_mask_cross() {
    lctx.inp_KQ_mask_cross = ggml_new_tensor_2d(ctx0, GGML_TYPE_F32, n_outputs_enc, GGML_PAD(n_tokens, GGML_KQ_MASK_PAD));
    ggml_set_input(lctx.inp_KQ_mask_cross);
    cb(lctx.inp_KQ_mask_cross, "KQ_mask_cross", -1);
    return lctx.inp_KQ_mask_cross;
}

std::tuple<ggml_tensor*, ggml_tensor*, ggml_tensor*> llm_build_context::llm_build_mul_mat_qkv(ggml_cgraph * gf, ggml_tensor * cur,
            ggml_tensor * wq, ggml_tensor * bq,
            ggml_tensor * wk, ggml_tensor * bk,
            ggml_tensor * wv, ggml_tensor * bv,
            float attention_scale, int il, bool add_graph_split) const {
    auto Qcur = llm_build_lora_mm(lctx, ctx0, wq, cur);
    cb(Qcur, "Qcur", il);
    if (add_graph_split) {
        Qcur->op_params[GGML_MAX_OP_PARAMS / sizeof(int32_t) - 1] = 0xff;
    }
    auto Kcur = llm_build_lora_mm(lctx, ctx0, wk, cur);
    cb(Kcur, "Kcur", il);
    auto Vcur = llm_build_lora_mm(lctx, ctx0, wv, cur);
    cb(Vcur, "Vcur", il);
    ggml_build_forward_expand(gf, Qcur);
    ggml_build_forward_expand(gf, Kcur);
    ggml_build_forward_expand(gf, Vcur);

    if (attention_scale != 0) {
        Qcur = ggml_scale(ctx0, Qcur, attention_scale);
        cb(Qcur, "Qcur", il);
    }
    if (bq) {
        Qcur = ggml_add(ctx0, Qcur, bq);
        cb(Qcur, "Qcur", il);
        ggml_build_forward_expand(gf, Qcur);
    }
    if (bk) {
        Kcur = ggml_add(ctx0, Kcur, bk);
        cb(Kcur, "Kcur", il);
        ggml_build_forward_expand(gf, Kcur);
    }
    if (bv) {
        Vcur = ggml_add(ctx0, Vcur, bv);
        cb(Vcur, "Vcur", il);
        ggml_build_forward_expand(gf, Vcur);
    }
    return {Qcur, Kcur, Vcur};
}

std::tuple<ggml_tensor*, ggml_tensor*, ggml_tensor*> llm_build_context::llm_build_mul_mat_qkv(ggml_cgraph * gf, ggml_tensor * cur,
            ggml_tensor * wqkv, ggml_tensor * bqkv,
            ggml_tensor * wqk, ggml_tensor * bqk,
            ggml_tensor * wq, ggml_tensor * bq,
            ggml_tensor * wk, ggml_tensor * bk,
            ggml_tensor * wv, ggml_tensor * bv,
            ggml_tensor * q_norm, ggml_tensor * k_norm, float attention_scale, int il, bool add_graph_split) const {
    const int64_t n_embd_head = hparams.n_embd_head_v;
    const int64_t n_embd_gqa  = hparams.n_embd_v_gqa();
    if (wqkv) {
        auto qkv = llm_build_lora_mm(lctx, ctx0, wqkv, cur);
        if (add_graph_split) {
            qkv->op_params[GGML_MAX_OP_PARAMS / sizeof(int32_t) - 1] = 0xff;
        }
        cb(qkv, "qkv", il);
        if (bqkv) {
            qkv = ggml_add(ctx0, qkv, bqkv);
            cb(qkv, "qkv_b", il);
        }
        auto Qcur = ggml_view_3d(ctx0, qkv, n_embd_head, n_head,    n_tokens, n_embd_head*sizeof(float), qkv->nb[1], 0*sizeof(float)*(n_embd));
        auto Kcur = ggml_view_3d(ctx0, qkv, n_embd_head, n_head_kv, n_tokens, n_embd_head*sizeof(float), qkv->nb[1], 1*sizeof(float)*Qcur->ne[0]*Qcur->ne[1]);
        auto Vcur = ggml_view_2d(ctx0, qkv, n_embd_gqa, n_tokens, qkv->nb[1], 1*sizeof(float)*(Qcur->ne[0]*Qcur->ne[1] + Kcur->ne[0]*Kcur->ne[1]));
        cb(Qcur, "Qcur", il);
        cb(Kcur, "Kcur", il);
        cb(Vcur, "Vcur", il);
        if (q_norm) {
            Qcur = llm_build_norm(ctx0, Qcur, hparams, q_norm, NULL, LLM_NORM_RMS, cb, il);
            cb(Qcur, "Qcur_normed", il);
            ggml_build_forward_expand(gf, Qcur);
        }
        if (k_norm) {
            Kcur = llm_build_norm(ctx0, Kcur, hparams, k_norm, NULL, LLM_NORM_RMS, cb, il);
            cb(Kcur, "Kcur_normed", il);
            ggml_build_forward_expand(gf, Kcur);
        }

        return {Qcur, Kcur, Vcur};

        //ggml_build_forward_expand(gf, Qcur);
        //ggml_build_forward_expand(gf, Kcur);
        //ggml_build_forward_expand(gf, Vcur);
    }

    if (wqk) {
        auto qk = llm_build_lora_mm(lctx, ctx0, wqk, cur);
        if (add_graph_split) {
            qk->op_params[GGML_MAX_OP_PARAMS / sizeof(int32_t) - 1] = 0xff;
        }
        cb(qk, "qkv", il);
        if (bqk) {
            qk = ggml_add(ctx0, qk, bqk);
            cb(qk, "qkv_b", il);
        }
        auto Vcur = llm_build_lora_mm(lctx, ctx0, wv, cur);
        cb(Vcur, "Vcur", il);
        if (bv) {
            Vcur = ggml_add(ctx0, Vcur, bv);
            cb(Vcur, "Vcur", il);
        }
        ggml_build_forward_expand(gf, qk);
        ggml_build_forward_expand(gf, Vcur);
        auto Qcur = ggml_view_3d(ctx0, qk, n_embd_head, n_head,    n_tokens, n_embd_head*sizeof(float), qk->nb[1], 0*sizeof(float)*(n_embd));
        auto Kcur = ggml_view_3d(ctx0, qk, n_embd_head, n_head_kv, n_tokens, n_embd_head*sizeof(float), qk->nb[1], 1*sizeof(float)*Qcur->ne[0]*Qcur->ne[1]);
        cb(Qcur, "Qcur", il);
        cb(Kcur, "Kcur", il);
        if (q_norm) {
            Qcur = llm_build_norm(ctx0, Qcur, hparams, q_norm, NULL, LLM_NORM_RMS, cb, il);
            cb(Qcur, "Qcur_normed", il);
            ggml_build_forward_expand(gf, Qcur);
        }
        if (k_norm) {
            Kcur = llm_build_norm(ctx0, Kcur, hparams, k_norm, NULL, LLM_NORM_RMS, cb, il);
            cb(Kcur, "Kcur_normed", il);
            ggml_build_forward_expand(gf, Kcur);
        }

        return {Qcur, Kcur, Vcur};

    }

    auto [Q, K, V] = llm_build_mul_mat_qkv(gf, cur, wq, bq, wk, bk, wv, bv, attention_scale, il, add_graph_split);
    auto Qcur = ggml_reshape_3d(ctx0, Q, n_embd_head, Q->ne[0]/n_embd_head, n_tokens);
    if (q_norm) {
        Qcur = llm_build_norm(ctx0, Qcur, hparams, q_norm, NULL, LLM_NORM_RMS, cb, il);
        cb(Qcur, "Qcur_normed", il);
    }

    auto Kcur = ggml_reshape_3d(ctx0, K, n_embd_head, K->ne[0]/n_embd_head, n_tokens);
    if (k_norm) {
        Kcur = llm_build_norm(ctx0, Kcur, hparams, k_norm, NULL, LLM_NORM_RMS, cb, il);
        cb(Kcur, "Kcur_normed", il);
    }
    auto Vcur = V;
    return {Qcur, Kcur, Vcur};
}

static ggml_tensor * build_output(llama_context & lctx, ggml_context * ctx, ggml_tensor * cur, ggml_tensor * output, const llm_build_cb & cb) {
    // lm_head
    if (output->extra) {
        auto split_output = (ggml_split_tensor_t *)output->extra;
        std::vector<ggml_tensor *> o;
        o.reserve(split_output->n_device);
        for (int id = 0; id < split_output->n_device; ++id) {
            auto split = split_output->splits[id];
            if (!split) continue;
            o.push_back(llm_build_context::llm_build_lora_mm(lctx, ctx, split, cur));
            cb(o.back(), "output", id);
        }
        if (o.size() == 1) cur = o.front();
        cur = ggml_concat(ctx, o[0], o[1], 0);
        for (int id = 2; id < int(o.size()); ++id) {
            cur = ggml_concat(ctx, cur, o[id], 0);
        }
    } else {
        cur = llm_build_context::llm_build_lora_mm(lctx, ctx, output, cur);
    }
    return cur;
}

static ggml_tensor * build_output(llama_context & lctx, ggml_context * ctx, ggml_tensor * cur, ggml_tensor * output, ggml_tensor * output_norm, const llm_build_cb & cb) {
    // lm_head
    if (output->extra) {
        auto split_output = (ggml_split_tensor_t *)output->extra;
        auto split_output_norm = output_norm && output_norm->extra ? (ggml_split_tensor_t *)output_norm->extra : nullptr;
        std::vector<ggml_tensor *> o;
        o.reserve(split_output->n_device);
        for (int id = 0; id < split_output->n_device; ++id) {
            auto split = split_output->splits[id];
            if (!split) continue;
            if (output_norm) {
                auto the_norm = split_output_norm ? split_output_norm->splits[id] : output_norm;
                auto cur_normed = llm_build_context::llm_build_norm(ctx, cur, lctx.model.hparams, the_norm, NULL, LLM_NORM_RMS, cb, -1);
                cb(cur_normed, "output_normed", 1000*(id+1));
                o.push_back(llm_build_context::llm_build_lora_mm(lctx, ctx, split, cur_normed));
            } else {
                o.push_back(llm_build_context::llm_build_lora_mm(lctx, ctx, split, cur));
            }
            cb(o.back(), "output", id);
        }
        GGML_ASSERT(!o.empty());
        if (o.size() == 1) {
            cur = o.front();
        }
        else {
            cur = ggml_concat(ctx, o[0], o[1], 0);
            for (int id = 2; id < int(o.size()); ++id) {
                cur = ggml_concat(ctx, cur, o[id], 0);
            }
        }
    } else {
        if (output_norm) {
            cur = llm_build_context::llm_build_norm(ctx, cur, lctx.model.hparams, output_norm, NULL, LLM_NORM_RMS, cb, -1);
            cb(cur, "output_normed", -1);
        }
        cur = llm_build_context::llm_build_lora_mm(lctx, ctx, output, cur);
    }
    return cur;
}

ggml_cgraph * llm_build_context::build_llama() {
    struct ggml_cgraph * gf = ggml_new_graph_custom(ctx0, model.max_nodes(), false);

    // mutable variable, needed during the last layer of the computation to skip unused tokens
    int32_t n_tokens = this->n_tokens;

    const int64_t n_embd_head = hparams.n_embd_head_v;
    GGML_ASSERT(n_embd_head == hparams.n_embd_head_k);
    GGML_ASSERT(n_embd_head == hparams.n_rot);

    ggml_tensor * cur;
    ggml_tensor * inpL;
    ggml_tensor * inp_attn_scale = nullptr;

    inpL = llm_build_inp_embd(ctx0, lctx, hparams, batch, model.tok_embd, cb);

    // inp_pos - contains the positions
    struct ggml_tensor * inp_pos = build_inp_pos();

    if (model.arch == LLM_ARCH_LLAMA4) {
        inp_attn_scale = build_input_scale(n_tokens);
    }

    // KQ_mask (mask for 1 head, it will be broadcasted to all heads)
    //bool is_swa = hparams.n_swa > 0 && h_params.n_swa_pattern > 0 ?
    ggml_tensor * KQ_mask = build_inp_KQ_mask();
    ggml_tensor * KQ_mask_swa = nullptr;
    if (hparams.n_swa > 0 && hparams.n_swa_pattern > 0) {
        KQ_mask_swa = build_inp_KQ_mask_swa();
    }

    //const float kq_scale = hparams.f_attention_scale == 0.0f ? 1.0f/sqrtf(float(n_embd_head)) : hparams.f_attention_scale;
    const float kq_scale = hparams.f_attention_scale == 0.0f ? 1.0f/sqrtf(float(n_embd_head)) : 1.f;
    for (int il = 0; il < n_layer; ++il) {
        struct ggml_tensor * inpSA = inpL;

        bool use_rope = model.arch == LLM_ARCH_LLAMA4 ? (il + 1) % hparams.n_no_rope_layer_step != 0 : true;
        auto this_KQ_mask = hparams.n_swa > 0 && hparams.n_swa_pattern > 0 && il % hparams.n_swa_pattern < (hparams.n_swa_pattern - 1) ?
            KQ_mask_swa : KQ_mask;
        int this_n_swa = this_KQ_mask == KQ_mask_swa ? hparams.n_swa : 0;

        // rope freq factors for llama3; may return nullptr for llama2 and other models
        //auto rope_factors = build_rope_factors(il);

        // self-attention
        if (use_rope) {
            cur = build_std_attention(gf, model.layers[il].attn_norm, inpL, inp_pos, nullptr,
                    this_KQ_mask, nullptr, nullptr, kq_scale, hparams.f_attention_scale, this_n_swa, il, true, false, true);
        }
        else {

            auto rope_factors = build_rope_factors(il);

            // norm
            cur = llm_build_norm(ctx0, inpL, hparams, model.layers[il].attn_norm, NULL, LLM_NORM_RMS, cb, il);
            cb(cur, "attn_norm", il);

            auto [Qcur, Kcur, Vcur] = llm_build_mul_mat_qkv(gf, cur,
                    model.layers[il].wqkv, model.layers[il].bqkv,
                    model.layers[il].wqk, model.layers[il].bqk,
                    model.layers[il].wq, model.layers[il].bq,
                    model.layers[il].wk, model.layers[il].bk,
                    model.layers[il].wv, model.layers[il].bv,
                    nullptr, nullptr, hparams.f_attention_scale, il);

            if (use_rope) {
                Qcur = ggml_rope_ext(ctx0, Qcur, inp_pos, rope_factors,
                        n_rot, rope_type, n_ctx_orig, freq_base, freq_scale,
                        ext_factor, attn_factor, beta_fast, beta_slow);

                Kcur = ggml_rope_ext(ctx0, Kcur, inp_pos, rope_factors,
                        n_rot, rope_type, n_ctx_orig, freq_base, freq_scale,
                        ext_factor, attn_factor, beta_fast, beta_slow);
            } else if (inp_attn_scale) {
                Qcur = ggml_mul(ctx0, Qcur, inp_attn_scale);
            }

            cb(Qcur, "Qcur", il);
            cb(Kcur, "Kcur", il);
            cb(Vcur, "Vcur", il);

            if (model.arch == LLM_ARCH_LLAMA4 && use_rope && hparams.use_kq_norm) {
                // Llama4TextL2Norm
                Qcur = ggml_rms_norm(ctx0, Qcur, hparams.f_norm_rms_eps);
                Kcur = ggml_rms_norm(ctx0, Kcur, hparams.f_norm_rms_eps);
                cb(Qcur, "Qcur_normed", il);
                cb(Kcur, "Kcur_normed", il);
            }

            cur = llm_build_kv(ctx0, lctx, kv_self, gf,
                    model.layers[il].wo, model.layers[il].bo,
                    Kcur, Vcur, Qcur, this_KQ_mask, n_tokens, kv_head, n_kv, kq_scale, cb, il, nullptr,
                    this_n_swa);
        }
        //printf("%s: attn result for layer %d is %s, %s\n", __func__, il, cur->name, ggml_op_name(cur->op));

        if (il == n_layer - 1) {
            // skip computing output for unused tokens
            struct ggml_tensor * inp_out_ids = build_inp_out_ids();
            n_tokens = n_outputs;
            cur   = ggml_get_rows(ctx0,   cur, inp_out_ids);
            cb(cur, "last_attn", il);
            if (!use_rope) {
                inpSA = ggml_get_rows(ctx0, inpSA, inp_out_ids);
                cb(inpSA, "last_ffn_inp", il);
            }
        }

        // For Granite architecture
        if (hparams.f_residual_scale) {
            // Why is hparams.f_residual_scale not simply absorbed into model.layers[il].wv ?
            cur = ggml_scale(ctx0, cur, hparams.f_residual_scale);
        }

        ggml_tensor * ffn_inp;
        if (use_rope) {
            ffn_inp = cur;
        } else {
            ffn_inp = ggml_add(ctx0, cur, inpSA);
            cb(ffn_inp, "ffn_inp", il);
        }

        // feed-forward network
        if (model.layers[il].ffn_gate_inp == nullptr) {
            // non-MoE
            cur = llm_build_ffn(ctx0, lctx, model.layers[il].ffn_norm, ffn_inp,
                    model.layers[il].ffn_up,   model.layers[il].ffn_up_b,   NULL,
                    model.layers[il].ffn_gate, model.layers[il].ffn_gate_b, NULL,
                    model.layers[il].ffn_down, model.layers[il].ffn_down_b, NULL,
                    NULL,
                    LLM_FFN_SILU, LLM_FFN_PAR, cb, il, gf, true);
            cb(cur, "ffn_out", il);
        } else if (model.arch == LLM_ARCH_LLAMA4) {
            // llama4 MoE
            ggml_tensor * ffn_inp_normed = llm_build_norm(ctx0, ffn_inp, hparams, model.layers[il].ffn_norm, NULL, LLM_NORM_RMS, cb, il);
            cb(cur, "ffn_norm", il);

            ggml_tensor * moe_out = llm_build_moe_ffn(ctx0, lctx, ffn_inp_normed,
                    model.layers[il].ffn_gate_inp,
                    model.layers[il].ffn_up_exps,
                    model.layers[il].ffn_gate_exps,
                    model.layers[il].ffn_down_exps,
                    nullptr,
                    n_expert, n_expert_used,
                    LLM_FFN_SILU, false,
                    false, 0.0,
                    LLM_EXPERT_GATING_FUNC_SIGMOID,
                    cb, il, gf, true);

            // Shared experts
            ggml_tensor * shexp_out = llm_build_ffn(ctx0, lctx, nullptr, ffn_inp_normed,
                    model.layers[il].ffn_up_shexp,   NULL, NULL,
                    model.layers[il].ffn_gate_shexp, NULL, NULL,
                    model.layers[il].ffn_down_shexp, NULL, NULL,
                    NULL,
                    LLM_FFN_SILU, LLM_FFN_PAR, cb, il);
            cb(shexp_out, "ffn_moe_shexp", il);

            cur = ggml_add(ctx0, moe_out, shexp_out);
            cb(cur, "ffn_moe_out_merged", il);

        } else {
            // MoE branch
            cur = llm_build_norm(ctx0, ffn_inp, hparams, model.layers[il].ffn_norm, NULL, LLM_NORM_RMS, cb, il);
            cb(cur, "ffn_norm", il);

            cur = llm_build_moe_ffn(ctx0, lctx, cur,
                    model.layers[il].ffn_gate_inp,
                    model.layers[il].ffn_up_exps,
                    model.layers[il].ffn_gate_exps,
                    model.layers[il].ffn_down_exps,
                    nullptr,
                    n_expert, n_expert_used,
                    LLM_FFN_SILU, true,
                    false, 0.0,
                    LLM_EXPERT_GATING_FUNC_SOFTMAX,
                    cb, il, gf, true);
            cb(cur, "ffn_moe_out", il);
        }
        //printf("%s: ffn result for layer %d is %s, %s\n", __func__, il, cur->name, ggml_op_name(cur->op));

        // For Granite architecture
        if (hparams.f_residual_scale) {
            // Why is hparams.f_residual_scale not simply absorbed into model.layers[il].ffn_down_exps ?
            cur = ggml_scale(ctx0, cur, hparams.f_residual_scale);
        }

        //cur = ggml_add(ctx0, cur, ffn_inp);
        //cb(cur, "ffn_out", il);

        cur = lctx.cvec.apply_to(ctx0, cur, il);
        cb(cur, "l_out", il);

        // input for next layer
        inpL = cur;
    }

    cur = inpL;

    // lm_head
    cur = build_output(lctx, ctx0, cur, model.output, model.output_norm, cb);

    // For Granite architecture
    if (hparams.f_logit_scale) {
        // Why is hparams.f_logit_scale not simply absorbed into model.output ?
        cur = ggml_scale(ctx0, cur, 1.0f / hparams.f_logit_scale);
    }

    cb(cur, "result_output", -1);

    ggml_build_forward_expand(gf, cur);

    return gf;
}

ggml_cgraph * llm_build_context::build_mistral3() {
    auto gf = ggml_new_graph_custom(ctx0, model.max_nodes(), false);
    const int64_t n_embd_head = hparams.n_embd_head_v;

    GGML_ASSERT(n_embd_head == hparams.n_embd_head_k);
    GGML_ASSERT(n_embd_head == hparams.n_rot);

    ggml_tensor * cur;
    ggml_tensor * inpL;

    inpL = llm_build_inp_embd(ctx0, lctx, hparams, batch, model.tok_embd, cb);

    // inp_pos - contains the positions
    struct ggml_tensor * inp_pos = build_inp_pos();

    // (optional) temperature tuning
    ggml_tensor * inp_attn_scale = nullptr;
    if (hparams.f_attn_temp_scale != 0.0f) {
        inp_attn_scale = build_input_scale(n_tokens);
    }

    ggml_tensor * KQ_mask = build_inp_KQ_mask();

    ggml_tensor * inp_out_ids = build_inp_out_ids();

    //const float kq_scale = hparams.f_attention_scale == 0.0f ? 1.0f/sqrtf(float(n_embd_head)) : hparams.f_attention_scale;
    const float kq_scale = hparams.f_attention_scale == 0.0f ? 1.0f/sqrtf(float(n_embd_head)) : 1.f;

    for (int il = 0; il < n_layer; ++il) {
        ggml_tensor * inpSA = inpL;

        auto rope_factors = build_rope_factors(il);

        cur = build_std_attention(gf, model.layers[il].attn_norm, inpL, inp_pos, rope_factors, KQ_mask,
                nullptr, inp_attn_scale, kq_scale, hparams.f_attention_scale, 0, il);

        if (il == n_layer - 1 && inp_out_ids) {
            cur   = ggml_get_rows(ctx0,   cur, inp_out_ids);
            inpSA = ggml_get_rows(ctx0, inpSA, inp_out_ids);
            cb(cur, "last_attn", il);
            cb(inpSA, "last_ffn_inp", il);
        }

        ggml_tensor * ffn_inp = ggml_add(ctx0, cur, inpSA);
        cb(ffn_inp, "ffn_inp", il);

        // feed-forward network (non-MoE)
        if (model.layers[il].ffn_gate_inp == nullptr) {
            // non-MoE
            cur = llm_build_ffn(ctx0, lctx, model.layers[il].ffn_norm, ffn_inp,
                    model.layers[il].ffn_up,   model.layers[il].ffn_up_b,   nullptr,
                    model.layers[il].ffn_gate, model.layers[il].ffn_gate_b, nullptr,
                    model.layers[il].ffn_down, model.layers[il].ffn_down_b, nullptr,
                    NULL,
                    LLM_FFN_SILU, LLM_FFN_PAR, cb, il, gf);
            cb(cur, "ffn_out", il);
        } else {
            // MoE branch
            cur = llm_build_std_moe_ffn(ctx0, lctx, model.layers[il].ffn_norm, ffn_inp,
                    model.layers[il].ffn_gate_inp,  nullptr,
                    model.layers[il].ffn_up_exps,   nullptr,
                    model.layers[il].ffn_gate_exps, nullptr,
                    model.layers[il].ffn_down_exps, nullptr,
                    model.layers[il].ffn_exp_probs_b,
                    nullptr,  nullptr, // we don't have shared experts
                    nullptr,  nullptr,
                    nullptr,  nullptr,
                    n_expert, n_expert_used,
                    LLM_FFN_SILU, true, false, 0.0f,
                    LLM_EXPERT_GATING_FUNC_SOFTMAX,
                    LLM_FFN_SILU, cb, il, gf);
        }
        cur = ggml_add(ctx0, cur, ffn_inp);
        cb(cur, "ffn_out", il);

        cur = lctx.cvec.apply_to(ctx0, cur, il);
        cb(cur, "l_out", il);

        // input for next layer
        inpL = cur;
    }
    cur = inpL;

    cur = build_output(lctx, ctx0, cur, model.output, model.output_norm, cb);
    cb(cur, "result_output", -1);

    ggml_build_forward_expand(gf, cur);

    return gf;
}

ggml_cgraph * llm_build_context::build_deci() {
    struct ggml_cgraph * gf = ggml_new_graph_custom(ctx0, model.max_nodes(), false);

    // mutable variable, needed during the last layer of the computation to skip unused tokens
    int32_t n_tokens = this->n_tokens;

    const int64_t n_embd_head = hparams.n_embd_head_v;
    GGML_ASSERT(n_embd_head == hparams.n_embd_head_k);
    GGML_ASSERT(n_embd_head == hparams.n_rot);

    struct ggml_tensor * cur;
    struct ggml_tensor * inpL;

    inpL = llm_build_inp_embd(ctx0, lctx, hparams, batch, model.tok_embd, cb);

    // inp_pos - contains the positions
    struct ggml_tensor * inp_pos = build_inp_pos();

    // KQ_mask (mask for 1 head, it will be broadcasted to all heads)
    struct ggml_tensor * KQ_mask = build_inp_KQ_mask();

    const float kq_scale = hparams.f_attention_scale == 0.0f ? 1.0f/sqrtf(float(n_embd_head)) : hparams.f_attention_scale;
    for (int il = 0; il < n_layer; ++il) {
        struct ggml_tensor * inpSA = inpL;
        const int64_t n_head_kv = hparams.n_head_kv(il);
        const int64_t n_head    = hparams.n_head(il);
        const int64_t n_ff      = hparams.n_ff(il);

        if (n_head == 0) { // attention-free layer of Llama-3_1-Nemotron-51B
            cur = inpL;
        } else {
            // norm
            cur = llm_build_norm(ctx0, inpL, hparams, model.layers[il].attn_norm, NULL, LLM_NORM_RMS, cb, il);
            cb(cur, "attn_norm", il);
        }

        if (n_head > 0 && n_head_kv == 0) { // "linear attention" of Llama-3_1-Nemotron-51B
            cur = llm_build_lora_mm(lctx, ctx0, model.layers[il].wo, cur);
            cb(cur, "wo", il);
        } else if (n_head > 0) {
            // self-attention
            // rope freq factors for llama3; may return nullptr for llama2 and other models
            struct ggml_tensor * rope_factors = build_rope_factors(il);

            auto [Qcur, Kcur, Vcur] = llm_build_mul_mat_qkv(gf, cur, model.layers[il].wq, model.layers[il].bq,
                    model.layers[il].wk, model.layers[il].bk,
                    model.layers[il].wv, model.layers[il].bv,
                    0.f, il);

            Qcur = ggml_rope_ext(
                    ctx0, ggml_reshape_3d(ctx0, Qcur, n_embd_head, n_head, n_tokens), inp_pos, rope_factors,
                    n_rot, rope_type, n_ctx_orig, freq_base, freq_scale,
                    ext_factor, attn_factor, beta_fast, beta_slow
                    );
            cb(Qcur, "Qcur", il);

            Kcur = ggml_rope_ext(
                    ctx0, ggml_reshape_3d(ctx0, Kcur, n_embd_head, n_head_kv, n_tokens), inp_pos, rope_factors,
                    n_rot, rope_type, n_ctx_orig, freq_base, freq_scale,
                    ext_factor, attn_factor, beta_fast, beta_slow
                    );
            cb(Kcur, "Kcur", il);

            cur = llm_build_kv(ctx0, lctx, kv_self, gf,
                    model.layers[il].wo, model.layers[il].bo,
                    Kcur, Vcur, Qcur, KQ_mask, n_tokens, kv_head, n_kv, kq_scale, cb, il);
        }

        if (il == n_layer - 1) {
            // skip computing output for unused tokens
            struct ggml_tensor * inp_out_ids = build_inp_out_ids();
            n_tokens = n_outputs;
            cur   = ggml_get_rows(ctx0,   cur, inp_out_ids);
            inpSA = ggml_get_rows(ctx0, inpSA, inp_out_ids);
        }

        // FFN-free layer of Llama-3_1-Nemotron-Ultra-253B
        if (n_ff == 0) {
            continue;
        }

        if (hparams.f_residual_scale) {
            cur = ggml_scale(ctx0, cur, hparams.f_residual_scale);
        }

        // modified to support attention-free layer of Llama-3_1-Nemotron-51B
        struct ggml_tensor * ffn_inp = cur;
        if (n_head > 0) {
            ffn_inp = ggml_add(ctx0, cur, inpSA);
            cb(ffn_inp, "ffn_inp", il);
        }

        // feed-forward network
        if (model.layers[il].ffn_gate_inp == nullptr) {

            cur = llm_build_ffn(ctx0, lctx, model.layers[il].ffn_norm, ffn_inp,
                    model.layers[il].ffn_up,   model.layers[il].ffn_up_b,   NULL,
                    model.layers[il].ffn_gate, model.layers[il].ffn_gate_b, NULL,
                    model.layers[il].ffn_down, model.layers[il].ffn_down_b, NULL,
                    NULL,
                    LLM_FFN_SILU, LLM_FFN_PAR, cb, il);
            cb(cur, "ffn_out", il);
        }

        if (hparams.f_residual_scale) {
            cur = ggml_scale(ctx0, cur, hparams.f_residual_scale);
        }

        cur = ggml_add(ctx0, cur, ffn_inp);
        cb(cur, "ffn_out", il);

        cur = lctx.cvec.apply_to(ctx0, cur, il);
        cb(cur, "l_out", il);

        // input for next layer
        inpL = cur;
    }

    cur = inpL;

    cur = llm_build_norm(ctx0, cur, hparams, model.output_norm, NULL, LLM_NORM_RMS, cb, -1);
    cb(cur, "result_norm", -1);

    // lm_head
    cur = llm_build_lora_mm(lctx, ctx0, model.output, cur);

    if (hparams.f_logit_scale) {
        cur = ggml_scale(ctx0, cur, 1.0f / hparams.f_logit_scale);
    }

    cb(cur, "result_output", -1);

    ggml_build_forward_expand(gf, cur);

    return gf;
}

ggml_cgraph * llm_build_context::build_baichuan() {
    struct ggml_cgraph * gf = ggml_new_graph_custom(ctx0, model.max_nodes(), false);

    const int64_t n_embd_head = hparams.n_embd_head_v;
    GGML_ASSERT(n_embd_head == hparams.n_embd_head_k);
    GGML_ASSERT(n_embd_head == hparams.n_rot);

    struct ggml_tensor * cur;
    struct ggml_tensor * inpL;

    inpL = llm_build_inp_embd(ctx0, lctx, hparams, batch, model.tok_embd, cb);

    // inp_pos - contains the positions
    struct ggml_tensor * inp_pos = model.type == MODEL_7B ? build_inp_pos() : nullptr;

    // KQ_mask (mask for 1 head, it will be broadcasted to all heads)
    struct ggml_tensor * KQ_mask = build_inp_KQ_mask();

    for (int il = 0; il < n_layer; ++il) {
        struct ggml_tensor * inpSA = inpL;

        cur = llm_build_norm(ctx0, inpL, hparams, model.layers[il].attn_norm, NULL, LLM_NORM_RMS, cb, il);
        cb(cur, "attn_norm", il);

        // self-attention
        {
            auto [Qcur, Kcur, Vcur] = llm_build_mul_mat_qkv(gf, cur, model.layers[il].wq, nullptr,
                    model.layers[il].wk, nullptr,
                    model.layers[il].wv, nullptr, 0, il);
            switch (model.type) {
                case MODEL_7B:
                    Qcur = ggml_rope_ext(
                            ctx0, ggml_reshape_3d(ctx0, Qcur, n_embd_head, n_head, n_tokens), inp_pos, nullptr,
                            n_rot, rope_type, n_ctx_orig, freq_base, freq_scale,
                            ext_factor, attn_factor, beta_fast, beta_slow
                            );
                    Kcur = ggml_rope_ext(
                            ctx0, ggml_reshape_3d(ctx0, Kcur, n_embd_head, n_head_kv, n_tokens), inp_pos, nullptr,
                            n_rot, rope_type, n_ctx_orig, freq_base, freq_scale,
                            ext_factor, attn_factor, beta_fast, beta_slow
                            );
                    break;
                case MODEL_13B:
                    Qcur = ggml_reshape_3d(ctx0, Qcur, n_embd/n_head, n_head, n_tokens);
                    Kcur = ggml_reshape_3d(ctx0, Kcur, n_embd/n_head, n_head, n_tokens);
                    break;
                default:
                    GGML_ABORT("fatal error");
            }
            cb(Qcur, "Qcur", il);
            cb(Kcur, "Kcur", il);

            cur = llm_build_kv(ctx0, lctx, kv_self, gf,
                    model.layers[il].wo, NULL,
                    Kcur, Vcur, Qcur, KQ_mask, n_tokens, kv_head, n_kv, 1.0f/sqrtf(float(n_embd_head)), cb, il);
        }

        if (il == n_layer - 1) {
            // skip computing output for unused tokens
            struct ggml_tensor * inp_out_ids = build_inp_out_ids();
            cur   = ggml_get_rows(ctx0,   cur, inp_out_ids);
            inpSA = ggml_get_rows(ctx0, inpSA, inp_out_ids);
        }

        struct ggml_tensor * ffn_inp = ggml_add(ctx0, cur, inpSA);
        cb(ffn_inp, "ffn_inp", il);

        // feed-forward network
        {
            cur = llm_build_ffn(ctx0, lctx, model.layers[il].ffn_norm, ffn_inp,
                    model.layers[il].ffn_up,   NULL, NULL,
                    model.layers[il].ffn_gate, NULL, NULL,
                    model.layers[il].ffn_down, NULL, NULL,
                    NULL,
                    LLM_FFN_SILU, LLM_FFN_PAR, cb, il);
            cb(cur, "ffn_out", il);
        }

        cur = ggml_add(ctx0, cur, ffn_inp);
        cur = lctx.cvec.apply_to(ctx0, cur, il);
        cb(cur, "l_out", il);

        // input for next layer
        inpL = cur;
    }

    cur = inpL;

    cur = llm_build_norm(ctx0, cur, hparams, model.output_norm, NULL, LLM_NORM_RMS, cb, -1);
    cb(cur, "result_norm", -1);

    // lm_head
    cur = llm_build_lora_mm(lctx, ctx0, model.output, cur);
    cb(cur, "result_output", -1);

    ggml_build_forward_expand(gf, cur);

    return gf;
}

static inline size_t llama_model_max_nodes(const llama_model & model) { return model.max_nodes(); }

ggml_cgraph * llm_build_context::build_xverse() {
    struct ggml_cgraph * gf = ggml_new_graph_custom(ctx0, llama_model_max_nodes(model), false);

    const int64_t n_embd_head = hparams.n_embd_head_v;
    GGML_ASSERT(n_embd_head == hparams.n_embd_head_k);
    GGML_ASSERT(n_embd_head == hparams.n_rot);

    struct ggml_tensor * cur;
    struct ggml_tensor * inpL;

    inpL = llm_build_inp_embd(ctx0, lctx, hparams, batch, model.tok_embd, cb);

    // inp_pos - contains the positions
    struct ggml_tensor * inp_pos = build_inp_pos();

    // KQ_mask (mask for 1 head, it will be broadcasted to all heads)
    struct ggml_tensor * KQ_mask = build_inp_KQ_mask();

    for (int il = 0; il < n_layer; ++il) {
        struct ggml_tensor * inpSA = inpL;

        cur = llm_build_norm(ctx0, inpL, hparams, model.layers[il].attn_norm, NULL, LLM_NORM_RMS, cb, il);
        cb(cur, "attn_norm", il);

        // self-attention
        {
            auto [Qcur, Kcur, Vcur] = llm_build_mul_mat_qkv(gf, cur, model.layers[il].wq, nullptr,
                    model.layers[il].wk, nullptr,
                    model.layers[il].wv, nullptr, 0, il);
            Qcur = ggml_rope_ext(
                    ctx0, ggml_reshape_3d(ctx0, Qcur, n_embd_head, n_head, n_tokens), inp_pos, nullptr,
                    n_rot, rope_type, n_ctx_orig, freq_base, freq_scale,
                    ext_factor, attn_factor, beta_fast, beta_slow
                    );
            cb(Qcur, "Qcur", il);

            Kcur = ggml_rope_ext(
                    ctx0, ggml_reshape_3d(ctx0, Kcur, n_embd_head, n_head_kv, n_tokens), inp_pos, nullptr,
                    n_rot, rope_type, n_ctx_orig, freq_base, freq_scale,
                    ext_factor, attn_factor, beta_fast, beta_slow
                    );
            cb(Kcur, "Kcur", il);
            cur = llm_build_kv(ctx0, lctx, kv_self, gf,
                    model.layers[il].wo, NULL,
                    Kcur, Vcur, Qcur, KQ_mask, n_tokens, kv_head, n_kv, 1.0f/sqrtf(float(n_embd_head)), cb, il);
        }

        if (il == n_layer - 1) {
            // skip computing output for unused tokens
            struct ggml_tensor * inp_out_ids = build_inp_out_ids();
            cur   = ggml_get_rows(ctx0,      cur, inp_out_ids);
            inpSA = ggml_get_rows(ctx0, inpSA, inp_out_ids);
        }

        struct ggml_tensor * ffn_inp = ggml_add(ctx0, cur, inpSA);
        cb(ffn_inp, "ffn_inp", il);

        // feed-forward network
        {
            cur = llm_build_ffn(ctx0, lctx, model.layers[il].ffn_norm, ffn_inp,
                    model.layers[il].ffn_up,   NULL, NULL,
                    model.layers[il].ffn_gate, NULL, NULL,
                    model.layers[il].ffn_down, NULL, NULL,
                    NULL,
                    LLM_FFN_SILU, LLM_FFN_PAR, cb, il);
            cb(cur, "ffn_out", il);
        }

        cur = ggml_add(ctx0, cur, ffn_inp);
        cur = lctx.cvec.apply_to(ctx0, cur, il);
        cb(cur, "l_out", il);

        // input for next layer
        inpL = cur;
    }

    cur = inpL;

    cur = llm_build_norm(ctx0, cur, hparams, model.output_norm, NULL, LLM_NORM_RMS, cb, -1);
    cb(cur, "result_norm", -1);

    // lm_head
    cur = llm_build_lora_mm(lctx, ctx0, model.output, cur);
    cb(cur, "result_output", -1);

    ggml_build_forward_expand(gf, cur);

    return gf;
}

ggml_cgraph * llm_build_context::build_falcon() {
    struct ggml_cgraph * gf = ggml_new_graph_custom(ctx0, llama_model_max_nodes(model), false);

    const int64_t n_embd_head = hparams.n_embd_head_v;
    const int64_t n_embd_gqa  = hparams.n_embd_v_gqa();
    GGML_ASSERT(n_embd_head == hparams.n_embd_head_k);
    GGML_ASSERT(n_embd_head == hparams.n_rot);

    struct ggml_tensor * cur;
    struct ggml_tensor * inpL;

    inpL = llm_build_inp_embd(ctx0, lctx, hparams, batch, model.tok_embd, cb);

    // inp_pos - contains the positions
    struct ggml_tensor * inp_pos = build_inp_pos();

    // KQ_mask (mask for 1 head, it will be broadcasted to all heads)
    struct ggml_tensor * KQ_mask = build_inp_KQ_mask();

    for (int il = 0; il < n_layer; ++il) {
        struct ggml_tensor * attn_norm;

        attn_norm = llm_build_norm(ctx0, inpL, hparams, model.layers[il].attn_norm, model.layers[il].attn_norm_b, LLM_NORM, cb, il);
        cb(attn_norm, "attn_norm", il);

        // self-attention
        {
            if (model.layers[il].attn_norm_2) {
                // Falcon-40B
                cur = llm_build_norm(ctx0, inpL, hparams, model.layers[il].attn_norm_2, model.layers[il].attn_norm_2_b, LLM_NORM, cb, il);
                cb(cur, "attn_norm_2", il);
            } else {
                cur = attn_norm;
            }

            cur = llm_build_lora_mm(lctx, ctx0, model.layers[il].wqkv, cur);
            cb(cur, "wqkv", il);

            struct ggml_tensor * Qcur = ggml_cont(ctx0, ggml_view_2d(ctx0, cur, n_embd,     n_tokens, cur->nb[1], 0*sizeof(float)*(n_embd)));
            struct ggml_tensor * Kcur = ggml_cont(ctx0, ggml_view_2d(ctx0, cur, n_embd_gqa, n_tokens, cur->nb[1], 1*sizeof(float)*(n_embd)));
            struct ggml_tensor * Vcur = ggml_cont(ctx0, ggml_view_2d(ctx0, cur, n_embd_gqa, n_tokens, cur->nb[1], 1*sizeof(float)*(n_embd + n_embd_gqa)));

            cb(Qcur, "Qcur", il);
            cb(Kcur, "Kcur", il);
            cb(Vcur, "Vcur", il);

            Qcur = ggml_reshape_3d(ctx0, Qcur, n_embd_head, n_head,    n_tokens);
            Kcur = ggml_reshape_3d(ctx0, Kcur, n_embd_head, n_head_kv, n_tokens);

            // using mode = 2 for neox mode
            Qcur = ggml_rope_ext(
                    ctx0, Qcur, inp_pos, nullptr, n_rot, rope_type, n_ctx_orig,
                    freq_base, freq_scale, ext_factor, attn_factor, beta_fast, beta_slow
                    );
            cb(Qcur, "Qcur", il);

            Kcur = ggml_rope_ext(
                    ctx0, Kcur, inp_pos, nullptr, n_rot, rope_type, n_ctx_orig,
                    freq_base, freq_scale, ext_factor, attn_factor, beta_fast, beta_slow
                    );
            cb(Kcur, "Kcur", il);

            cur = llm_build_kv(ctx0, lctx, kv_self, gf,
                    model.layers[il].wo, NULL,
                    Kcur, Vcur, Qcur, KQ_mask, n_tokens, kv_head, n_kv, 1.0f/sqrtf(float(n_embd_head)), cb, il);
        }

        if (il == n_layer - 1) {
            // skip computing output for unused tokens
            struct ggml_tensor * inp_out_ids = build_inp_out_ids();
            cur       = ggml_get_rows(ctx0,       cur, inp_out_ids);
            inpL      = ggml_get_rows(ctx0,      inpL, inp_out_ids);
            attn_norm = ggml_get_rows(ctx0, attn_norm, inp_out_ids);
        }

        struct ggml_tensor * ffn_inp = cur;

        // feed forward
        {
            cur = llm_build_ffn(ctx0, lctx, nullptr, attn_norm, // !! use the attn norm, not the result
                    model.layers[il].ffn_up,   NULL, NULL,
                    NULL,                      NULL, NULL,
                    model.layers[il].ffn_down, NULL, NULL,
                    NULL,
                    LLM_FFN_GELU, LLM_FFN_SEQ, cb, il);
            cb(cur, "ffn_out", il);
        }

        cur = ggml_add(ctx0, cur, ffn_inp);
        cur = ggml_add(ctx0, cur, inpL);
        cur = lctx.cvec.apply_to(ctx0, cur, il);
        cb(cur, "l_out", il);

        // input for next layer
        inpL = cur;
    }

    cur = inpL;

    // norm
    cur = llm_build_norm(ctx0, cur, hparams, model.output_norm, model.output_norm_b, LLM_NORM, cb, -1);
    cb(cur, "result_norm", -1);

    cur = llm_build_lora_mm(lctx, ctx0, model.output, cur);
    cb(cur, "result_output", -1);

    ggml_build_forward_expand(gf, cur);

    return gf;
}

ggml_cgraph * llm_build_context::build_grok() {
    struct ggml_cgraph * gf = ggml_new_graph_custom(ctx0, llama_model_max_nodes(model), false);

    // mutable variable, needed during the last layer of the computation to skip unused tokens
    int32_t n_tokens = this->n_tokens;

    const int64_t n_embd_head = hparams.n_embd_head_v;
    GGML_ASSERT(n_embd_head == hparams.n_embd_head_k);
    GGML_ASSERT(n_embd_head == hparams.n_rot);

    struct ggml_tensor * cur;
    struct ggml_tensor * inpL;

    inpL = llm_build_inp_embd(ctx0, lctx, hparams, batch, model.tok_embd, cb);

    // inp_pos - contains the positions
    struct ggml_tensor * inp_pos = build_inp_pos();

    // KQ_mask (mask for 1 head, it will be broadcasted to all heads)
    struct ggml_tensor * KQ_mask = build_inp_KQ_mask();
    for (int il = 0; il < n_layer; ++il) {
        struct ggml_tensor * inpSA = inpL;

        // norm
        cur = llm_build_norm(ctx0, inpL, hparams, model.layers[il].attn_norm, NULL, LLM_NORM_RMS, cb, il);
        cb(cur, "attn_norm", il);


        // self-attention
        {
            auto [Qcur, Kcur, Vcur] = llm_build_mul_mat_qkv(gf, cur, model.layers[il].wq, model.layers[il].bq,
                    model.layers[il].wk, model.layers[il].bk,
                    model.layers[il].wv, model.layers[il].bv, 0.f, il);

            Qcur = ggml_rope_ext(
                    ctx0, ggml_reshape_3d(ctx0, Qcur, n_embd_head, n_head, n_tokens), inp_pos, nullptr,
                    n_rot, rope_type, n_ctx_orig, freq_base, freq_scale,
                    ext_factor, attn_factor, beta_fast, beta_slow
                    );
            cb(Qcur, "Qcur", il);

            Kcur = ggml_rope_ext(
                    ctx0, ggml_reshape_3d(ctx0, Kcur, n_embd_head, n_head_kv, n_tokens), inp_pos, nullptr,
                    n_rot, rope_type, n_ctx_orig, freq_base, freq_scale,
                    ext_factor, attn_factor, beta_fast, beta_slow
                    );
            cb(Kcur, "Kcur", il);

            cur = llm_build_kv(ctx0, lctx, kv_self, gf,
                    model.layers[il].wo, model.layers[il].bo,
                    Kcur, Vcur, Qcur, KQ_mask, n_tokens, kv_head, n_kv, 1.0f, cb, il);
        }

        if (il == n_layer - 1) {
            // skip computing output for unused tokens
            struct ggml_tensor * inp_out_ids = build_inp_out_ids();
            n_tokens = n_outputs;
            cur   = ggml_get_rows(ctx0,   cur, inp_out_ids);
            inpSA = ggml_get_rows(ctx0, inpSA, inp_out_ids);
        }

        cur = llm_build_norm(ctx0, cur, hparams, model.layers[il].attn_out_norm, NULL, LLM_NORM_RMS, cb, il);
        cb(cur, "attn_out_norm", il);


        struct ggml_tensor * ffn_inp = ggml_add(ctx0, cur, inpSA);
        cb(ffn_inp, "ffn_inp", il);

        // feed-forward network
        cur = llm_build_norm(ctx0, ffn_inp, hparams, model.layers[il].ffn_norm, NULL, LLM_NORM_RMS, cb, il);
        cb(cur, "ffn_norm", il);

        // MoE branch
        ggml_tensor* moe_out = llm_build_moe_ffn(ctx0, lctx, cur,
                model.layers[il].ffn_gate_inp,
                model.layers[il].ffn_up_exps,
                model.layers[il].ffn_gate_exps,
                model.layers[il].ffn_down_exps,
                nullptr,
                n_expert, n_expert_used,
                LLM_FFN_GELU, true,
                false, 0.0,
                LLM_EXPERT_GATING_FUNC_SOFTMAX,
                cb, il, gf);
        cb(moe_out, "ffn_moe_out", il);

        if (model.layers[il].ffn_up) {
            ggml_tensor* ffn_out = llm_build_ffn(ctx0, lctx, nullptr, cur,
                    model.layers[il].ffn_up, NULL, NULL,
                    model.layers[il].ffn_gate, NULL, NULL,
                    model.layers[il].ffn_down, NULL, NULL,
                    NULL,
                    LLM_FFN_GELU, LLM_FFN_PAR, cb, il);
            cb(ffn_out, "ffn_out", il);

            cur = ggml_scale(ctx0, ggml_add(ctx0, ffn_out, moe_out), std::sqrt(2) / 2);
            cb(cur, "ffn_out", il);
        }
        else {
            cur = moe_out;
        }

        cur = llm_build_norm(ctx0, cur, hparams, model.layers[il].ffn_post_norm, NULL, LLM_NORM_RMS, cb, il);
        cb(cur, "ffn_post_norm", il);


        cur = ggml_add(ctx0, cur, ffn_inp);
        cb(cur, "ffn_out", il);

        cur = lctx.cvec.apply_to(ctx0, cur, il);
        cb(cur, "l_out", il);

        // input for next layer
        inpL = cur;
    }

    cur = inpL;

    cur = llm_build_norm(ctx0, cur, hparams, model.output_norm, NULL, LLM_NORM_RMS, cb, -1);
    cb(cur, "result_norm", -1);

    // lm_head
    cur = llm_build_lora_mm(lctx, ctx0, model.output, cur);

    cur = ggml_scale(ctx0, cur, hparams.f_logit_scale);
    // final logit soft-capping
    if (hparams.f_final_logit_softcapping) {
        /*cur = ggml_scale(ctx0, cur, 1.0f / hparams.f_final_logit_softcapping);
          cur = ggml_tanh(ctx0, cur);
          cur = ggml_scale(ctx0, cur, hparams.f_final_logit_softcapping);*/
        cur = ggml_softcap(ctx0, cur, 1.0f / hparams.f_final_logit_softcapping, hparams.f_final_logit_softcapping);

    }
    cb(cur, "result_output", -1);

    ggml_build_forward_expand(gf, cur);

    return gf;
}

ggml_cgraph * llm_build_context::build_dbrx() {
    struct ggml_cgraph * gf = ggml_new_graph_custom(ctx0, llama_model_max_nodes(model), false);

    // mutable variable, needed during the last layer of the computation to skip unused tokens
    int32_t n_tokens = this->n_tokens;

    const int64_t n_embd_head = hparams.n_embd_head_v;
    const int64_t n_embd_gqa  = hparams.n_embd_v_gqa();
    GGML_ASSERT(n_embd_head == hparams.n_embd_head_k);
    GGML_ASSERT(n_embd_head == hparams.n_rot);

    struct ggml_tensor * cur;
    struct ggml_tensor * inpL;

    inpL = llm_build_inp_embd(ctx0, lctx, hparams, batch, model.tok_embd, cb);

    // inp_pos - contains the positions
    struct ggml_tensor * inp_pos = build_inp_pos();

    // KQ_mask (mask for 1 head, it will be broadcasted to all heads)
    struct ggml_tensor * KQ_mask = build_inp_KQ_mask();

    for (int il = 0; il < n_layer; ++il) {
        struct ggml_tensor * inpSA = inpL;

        // norm
        cur = llm_build_norm(ctx0, inpL, hparams, model.layers[il].attn_norm, NULL, LLM_NORM, cb, il);
        cb(cur, "attn_norm", il);

        // self-attention
        {
            struct ggml_tensor * Qcur = nullptr;
            struct ggml_tensor * Kcur = nullptr;
            struct ggml_tensor * Vcur = nullptr;

            cur = llm_build_lora_mm(lctx, ctx0, model.layers[il].wqkv, cur);
            cb(cur, "wqkv", il);

            cur = ggml_clamp(ctx0, cur, -hparams.f_clamp_kqv, hparams.f_clamp_kqv);
            cb(cur, "wqkv_clamped", il);

            Qcur = ggml_cont(ctx0, ggml_view_2d(ctx0, cur, n_embd,     n_tokens, cur->nb[1], 0*sizeof(float)*(n_embd)));
            Kcur = ggml_cont(ctx0, ggml_view_2d(ctx0, cur, n_embd_gqa, n_tokens, cur->nb[1], 1*sizeof(float)*(n_embd)));
            Vcur = ggml_cont(ctx0, ggml_view_2d(ctx0, cur, n_embd_gqa, n_tokens, cur->nb[1], 1*sizeof(float)*(n_embd + n_embd_gqa)));

            cb(Qcur, "Qcur", il);
            cb(Kcur, "Kcur", il);
            cb(Vcur, "Vcur", il);

            Qcur = ggml_rope_ext(
                    ctx0, ggml_reshape_3d(ctx0, Qcur, n_embd_head, n_head, n_tokens), inp_pos, nullptr,
                    n_rot, rope_type, n_ctx_orig, freq_base, freq_scale,
                    ext_factor, attn_factor, beta_fast, beta_slow
                    );
            cb(Qcur, "Qcur", il);

            Kcur = ggml_rope_ext(
                    ctx0, ggml_reshape_3d(ctx0, Kcur, n_embd_head, n_head_kv, n_tokens), inp_pos, nullptr,
                    n_rot, rope_type, n_ctx_orig, freq_base, freq_scale,
                    ext_factor, attn_factor, beta_fast, beta_slow
                    );
            cb(Kcur, "Kcur", il);

            cur = llm_build_kv(ctx0, lctx, kv_self, gf,
                    model.layers[il].wo, NULL,
                    Kcur, Vcur, Qcur, KQ_mask, n_tokens, kv_head, n_kv, 1.0f/sqrtf(float(n_embd_head)), cb, il);
        }

        if (il == n_layer - 1) {
            // skip computing output for unused tokens
            struct ggml_tensor * inp_out_ids = build_inp_out_ids();
            n_tokens = n_outputs;
            cur   = ggml_get_rows(ctx0,   cur, inp_out_ids);
            inpSA = ggml_get_rows(ctx0, inpSA, inp_out_ids);
        }

        struct ggml_tensor * ffn_inp = ggml_add(ctx0, cur, inpSA);
        cb(ffn_inp, "ffn_inp", il);

        // feed-forward network
        // MoE branch
        cur = llm_build_norm(ctx0, ffn_inp, hparams, model.layers[il].attn_out_norm, NULL, LLM_NORM, cb, il);
        cb(cur, "attn_out_norm", il);

        cur = llm_build_moe_ffn(ctx0, lctx, cur,
                model.layers[il].ffn_gate_inp,
                model.layers[il].ffn_up_exps,
                model.layers[il].ffn_gate_exps,
                model.layers[il].ffn_down_exps,
                nullptr,
                n_expert, n_expert_used,
                LLM_FFN_SILU, true,
                false, 0.0,
                LLM_EXPERT_GATING_FUNC_SOFTMAX,
                cb, il, gf);
        cb(cur, "ffn_moe_out", il);

        cur = ggml_add(ctx0, cur, ffn_inp);
        cb(cur, "ffn_out", il);

        cur = lctx.cvec.apply_to(ctx0, cur, il);
        cb(cur, "l_out", il);

        // input for next layer
        inpL = cur;
    }

    cur = inpL;

    cur = llm_build_norm(ctx0, cur, hparams, model.output_norm, NULL, LLM_NORM, cb, -1);
    cb(cur, "result_norm", -1);

    // lm_head
    cur = llm_build_lora_mm(lctx, ctx0, model.output, cur);

    cb(cur, "result_output", -1);

    ggml_build_forward_expand(gf, cur);

    return gf;
}

ggml_cgraph * llm_build_context::build_starcoder() {
    struct ggml_cgraph * gf = ggml_new_graph_custom(ctx0, llama_model_max_nodes(model), false);

    const int64_t n_embd_head = hparams.n_embd_head_v;
    const int64_t n_embd_gqa  = hparams.n_embd_v_gqa();
    GGML_ASSERT(n_embd_head == hparams.n_embd_head_k);

    struct ggml_tensor * cur;
    struct ggml_tensor * inpL;

    inpL = llm_build_inp_embd(ctx0, lctx, hparams, batch, model.tok_embd, cb);

    // inp_pos - contains the positions
    struct ggml_tensor * inp_pos = build_inp_pos();

    // KQ_mask (mask for 1 head, it will be broadcasted to all heads)
    struct ggml_tensor * KQ_mask = build_inp_KQ_mask();

    struct ggml_tensor * pos = ggml_get_rows(ctx0, model.pos_embd, inp_pos);
    cb(pos, "pos_embd", -1);

    inpL = ggml_add(ctx0, inpL, pos);
    cb(inpL, "inpL", -1);

    for (int il = 0; il < n_layer; ++il) {
        cur = llm_build_norm(ctx0, inpL, hparams, model.layers[il].attn_norm, model.layers[il].attn_norm_b, LLM_NORM, cb, il);
        cb(cur, "attn_norm", il);

        // self-attention
        {
            cur = llm_build_lora_mm(lctx, ctx0, model.layers[il].wqkv, cur);
            cb(cur, "wqkv", il);

            cur = ggml_add(ctx0, cur, model.layers[il].bqkv);
            cb(cur, "bqkv", il);

            struct ggml_tensor * Qcur = ggml_cont(ctx0, ggml_view_2d(ctx0, cur, n_embd,     n_tokens, cur->nb[1], 0*sizeof(float)*(n_embd)));
            struct ggml_tensor * Kcur = ggml_cont(ctx0, ggml_view_2d(ctx0, cur, n_embd_gqa, n_tokens, cur->nb[1], 1*sizeof(float)*(n_embd)));
            struct ggml_tensor * Vcur = ggml_cont(ctx0, ggml_view_2d(ctx0, cur, n_embd_gqa, n_tokens, cur->nb[1], 1*sizeof(float)*(n_embd + n_embd_gqa)));

            cb(Qcur, "Qcur", il);
            cb(Kcur, "Kcur", il);
            cb(Vcur, "Vcur", il);

            Qcur = ggml_reshape_3d(ctx0, Qcur, n_embd_head, n_head, n_tokens);

            cur = llm_build_kv(ctx0, lctx, kv_self, gf,
                    model.layers[il].wo, model.layers[il].bo,
                    Kcur, Vcur, Qcur, KQ_mask, n_tokens, kv_head, n_kv, 1.0f/sqrtf(float(n_embd_head)), cb, il);
        }

        if (il == n_layer - 1) {
            // skip computing output for unused tokens
            struct ggml_tensor * inp_out_ids = build_inp_out_ids();
            cur  = ggml_get_rows(ctx0,  cur, inp_out_ids);
            inpL = ggml_get_rows(ctx0, inpL, inp_out_ids);
        }

        // add the input
        struct ggml_tensor * ffn_inp = ggml_add(ctx0, cur, inpL);
        cb(ffn_inp, "ffn_inp", il);

        // FF
        {
            cur = llm_build_ffn(ctx0, lctx, model.layers[il].ffn_norm, ffn_inp,
                    model.layers[il].ffn_up,   model.layers[il].ffn_up_b,   NULL,
                    NULL,                      NULL,                        NULL,
                    model.layers[il].ffn_down, model.layers[il].ffn_down_b, NULL,
                    NULL,
                    LLM_FFN_GELU, LLM_FFN_SEQ, cb, il);
            cb(cur, "ffn_out", il);
        }

        cur = ggml_add(ctx0, cur, ffn_inp);
        cur = lctx.cvec.apply_to(ctx0, cur, il);
        cb(cur, "l_out", il);

        // input for next layer
        inpL = cur;
    }

    cur = llm_build_norm(ctx0, inpL, hparams, model.output_norm, model.output_norm_b, LLM_NORM, cb, -1);
    cb(cur, "result_norm", -1);

    cur = llm_build_lora_mm(lctx, ctx0, model.output, cur);
    cb(cur, "result_output", -1);

    ggml_build_forward_expand(gf, cur);

    return gf;
}

ggml_cgraph * llm_build_context::build_refact() {
    struct ggml_cgraph * gf = ggml_new_graph_custom(ctx0, llama_model_max_nodes(model), false);

    const int64_t n_embd_head = hparams.n_embd_head_v;
    GGML_ASSERT(n_embd_head == hparams.n_embd_head_k);

    struct ggml_tensor * cur;
    struct ggml_tensor * inpL;

    inpL = llm_build_inp_embd(ctx0, lctx, hparams, batch, model.tok_embd, cb);

    // KQ_mask (mask for 1 head, it will be broadcasted to all heads)
    struct ggml_tensor * KQ_mask = build_inp_KQ_mask();

    for (int il = 0; il < n_layer; ++il) {
        struct ggml_tensor * inpSA = inpL;

        cur = llm_build_norm(ctx0, inpL, hparams, model.layers[il].attn_norm, NULL, LLM_NORM_RMS, cb, il);
        cb(cur, "attn_norm", il);

        // self-attention
        {
            auto [Qcur, Kcur, Vcur] = llm_build_mul_mat_qkv(gf, cur, model.layers[il].wq, nullptr,
                    model.layers[il].wk, nullptr,
                    model.layers[il].wv, nullptr, 0, il);

            Kcur = ggml_reshape_3d(ctx0, Kcur, n_embd_head, n_head_kv, n_tokens);
            cb(Kcur, "Kcur", il);

            Qcur = ggml_reshape_3d(ctx0, Qcur, n_embd_head, n_head,    n_tokens);
            cb(Qcur, "Qcur", il);

            cur = llm_build_kv(ctx0, lctx, kv_self, gf,
                    model.layers[il].wo, NULL,
                    Kcur, Vcur, Qcur, KQ_mask, n_tokens, kv_head, n_kv, 1.0f/sqrtf(float(n_embd_head)), cb, il);
        }

        if (il == n_layer - 1) {
            // skip computing output for unused tokens
            struct ggml_tensor * inp_out_ids = build_inp_out_ids();
            cur   = ggml_get_rows(ctx0,   cur, inp_out_ids);
            inpSA = ggml_get_rows(ctx0, inpSA, inp_out_ids);
        }

        struct ggml_tensor * ffn_inp = ggml_add(ctx0, cur, inpSA);
        cb(ffn_inp, "ffn_inp", il);

        // feed-forward network
        {
            cur = llm_build_ffn(ctx0, lctx, model.layers[il].ffn_norm, ffn_inp,
                    model.layers[il].ffn_up,   NULL, NULL,
                    model.layers[il].ffn_gate, NULL, NULL,
                    model.layers[il].ffn_down, NULL, NULL,
                    NULL,
                    LLM_FFN_SILU, LLM_FFN_PAR, cb, il);
            cb(cur, "ffn_out", il);
        }

        cur = ggml_add(ctx0, cur, ffn_inp);
        cur = lctx.cvec.apply_to(ctx0, cur, il);
        cb(cur, "l_out", il);

        // input for next layer
        inpL = cur;
    }

    cur = inpL;

    cur = llm_build_norm(ctx0, cur, hparams, model.output_norm, NULL, LLM_NORM_RMS, cb, -1);
    cb(cur, "result_norm", -1);

    // lm_head
    cur = llm_build_lora_mm(lctx, ctx0, model.output, cur);
    cb(cur, "result_output", -1);

    ggml_build_forward_expand(gf, cur);

    return gf;
}

ggml_cgraph * llm_build_context::build_bert() {
    struct ggml_cgraph * gf = ggml_new_graph_custom(ctx0, llama_model_max_nodes(model), false);

    const int64_t n_embd_head = hparams.n_embd_head_v;
    const int64_t n_embd_gqa  = hparams.n_embd_v_gqa();

    GGML_ASSERT(n_embd_head == hparams.n_embd_head_k);

    struct ggml_tensor * cur;
    struct ggml_tensor * inpL;
    struct ggml_tensor * inp_pos = nullptr;

    if (model.arch != LLM_ARCH_JINA_BERT_V2) {
        inp_pos = build_inp_pos();
    }

    // construct input embeddings (token, type, position)
    inpL = llm_build_inp_embd(ctx0, lctx, hparams, batch, model.tok_embd, cb);

    // token types are hardcoded to zero ("Sentence A")
    struct ggml_tensor * type_row0 = ggml_view_1d(ctx0, model.type_embd, n_embd, 0);
    inpL = ggml_add(ctx0, inpL, type_row0);
    if (model.arch == LLM_ARCH_BERT) {
        inpL = ggml_add(ctx0, ggml_get_rows(ctx0, model.pos_embd, inp_pos), inpL);
    }
    cb(inpL, "inp_embd", -1);

    // embed layer norm
    inpL = llm_build_norm(ctx0, inpL, hparams, model.tok_norm, model.tok_norm_b, LLM_NORM, cb, -1);
    cb(inpL, "inp_norm", -1);

    // KQ_mask (mask for 1 head, it will be broadcasted to all heads)
    struct ggml_tensor * KQ_mask = build_inp_KQ_mask(false);

    // iterate layers
    for (int il = 0; il < n_layer; ++il) {
        struct ggml_tensor * cur = inpL;

        struct ggml_tensor * Qcur;
        struct ggml_tensor * Kcur;
        struct ggml_tensor * Vcur;

        // self-attention
        if (model.arch == LLM_ARCH_BERT || model.arch == LLM_ARCH_JINA_BERT_V2) {
            Qcur = ggml_add(ctx0, llm_build_lora_mm(lctx, ctx0, model.layers[il].wq, cur), model.layers[il].bq);
            cb(Qcur, "Qcur", il);

            if (model.layers[il].attn_q_norm) {
                Qcur = llm_build_norm(ctx0, Qcur, hparams, model.layers[il].attn_q_norm, model.layers[il].attn_q_norm_b, LLM_NORM, cb, il);
            }

            Kcur = ggml_add(ctx0, llm_build_lora_mm(lctx, ctx0, model.layers[il].wk, cur), model.layers[il].bk);
            cb(Kcur, "Kcur", il);

            if (model.layers[il].attn_k_norm) {
                Kcur = llm_build_norm(ctx0, Kcur, hparams, model.layers[il].attn_k_norm, model.layers[il].attn_k_norm_b, LLM_NORM, cb, il);
            }
            Vcur = ggml_add(ctx0, llm_build_lora_mm(lctx, ctx0, model.layers[il].wv, cur), model.layers[il].bv);
            cb(Vcur, "Vcur", il);

            Qcur = ggml_reshape_3d(ctx0, Qcur, n_embd_head, n_head,    n_tokens);
            Kcur = ggml_reshape_3d(ctx0, Kcur, n_embd_head, n_head_kv, n_tokens);
        } else {
            // compute Q and K and RoPE them
            cur = llm_build_lora_mm(lctx, ctx0, model.layers[il].wqkv, cur);
            cb(cur, "wqkv", il);

            Qcur = ggml_cont(ctx0, ggml_view_2d(ctx0, cur, n_embd,     n_tokens, cur->nb[1], 0*sizeof(float)*(n_embd)));
            Kcur = ggml_cont(ctx0, ggml_view_2d(ctx0, cur, n_embd_gqa, n_tokens, cur->nb[1], 1*sizeof(float)*(n_embd)));
            Vcur = ggml_cont(ctx0, ggml_view_2d(ctx0, cur, n_embd_gqa, n_tokens, cur->nb[1], 1*sizeof(float)*(n_embd + n_embd_gqa)));

            cb(Qcur, "Qcur", il);
            cb(Kcur, "Kcur", il);
            cb(Vcur, "Vcur", il);

            Qcur = ggml_rope_ext(
                    ctx0, ggml_reshape_3d(ctx0, Qcur, n_embd_head, n_head,    n_tokens), inp_pos, nullptr,
                    n_rot, rope_type, n_ctx_orig, freq_base, freq_scale,
                    ext_factor, attn_factor, beta_fast, beta_slow
                    );
            cb(Qcur, "Qcur", il);

            Kcur = ggml_rope_ext(
                    ctx0, ggml_reshape_3d(ctx0, Kcur, n_embd_head, n_head_kv, n_tokens), inp_pos, nullptr,
                    n_rot, rope_type, n_ctx_orig, freq_base, freq_scale,
                    ext_factor, attn_factor, beta_fast, beta_slow
                    );
            cb(Kcur, "Kcur", il);
        }

        struct ggml_tensor * q =                 ggml_permute(ctx0, Qcur, 0, 2, 1, 3);
        struct ggml_tensor * k = ggml_cont(ctx0, ggml_permute(ctx0, Kcur, 0, 2, 1, 3));

        struct ggml_tensor * kq = ggml_mul_mat(ctx0, k, q);
        cb(kq, "kq", il);

        kq = ggml_soft_max_ext(ctx0, kq, KQ_mask, 1.0f/sqrtf(float(n_embd_head)), hparams.f_max_alibi_bias);
        cb(kq, "kq_soft_max_ext", il);

        struct ggml_tensor * v = ggml_cont(ctx0, ggml_transpose(ctx0, ggml_reshape_2d(ctx0, Vcur, n_embd_gqa, n_tokens)));
        cb(v, "v", il);

        struct ggml_tensor * kqv = ggml_mul_mat(ctx0, ggml_reshape_3d(ctx0, v, n_tokens, n_embd_head, n_head_kv), kq);
        cb(kqv, "kqv", il);

        struct ggml_tensor * kqv_merged = ggml_permute(ctx0, kqv, 0, 2, 1, 3);
        cb(kqv_merged, "kqv_merged", il);

        cur = ggml_cont_2d(ctx0, kqv_merged, n_embd_gqa, n_tokens);
        cb(cur, "kqv_merged_cont", il);

        ggml_build_forward_expand(gf, cur);

        cur = llm_build_lora_mm(lctx, ctx0, model.layers[il].wo, cur);
        if (model.layers[il].bo) {
            cb(cur, "kqv_wo", il);
        }

        if (model.layers[il].bo) {
            cur = ggml_add(ctx0, cur, model.layers[il].bo);
        }
        cb(cur, "kqv_out", il);

        if (il == n_layer - 1 && pooling_type == LLAMA_POOLING_TYPE_NONE) {
            // skip computing output for unused tokens
            struct ggml_tensor * inp_out_ids = build_inp_out_ids();
            cur  = ggml_get_rows(ctx0,  cur, inp_out_ids);
            inpL = ggml_get_rows(ctx0, inpL, inp_out_ids);
        }

        // re-add the layer input
        cur = ggml_add(ctx0, cur, inpL);

        // attention layer norm
        cur = llm_build_norm(ctx0, cur, hparams, model.layers[il].attn_out_norm, model.layers[il].attn_out_norm_b, LLM_NORM, cb, il);

        if (model.layers[il].attn_norm_2 != nullptr) {
            cur = ggml_add(ctx0, cur, inpL); // re-add the layer input
            cur = llm_build_norm(ctx0, cur, hparams, model.layers[il].attn_norm_2, model.layers[il].attn_norm_2_b, LLM_NORM, cb, il);
        }

        struct ggml_tensor * ffn_inp = cur;
        cb(ffn_inp, "ffn_inp", il);

        // feed-forward network
        if (model.arch == LLM_ARCH_BERT) {
            cur = llm_build_ffn(ctx0, lctx, nullptr, cur,
                    model.layers[il].ffn_up,   model.layers[il].ffn_up_b,   NULL,
                    NULL,                      NULL,                        NULL,
                    model.layers[il].ffn_down, model.layers[il].ffn_down_b, NULL,
                    NULL,
                    LLM_FFN_GELU, LLM_FFN_SEQ, cb, il);
        } else if (model.arch == LLM_ARCH_JINA_BERT_V2) {
            cur = llm_build_ffn(ctx0, lctx, nullptr, cur,
                    model.layers[il].ffn_up,   NULL,                        NULL,
                    model.layers[il].ffn_gate, NULL,                        NULL,
                    model.layers[il].ffn_down, model.layers[il].ffn_down_b, NULL,
                    NULL,
                    LLM_FFN_GELU, LLM_FFN_PAR, cb, il);
        } else {
            cur = llm_build_ffn(ctx0, lctx, nullptr, cur,
                    model.layers[il].ffn_up,   NULL, NULL,
                    model.layers[il].ffn_gate, NULL, NULL,
                    model.layers[il].ffn_down, NULL, NULL,
                    NULL,
                    LLM_FFN_SILU, LLM_FFN_PAR, cb, il);
        }
        cb(cur, "ffn_out", il);

        // attentions bypass the intermediate layer
        cur = ggml_add(ctx0, cur, ffn_inp);

        // output layer norm
        cur = llm_build_norm(ctx0, cur, hparams, model.layers[il].layer_out_norm, model.layers[il].layer_out_norm_b, LLM_NORM, cb, il);

        // input for next layer
        inpL = cur;
    }

    // final output
    cur = inpL;
    cb(cur, "result_embd", -1);

    ggml_build_forward_expand(gf, cur);

    return gf;
}

ggml_cgraph * llm_build_context::build_bloom() {
    struct ggml_cgraph * gf = ggml_new_graph_custom(ctx0, llama_model_max_nodes(model), false);

    const int64_t n_embd_head = hparams.n_embd_head_v;
    const int64_t n_embd_gqa  = hparams.n_embd_v_gqa();
    GGML_ASSERT(n_embd_head == hparams.n_embd_head_k);

    struct ggml_tensor * cur;
    struct ggml_tensor * inpL;

    inpL = llm_build_inp_embd(ctx0, lctx, hparams, batch, model.tok_embd, cb);

    // KQ_mask (mask for 1 head, it will be broadcasted to all heads)
    struct ggml_tensor * KQ_mask = build_inp_KQ_mask();

    inpL = llm_build_norm(ctx0, inpL, hparams, model.tok_norm, model.tok_norm_b, LLM_NORM, cb, -1);
    cb(inpL, "inp_norm", -1);

    for (int il = 0; il < n_layer; ++il) {
        cur = llm_build_norm(ctx0, inpL, hparams, model.layers[il].attn_norm, model.layers[il].attn_norm_b, LLM_NORM, cb, il);
        cb(cur, "attn_norm", il);

        // self-attention
        {
            cur = llm_build_lora_mm(lctx, ctx0, model.layers[il].wqkv, cur);
            cb(cur, "wqkv", il);

            cur = ggml_add(ctx0, cur, model.layers[il].bqkv);
            cb(cur, "bqkv", il);

            struct ggml_tensor * Qcur = ggml_cont(ctx0, ggml_view_2d(ctx0, cur, n_embd,     n_tokens, cur->nb[1], 0*sizeof(float)*(n_embd)));
            struct ggml_tensor * Kcur = ggml_cont(ctx0, ggml_view_2d(ctx0, cur, n_embd_gqa, n_tokens, cur->nb[1], 1*sizeof(float)*(n_embd)));
            struct ggml_tensor * Vcur = ggml_cont(ctx0, ggml_view_2d(ctx0, cur, n_embd_gqa, n_tokens, cur->nb[1], 1*sizeof(float)*(n_embd + n_embd_gqa)));

            cb(Qcur, "Qcur", il);
            cb(Kcur, "Kcur", il);
            cb(Vcur, "Vcur", il);

            Qcur = ggml_reshape_3d(ctx0, Qcur, n_embd_head, n_head, n_tokens);

            cur = llm_build_kv(ctx0, lctx, kv_self, gf,
                    model.layers[il].wo, model.layers[il].bo,
                    Kcur, Vcur, Qcur, KQ_mask, n_tokens, kv_head, n_kv, 1.0f/sqrtf(float(n_embd_head)), cb, il);
        }

        if (il == n_layer - 1) {
            // skip computing output for unused tokens
            struct ggml_tensor * inp_out_ids = build_inp_out_ids();
            cur  = ggml_get_rows(ctx0,  cur, inp_out_ids);
            inpL = ggml_get_rows(ctx0, inpL, inp_out_ids);
        }

        // Add the input
        struct ggml_tensor * ffn_inp = ggml_add(ctx0, cur, inpL);
        cb(ffn_inp, "ffn_inp", il);

        // FF
        {
            cur = llm_build_ffn(ctx0, lctx, model.layers[il].ffn_norm, ffn_inp,
                    model.layers[il].ffn_up,   model.layers[il].ffn_up_b,   NULL,
                    NULL,                      NULL,                        NULL,
                    model.layers[il].ffn_down, model.layers[il].ffn_down_b, NULL,
                    NULL,
                    LLM_FFN_GELU, LLM_FFN_SEQ, cb, il);
            cb(cur, "ffn_out", il);
        }

        cur = ggml_add(ctx0, cur, ffn_inp);
        cur = lctx.cvec.apply_to(ctx0, cur, il);
        cb(cur, "l_out", il);

        // input for next layer
        inpL = cur;
    }

    cur = llm_build_norm(ctx0, inpL, hparams, model.output_norm, model.output_norm_b, LLM_NORM, cb, -1);
    cb(cur, "result_norm", -1);

    cur = llm_build_lora_mm(lctx, ctx0, model.output, cur);
    cb(cur, "result_output", -1);

    ggml_build_forward_expand(gf, cur);

    return gf;
}

ggml_cgraph * llm_build_context::build_mpt() {
    struct ggml_cgraph * gf = ggml_new_graph_custom(ctx0, llama_model_max_nodes(model), false);

    const int64_t n_embd_head = hparams.n_embd_head_v;
    const int64_t n_embd_gqa  = hparams.n_embd_v_gqa();
    GGML_ASSERT(n_embd_head == hparams.n_embd_head_k);

    struct ggml_tensor * cur;
    struct ggml_tensor * pos;
    struct ggml_tensor * inpL;

    inpL = llm_build_inp_embd(ctx0, lctx, hparams, batch, model.tok_embd, cb);

    // KQ_mask (mask for 1 head, it will be broadcasted to all heads)
    struct ggml_tensor * KQ_mask = build_inp_KQ_mask();

    if (model.pos_embd) {
        // inp_pos - contains the positions
        struct ggml_tensor * inp_pos = build_inp_pos();
        pos = ggml_get_rows(ctx0, model.pos_embd, inp_pos);
        cb(pos, "pos_embd", -1);

        inpL = ggml_add(ctx0, inpL, pos);
        cb(inpL, "inpL", -1);
    }

    for (int il = 0; il < n_layer; ++il) {
        struct ggml_tensor * attn_norm;

        attn_norm = llm_build_norm(ctx0, inpL, hparams, model.layers[il].attn_norm, model.layers[il].attn_norm_b, LLM_NORM, cb, il);
        cb(attn_norm, "attn_norm", il);

        // self-attention
        {
            cur = attn_norm;

            cur = llm_build_lora_mm(lctx, ctx0, model.layers[il].wqkv, cur);
            cb(cur, "wqkv", il);

            if (model.layers[il].bqkv){
                cur = ggml_add(ctx0, cur, model.layers[il].bqkv);
                cb(cur, "bqkv", il);
            }

            if (hparams.f_clamp_kqv > 0.0f) {
                cur = ggml_clamp(ctx0, cur, -hparams.f_clamp_kqv, hparams.f_clamp_kqv);
                cb(cur, "wqkv_clamped", il);
            }

            struct ggml_tensor * Qcur = ggml_cont(ctx0, ggml_view_2d(ctx0, cur, n_embd,     n_tokens, cur->nb[1], 0*sizeof(float)*(n_embd)));
            struct ggml_tensor * Kcur = ggml_cont(ctx0, ggml_view_2d(ctx0, cur, n_embd_gqa, n_tokens, cur->nb[1], 1*sizeof(float)*(n_embd)));
            struct ggml_tensor * Vcur = ggml_cont(ctx0, ggml_view_2d(ctx0, cur, n_embd_gqa, n_tokens, cur->nb[1], 1*sizeof(float)*(n_embd + n_embd_gqa)));

            cb(Qcur, "Qcur", il);
            cb(Kcur, "Kcur", il);
            cb(Vcur, "Vcur", il);

            // Q/K Layernorm
            if (model.layers[il].attn_q_norm) {
                Qcur = llm_build_norm(ctx0, Qcur, hparams, model.layers[il].attn_q_norm, model.layers[il].attn_q_norm_b, LLM_NORM, cb, il);
                cb(Qcur, "Qcur", il);

                Kcur = llm_build_norm(ctx0, Kcur, hparams, model.layers[il].attn_k_norm, model.layers[il].attn_k_norm_b, LLM_NORM, cb, il);
                cb(Kcur, "Kcur", il);

                Qcur = ggml_reshape_3d(ctx0, Qcur, n_embd_head, n_head,    n_tokens);
                Kcur = ggml_reshape_3d(ctx0, Kcur, n_embd_head, n_head_kv, n_tokens);

                cur = llm_build_kv(ctx0, lctx, kv_self, gf,
                        model.layers[il].wo, model.layers[il].bo,
                        Kcur, Vcur, Qcur, KQ_mask, n_tokens, kv_head, n_kv, 1.0f/sqrtf(float(n_embd_head)), cb, il);
            } else {
                Qcur = ggml_reshape_3d(ctx0, Qcur, n_embd_head, n_head, n_tokens);

                cur = llm_build_kv(ctx0, lctx, kv_self, gf,
                        model.layers[il].wo, model.layers[il].bo,
                        Kcur, Vcur, Qcur, KQ_mask, n_tokens, kv_head, n_kv, 1.0f/sqrtf(float(n_embd_head)), cb, il);
            }
        }

        if (il == n_layer - 1) {
            // skip computing output for unused tokens
            struct ggml_tensor * inp_out_ids = build_inp_out_ids();
            cur  = ggml_get_rows(ctx0,  cur, inp_out_ids);
            inpL = ggml_get_rows(ctx0, inpL, inp_out_ids);
        }

        // Add the input
        struct ggml_tensor * ffn_inp = ggml_add(ctx0, cur, inpL);
        cb(ffn_inp, "ffn_inp", il);

        // feed forward
        {
            cur = llm_build_ffn(ctx0, lctx, model.layers[il].ffn_norm, ffn_inp,
                    model.layers[il].ffn_up,   model.layers[il].ffn_up_b,   NULL,
                    NULL,                      NULL,                        NULL,
                    model.layers[il].ffn_down, model.layers[il].ffn_down_b, NULL,
                    model.layers[il].ffn_act,
                    LLM_FFN_GELU, LLM_FFN_SEQ, cb, il);
            cb(cur, "ffn_out", il);
        }

        cur = ggml_add(ctx0, cur, ffn_inp);
        cur = lctx.cvec.apply_to(ctx0, cur, il);
        cb(cur, "l_out", il);

        // input for next layer
        inpL = cur;
    }

    cur = inpL;

    cur = llm_build_norm(ctx0, cur, hparams, model.output_norm, model.output_norm_b, LLM_NORM, cb, -1);
    cb(cur, "result_norm", -1);

    cur = llm_build_lora_mm(lctx, ctx0, model.output, cur);
    cb(cur, "result_output", -1);

    ggml_build_forward_expand(gf, cur);

    return gf;
}

ggml_cgraph * llm_build_context::build_stablelm() {
    struct ggml_cgraph * gf = ggml_new_graph(ctx0);

    const int64_t n_embd_head = hparams.n_embd_head_v;
    GGML_ASSERT(n_embd_head == hparams.n_embd_head_k);

    struct ggml_tensor * cur;
    struct ggml_tensor * inpL;

    inpL = llm_build_inp_embd(ctx0, lctx, hparams, batch, model.tok_embd, cb);

    // inp_pos - contains the positions
    struct ggml_tensor * inp_pos = build_inp_pos();

    // KQ_mask (mask for 1 head, it will be broadcasted to all heads)
    struct ggml_tensor * KQ_mask = build_inp_KQ_mask();

    for (int il = 0; il < n_layer; ++il) {


        // norm
        cur = llm_build_norm(ctx0, inpL, hparams, model.layers[il].attn_norm, model.layers[il].attn_norm_b, LLM_NORM, cb, il);
        cb(cur, "attn_norm", il);

        struct ggml_tensor * inpSA = cur;

        // self-attention
        {
            auto [Qcur, Kcur, Vcur] = llm_build_mul_mat_qkv(gf, cur, model.layers[il].wq, model.layers[il].bq,
                    model.layers[il].wk, model.layers[il].bk,
                    model.layers[il].wv, model.layers[il].bv, 0.f, il);

            Qcur = ggml_reshape_3d(ctx0, Qcur, n_embd_head, n_head,    n_tokens);
            cb(Qcur, "Qcur", il);
            Kcur = ggml_reshape_3d(ctx0, Kcur, n_embd_head, n_head_kv, n_tokens);
            cb(Kcur, "Kcur", il);

            if (model.layers[il].attn_q_norm) {
                Qcur = llm_build_norm(ctx0, Qcur, hparams, model.layers[il].attn_q_norm, NULL, LLM_NORM, cb, il);
                cb(Qcur, "Qcur", il);
            }
            if (model.layers[il].attn_k_norm) {
                Kcur = llm_build_norm(ctx0, Kcur, hparams, model.layers[il].attn_k_norm, NULL, LLM_NORM, cb, il);
                cb(Kcur, "Kcur", il);
            }


            Qcur = ggml_rope_ext(
                    ctx0, Qcur, inp_pos, nullptr,
                    n_rot, rope_type, n_ctx_orig, freq_base, freq_scale,
                    ext_factor, attn_factor, beta_fast, beta_slow
                    );
            cb(Qcur, "Qcur", il);

            Kcur = ggml_rope_ext(
                    ctx0, Kcur, inp_pos, nullptr,
                    n_rot, rope_type, n_ctx_orig, freq_base, freq_scale,
                    ext_factor, attn_factor, beta_fast, beta_slow
                    );
            cb(Kcur, "Kcur", il);

            cur = llm_build_kv(ctx0, lctx, kv_self, gf,
                    model.layers[il].wo, NULL,
                    Kcur, Vcur, Qcur, KQ_mask, n_tokens, kv_head, n_kv, 1.0f/sqrtf(float(n_embd_head)), cb, il);
        }

        if (il == n_layer - 1) {
            // skip computing output for unused tokens
            struct ggml_tensor * inp_out_ids = build_inp_out_ids();
            cur   = ggml_get_rows(ctx0,   cur, inp_out_ids);
            inpL  = ggml_get_rows(ctx0,  inpL, inp_out_ids);
            inpSA = ggml_get_rows(ctx0, inpSA, inp_out_ids);
        }

        struct ggml_tensor * ffn_inp = ggml_add(ctx0, cur, inpL);
        cb(ffn_inp, "ffn_inp", il);

        // feed-forward network
        {
            if (model.layers[il].ffn_norm) {
                cur = llm_build_norm(ctx0, ffn_inp, hparams, model.layers[il].ffn_norm, model.layers[il].ffn_norm_b, LLM_NORM, cb, il);
                cb(cur, "ffn_norm", il);
            } else {
                // parallel residual
                cur = inpSA;
            }
            cur = llm_build_ffn(ctx0, lctx, nullptr, cur,
                    model.layers[il].ffn_up,   NULL, NULL,
                    model.layers[il].ffn_gate, NULL, NULL,
                    model.layers[il].ffn_down, NULL, NULL,
                    NULL,
                    LLM_FFN_SILU, LLM_FFN_PAR, cb, il);
            cb(cur, "ffn_out", il);
        }

        cur = ggml_add(ctx0, cur, ffn_inp);
        cur = lctx.cvec.apply_to(ctx0, cur, il);
        cb(cur, "l_out", il);

        // input for next layer
        inpL = cur;
    }

    cur = inpL;

    cur = llm_build_norm(ctx0, cur, hparams, model.output_norm, model.output_norm_b, LLM_NORM, cb, -1);
    cb(cur, "result_norm", -1);

    // lm_head
    cur = llm_build_lora_mm(lctx, ctx0, model.output, cur);
    cb(cur, "result_output", -1);

    ggml_build_forward_expand(gf, cur);

    return gf;
}

ggml_cgraph * llm_build_context::build_qwen() {
    struct ggml_cgraph * gf = ggml_new_graph_custom(ctx0, llama_model_max_nodes(model), false);

    const int64_t n_embd_head = hparams.n_embd_head_v;
    GGML_ASSERT(n_embd_head == hparams.n_embd_head_k);

    struct ggml_tensor * cur;
    struct ggml_tensor * inpL;

    inpL = llm_build_inp_embd(ctx0, lctx, hparams, batch, model.tok_embd, cb);

    // inp_pos - contains the positions
    struct ggml_tensor * inp_pos = build_inp_pos();

    // KQ_mask (mask for 1 head, it will be broadcasted to all heads)
    struct ggml_tensor * KQ_mask = build_inp_KQ_mask();

    for (int il = 0; il < n_layer; ++il) {
        struct ggml_tensor * inpSA = inpL;

        cur = llm_build_norm(ctx0, inpL, hparams, model.layers[il].attn_norm, NULL, LLM_NORM_RMS, cb, il);
        cb(cur, "attn_norm", il);

        // self-attention
        {
            cur = llm_build_lora_mm(lctx, ctx0, model.layers[il].wqkv, cur);
            cb(cur, "wqkv", il);

            cur = ggml_add(ctx0, cur, model.layers[il].bqkv);
            cb(cur, "bqkv", il);

            struct ggml_tensor * Qcur = ggml_cont(ctx0, ggml_view_2d(ctx0, cur, n_embd, n_tokens, cur->nb[1], 0*sizeof(float)*(n_embd)));
            struct ggml_tensor * Kcur = ggml_cont(ctx0, ggml_view_2d(ctx0, cur, n_embd, n_tokens, cur->nb[1], 1*sizeof(float)*(n_embd)));
            struct ggml_tensor * Vcur = ggml_cont(ctx0, ggml_view_2d(ctx0, cur, n_embd, n_tokens, cur->nb[1], 2*sizeof(float)*(n_embd)));

            cb(Qcur, "Qcur", il);
            cb(Kcur, "Kcur", il);
            cb(Vcur, "Vcur", il);

            Qcur = ggml_reshape_3d(ctx0, Qcur, n_embd_head, n_head,    n_tokens);
            Kcur = ggml_reshape_3d(ctx0, Kcur, n_embd_head, n_head_kv, n_tokens);

            // using mode = 2 for neox mode
            Qcur = ggml_rope_ext(
                    ctx0, Qcur, inp_pos, nullptr, n_rot, rope_type, n_ctx_orig,
                    freq_base, freq_scale, ext_factor, attn_factor, beta_fast, beta_slow
                    );
            cb(Qcur, "Qcur", il);

            Kcur = ggml_rope_ext(
                    ctx0, Kcur, inp_pos, nullptr, n_rot, rope_type, n_ctx_orig,
                    freq_base, freq_scale, ext_factor, attn_factor, beta_fast, beta_slow
                    );
            cb(Kcur, "Kcur", il);

            cur = llm_build_kv(ctx0, lctx, kv_self, gf,
                    model.layers[il].wo, NULL,
                    Kcur, Vcur, Qcur, KQ_mask, n_tokens, kv_head, n_kv, 1.0f/sqrtf(float(n_embd_head)), cb, il);
        }

        if (il == n_layer - 1) {
            // skip computing output for unused tokens
            struct ggml_tensor * inp_out_ids = build_inp_out_ids();
            cur   = ggml_get_rows(ctx0,   cur, inp_out_ids);
            inpSA = ggml_get_rows(ctx0, inpSA, inp_out_ids);
        }

        struct ggml_tensor * ffn_inp = ggml_add(ctx0, cur, inpSA);
        cb(ffn_inp, "ffn_inp", il);

        // feed-forward forward
        {
            cur = llm_build_ffn(ctx0, lctx, model.layers[il].ffn_norm, ffn_inp,
                    model.layers[il].ffn_up,   NULL, NULL,
                    model.layers[il].ffn_gate, NULL, NULL,
                    model.layers[il].ffn_down, NULL, NULL,
                    NULL,
                    LLM_FFN_SILU, LLM_FFN_PAR, cb, il);
            cb(cur, "ffn_out", il);
        }

        cur = ggml_add(ctx0, cur, ffn_inp);
        cur = lctx.cvec.apply_to(ctx0, cur, il);
        cb(cur, "l_out", il);

        // input for next layer
        inpL = cur;
    }

    cur = inpL;

    cur = llm_build_norm(ctx0, cur, hparams, model.output_norm, NULL, LLM_NORM_RMS, cb, -1);
    cb(cur, "result_norm", -1);

    // lm_head
    cur = llm_build_lora_mm(lctx, ctx0, model.output, cur);
    cb(cur, "result_output", -1);

    ggml_build_forward_expand(gf, cur);

    return gf;
}

ggml_cgraph * llm_build_context::build_qwen2() {
    struct ggml_cgraph * gf = ggml_new_graph_custom(ctx0, llama_model_max_nodes(model), false);

    const int64_t n_embd_head = hparams.n_embd_head_v;
    GGML_ASSERT(n_embd_head == hparams.n_embd_head_k);
    GGML_ASSERT(n_embd_head == hparams.n_rot);

    struct ggml_tensor * cur;
    struct ggml_tensor * inpL;

    inpL = llm_build_inp_embd(ctx0, lctx, hparams, batch, model.tok_embd, cb);

    // inp_pos - contains the positions
    struct ggml_tensor * inp_pos = build_inp_pos();

    // KQ_mask (mask for 1 head, it will be broadcasted to all heads)
    struct ggml_tensor * KQ_mask = build_inp_KQ_mask();

    for (int il = 0; il < n_layer; ++il) {
        struct ggml_tensor * inpSA = inpL;

        // norm
        cur = llm_build_norm(ctx0, inpL, hparams, model.layers[il].attn_norm, NULL, LLM_NORM_RMS, cb, il);
        cb(cur, "attn_norm", il);

        // self-attention
        {
            auto [Qcur, Kcur, Vcur] = llm_build_mul_mat_qkv(gf, cur, model.layers[il].wq, model.layers[il].bq,
                    model.layers[il].wk, model.layers[il].bk,
                    model.layers[il].wv, model.layers[il].bv, 0.f, il);

            Qcur = ggml_rope_ext(
                    ctx0, ggml_reshape_3d(ctx0, Qcur, n_embd_head, n_head,    n_tokens), inp_pos, nullptr,
                    n_rot, rope_type, n_ctx_orig, freq_base, freq_scale,
                    ext_factor, attn_factor, beta_fast, beta_slow
                    );
            cb(Qcur, "Qcur", il);

            Kcur = ggml_rope_ext(
                    ctx0, ggml_reshape_3d(ctx0, Kcur, n_embd_head, n_head_kv, n_tokens), inp_pos, nullptr,
                    n_rot, rope_type, n_ctx_orig, freq_base, freq_scale,
                    ext_factor, attn_factor, beta_fast, beta_slow
                    );
            cb(Kcur, "Kcur", il);

            cur = llm_build_kv(ctx0, lctx, kv_self, gf,
                    model.layers[il].wo, model.layers[il].bo,
                    Kcur, Vcur, Qcur, KQ_mask, n_tokens, kv_head, n_kv, 1.0f/sqrtf(float(n_embd_head)), cb, il);
        }

        if (il == n_layer - 1) {
            // skip computing output for unused tokens
            struct ggml_tensor * inp_out_ids = build_inp_out_ids();
            cur   = ggml_get_rows(ctx0,   cur, inp_out_ids);
            inpSA = ggml_get_rows(ctx0, inpSA, inp_out_ids);
        }

        struct ggml_tensor * ffn_inp = ggml_add(ctx0, cur, inpSA);
        cb(ffn_inp, "ffn_inp", il);

        // feed-forward network
        cur = llm_build_ffn(ctx0, lctx, model.layers[il].ffn_norm, ffn_inp,
                model.layers[il].ffn_up,   NULL, NULL,
                model.layers[il].ffn_gate, NULL, NULL,
                model.layers[il].ffn_down, NULL, NULL,
                NULL,
                LLM_FFN_SILU, LLM_FFN_PAR, cb, il);
        cb(cur, "ffn_out", il);

        cur = ggml_add(ctx0, cur, ffn_inp);
        cur = lctx.cvec.apply_to(ctx0, cur, il);
        cb(cur, "l_out", il);

        // input for next layer
        inpL = cur;
    }

    cur = inpL;

    cur = llm_build_norm(ctx0, cur, hparams, model.output_norm, NULL, LLM_NORM_RMS, cb, -1);
    cb(cur, "result_norm", -1);

    // lm_head
    cur = llm_build_lora_mm(lctx, ctx0, model.output, cur);
    cb(cur, "result_output", -1);

    ggml_build_forward_expand(gf, cur);

    return gf;
}

ggml_cgraph * llm_build_context::build_qwen2vl() {
    struct ggml_cgraph * gf = ggml_new_graph_custom(ctx0, llama_model_max_nodes(model), false);

    const int64_t n_embd_head = hparams.n_embd_head_v;

    GGML_ASSERT(n_embd_head == hparams.n_embd_head_k);
    GGML_ASSERT(n_embd_head == hparams.n_rot);

    ggml_tensor * cur;
    ggml_tensor * inpL;

    inpL = llm_build_inp_embd(ctx0, lctx, hparams, batch, model.tok_embd, cb);

    // inp_pos - contains the positions
    struct ggml_tensor * inp_pos = build_inp_pos();

    // KQ_mask (mask for 1 head, it will be broadcasted to all heads)
    struct ggml_tensor * KQ_mask = build_inp_KQ_mask();

    //auto * inp_attn = build_attn_inp_kv();

    int sections[4];
    std::copy(std::begin(hparams.rope_sections), std::begin(hparams.rope_sections) + 4, sections);

    ggml_tensor * inp_out_ids = build_inp_out_ids();

    for (int il = 0; il < n_layer; ++il) {
        ggml_tensor * inpSA = inpL;

        // norm
        cur = llm_build_norm(ctx0, inpL, hparams, model.layers[il].attn_norm, NULL, LLM_NORM_RMS, cb, il);
        cb(cur, "attn_norm", il);

        // self-attention
        {
            auto [Qcur, Kcur, Vcur] = llm_build_mul_mat_qkv(gf, cur, model.layers[il].wq, model.layers[il].bq,
                    model.layers[il].wk, model.layers[il].bk,
                    model.layers[il].wv, model.layers[il].bv, 0.f, il);
            Qcur = ggml_reshape_3d(ctx0, Qcur, n_embd_head, n_head,    n_tokens);
            Kcur = ggml_reshape_3d(ctx0, Kcur, n_embd_head, n_head_kv, n_tokens);

            Qcur = ggml_rope_multi(
                    ctx0, Qcur, inp_pos, nullptr,
                    n_rot, sections, rope_type, n_ctx_orig, freq_base, freq_scale,
                    ext_factor, attn_factor, beta_fast, beta_slow
                    );

            Kcur = ggml_rope_multi(
                    ctx0, Kcur, inp_pos, nullptr,
                    n_rot, sections, rope_type, n_ctx_orig, freq_base, freq_scale,
                    ext_factor, attn_factor, beta_fast, beta_slow
                    );

            cb(Qcur, "Qcur", il);
            cb(Kcur, "Kcur", il);

            cur = llm_build_kv(ctx0, lctx, kv_self, gf,
                    model.layers[il].wo, model.layers[il].bo,
                    Kcur, Vcur, Qcur, KQ_mask, n_tokens, kv_head, n_kv, 1.0f/sqrtf(float(n_embd_head)), cb, il);
        }

        if (il == n_layer - 1 && inp_out_ids) {
            cur   = ggml_get_rows(ctx0,   cur, inp_out_ids);
            inpSA = ggml_get_rows(ctx0, inpSA, inp_out_ids);
        }

        ggml_tensor * ffn_inp = ggml_add(ctx0, cur, inpSA);
        cb(ffn_inp, "ffn_inp", il);

        // feed-forward network
        cur = llm_build_ffn(ctx0, lctx, model.layers[il].ffn_norm, ffn_inp,
                model.layers[il].ffn_up,   NULL, NULL,
                model.layers[il].ffn_gate, NULL, NULL,
                model.layers[il].ffn_down, NULL, NULL,
                NULL,
                LLM_FFN_SILU, LLM_FFN_PAR, cb, il);
        cb(cur, "ffn_out", il);

        cur = ggml_add(ctx0, cur, ffn_inp);
        cur = lctx.cvec.apply_to(ctx0, cur, il);
        cb(cur, "l_out", il);

        // input for next layer
        inpL = cur;
    }

    cur = inpL;

    cur = llm_build_norm(ctx0, cur, hparams, model.output_norm, NULL, LLM_NORM_RMS, cb, -1);
    cb(cur, "result_norm", -1);

    // lm_head
    cur = llm_build_lora_mm(lctx, ctx0, model.output, cur);
    cb(cur, "result_output", -1);

    ggml_build_forward_expand(gf, cur);

    return gf;

}

ggml_cgraph * llm_build_context::build_qwen2moe() {
    struct ggml_cgraph * gf = ggml_new_graph_custom(ctx0, llama_model_max_nodes(model), false);

    // mutable variable, needed during the last layer of the computation to skip unused tokens
    int32_t n_tokens = this->n_tokens;

    const int64_t n_embd_head = hparams.n_embd_head_v;
    GGML_ASSERT(n_embd_head == hparams.n_embd_head_k);
    GGML_ASSERT(n_embd_head == hparams.n_rot);

    struct ggml_tensor * cur;
    struct ggml_tensor * inpL;

    inpL = llm_build_inp_embd(ctx0, lctx, hparams, batch, model.tok_embd, cb);

    // inp_pos - contains the positions
    struct ggml_tensor * inp_pos = build_inp_pos();

    // KQ_mask (mask for 1 head, it will be broadcasted to all heads)
    struct ggml_tensor * KQ_mask = build_inp_KQ_mask();

    for (int il = 0; il < n_layer; ++il) {
        struct ggml_tensor * inpSA = inpL;

        // norm
        cur = llm_build_norm(ctx0, inpL, hparams, model.layers[il].attn_norm, NULL, LLM_NORM_RMS, cb, il);
        cb(cur, "attn_norm", il);

        // self_attention
        {
            auto [Qcur, Kcur, Vcur] = llm_build_mul_mat_qkv(gf, cur, model.layers[il].wq, model.layers[il].bq,
                    model.layers[il].wk, model.layers[il].bk,
                    model.layers[il].wv, model.layers[il].bv, 0.f, il);

            Qcur = ggml_rope_ext(
                    ctx0, ggml_reshape_3d(ctx0, Qcur, n_embd_head, n_head, n_tokens), inp_pos, nullptr,
                    n_rot, rope_type, n_ctx_orig, freq_base, freq_scale,
                    ext_factor, attn_factor, beta_fast, beta_slow
                    );
            cb(Qcur, "Qcur", il);

            Kcur = ggml_rope_ext(
                    ctx0, ggml_reshape_3d(ctx0, Kcur, n_embd_head, n_head_kv, n_tokens), inp_pos, nullptr,
                    n_rot, rope_type, n_ctx_orig, freq_base, freq_scale,
                    ext_factor, attn_factor, beta_fast, beta_slow
                    );
            cb(Kcur, "Kcur", il);

            cur = llm_build_kv(ctx0, lctx, kv_self, gf,
                    model.layers[il].wo, model.layers[il].bo,
                    Kcur, Vcur, Qcur, KQ_mask, n_tokens, kv_head, n_kv, 1.0f/sqrtf(float(n_embd_head)), cb, il);
        }

        if (il == n_layer - 1) {
            // skip computing output for unused tokens
            struct ggml_tensor * inp_out_ids = build_inp_out_ids();
            n_tokens = n_outputs;
            cur   = ggml_get_rows(ctx0,   cur, inp_out_ids);
            inpSA = ggml_get_rows(ctx0, inpSA, inp_out_ids);
        }

        struct ggml_tensor * ffn_inp = ggml_add(ctx0, cur, inpSA);
        cb(ffn_inp, "ffn_inp", il);

        // MoE branch
        cur = llm_build_norm(ctx0, ffn_inp, hparams, model.layers[il].ffn_norm, NULL, LLM_NORM_RMS, cb, il);
        cb(cur, "ffn_norm", il);

        ggml_tensor * moe_out =
            llm_build_moe_ffn(ctx0, lctx, cur,
                    model.layers[il].ffn_gate_inp,
                    model.layers[il].ffn_up_exps,
                    model.layers[il].ffn_gate_exps,
                    model.layers[il].ffn_down_exps,
                    nullptr,
                    n_expert, n_expert_used,
                    LLM_FFN_SILU, false,
                    false, 0.0,
                    LLM_EXPERT_GATING_FUNC_SOFTMAX,
                    cb, il, gf);
        cb(cur, "ffn_moe_out", il);

        // FFN shared expert
        {
            ggml_tensor * cur_gate_inp = llm_build_lora_mm(lctx, ctx0, model.layers[il].ffn_gate_inp_shexp, cur);
            cb(cur_gate_inp, "ffn_shexp_gate_inp", il);

            // sigmoid
            ggml_tensor * cur_gate = ggml_div(ctx0, ggml_silu(ctx0, cur_gate_inp), cur_gate_inp);
            cb(cur_gate, "ffn_shexp_gate", il);

            ggml_tensor * cur_ffn = llm_build_ffn(ctx0, lctx, nullptr, cur,
                    model.layers[il].ffn_up_shexp,   NULL, NULL,
                    model.layers[il].ffn_gate_shexp, NULL, NULL,
                    model.layers[il].ffn_down_shexp, NULL, NULL,
                    NULL,
                    LLM_FFN_SILU, LLM_FFN_PAR, cb, il);
            cb(cur_ffn, "ffn_shexp", il);

            ggml_tensor * ffn_shexp_out = ggml_mul(ctx0, cur_ffn, cur_gate);
            cb(ffn_shexp_out, "ffn_shexp_out", il);

            moe_out = ggml_add(ctx0, moe_out, ffn_shexp_out);
            cb(moe_out, "ffn_out", il);

            cur = moe_out;
        }

        cur = ggml_add(ctx0, cur, ffn_inp);
        cur = lctx.cvec.apply_to(ctx0, cur, il);
        cb(cur, "l_out", il);

        // input for next layer
        inpL = cur;
    }

    cur = inpL;

    cur = llm_build_norm(ctx0, cur, hparams, model.output_norm, NULL, LLM_NORM_RMS, cb, -1);
    cb(cur, "result_norm", -1);

    // lm_head
    cur = llm_build_lora_mm(lctx, ctx0, model.output, cur);
    cb(cur, "result_output", -1);

    ggml_build_forward_expand(gf, cur);

    return gf;
}

ggml_cgraph * llm_build_context::build_qwen3() {
    struct ggml_cgraph * gf = ggml_new_graph_custom(ctx0, llama_model_max_nodes(model), false);

    const int64_t n_embd_head = hparams.n_embd_head_v;
    GGML_ASSERT(n_embd_head == hparams.n_embd_head_k);
    GGML_ASSERT(n_embd_head == hparams.n_rot);

    struct ggml_tensor * cur;
    struct ggml_tensor * inpL;

    inpL = llm_build_inp_embd(ctx0, lctx, hparams, batch, model.tok_embd, cb);

    // inp_pos - contains the positions
    struct ggml_tensor * inp_pos = build_inp_pos();

    // KQ_mask (mask for 1 head, it will be broadcasted to all heads)
    struct ggml_tensor * KQ_mask = build_inp_KQ_mask();

    auto rope_cache = cparams.rope_cache && (rope_type == LLAMA_ROPE_TYPE_NEOX || rope_type == LLAMA_ROPE_TYPE_NORM) ?
        ggml_rope_cache(ctx0, inp_pos, nullptr, n_embd_head, n_rot, rope_type, n_ctx_orig, freq_base, freq_scale,
            ext_factor, attn_factor, beta_fast, beta_slow) : nullptr;

    for (int il = 0; il < n_layer; ++il) {
        struct ggml_tensor * inpSA = inpL;

        // norm
        cur = llm_build_norm(ctx0, inpL, hparams, model.layers[il].attn_norm, NULL, LLM_NORM_RMS, cb, il);
        cb(cur, "attn_norm", il);

        // self-attention
        {
            auto [Qcur, Kcur, Vcur] = llm_build_mul_mat_qkv(gf, cur,
                    model.layers[il].wqkv, nullptr,
                    model.layers[il].wqk, nullptr,
                    model.layers[il].wq, nullptr,
                    model.layers[il].wk, nullptr,
                    model.layers[il].wv, nullptr,
                    model.layers[il].attn_q_norm, model.layers[il].attn_k_norm, 0, il);

            if (rope_cache) {
                Qcur = ggml_rope_fast(ctx0, Qcur, rope_cache);
                Kcur = ggml_rope_fast(ctx0, Kcur, rope_cache);
            } else {
                Qcur = ggml_rope_ext(ctx0, Qcur, inp_pos, nullptr, n_rot, rope_type, n_ctx_orig, freq_base, freq_scale,
                        ext_factor, attn_factor, beta_fast, beta_slow);
                Kcur = ggml_rope_ext(ctx0, Kcur, inp_pos, nullptr, n_rot, rope_type, n_ctx_orig, freq_base, freq_scale,
                        ext_factor, attn_factor, beta_fast, beta_slow);
            }
            cb(Qcur, "Qcur", il);
            cb(Kcur, "Kcur", il);

            cur = llm_build_kv(ctx0, lctx, kv_self, gf,
                    model.layers[il].wo, model.layers[il].bo,
                    Kcur, Vcur, Qcur, KQ_mask, n_tokens, kv_head, n_kv, 1.0f/sqrtf(float(n_embd_head)), cb, il);
        }

        if (il == n_layer - 1) {
            // skip computing output for unused tokens
            struct ggml_tensor * inp_out_ids = build_inp_out_ids();
            cur   = ggml_get_rows(ctx0,   cur, inp_out_ids);
            inpSA = ggml_get_rows(ctx0, inpSA, inp_out_ids);
        }

        struct ggml_tensor * ffn_inp = ggml_add(ctx0, cur, inpSA);
        cb(ffn_inp, "ffn_inp", il);

        // feed-forward network
        cur = llm_build_ffn(ctx0, lctx, model.layers[il].ffn_norm, ffn_inp,
                model.layers[il].ffn_up,   NULL, NULL,
                model.layers[il].ffn_gate, NULL, NULL,
                model.layers[il].ffn_down, NULL, NULL,
                NULL,
                LLM_FFN_SILU, LLM_FFN_PAR, cb, il);
        cb(cur, "ffn_out", il);

        cur = ggml_add(ctx0, cur, ffn_inp);
        cur = lctx.cvec.apply_to(ctx0, cur, il);
        cb(cur, "l_out", il);

        // input for next layer
        inpL = cur;
    }

    cur = inpL;

    cur = llm_build_norm(ctx0, cur, hparams, model.output_norm, NULL, LLM_NORM_RMS, cb, -1);
    cb(cur, "result_norm", -1);

    // lm_head
    cur = llm_build_lora_mm(lctx, ctx0, model.output, cur);
    cb(cur, "result_output", -1);

    ggml_build_forward_expand(gf, cur);

    return gf;
}

ggml_cgraph * llm_build_context::build_qwen3moe() {
    struct ggml_cgraph * gf = ggml_new_graph_custom(ctx0, llama_model_max_nodes(model), false);

    const int64_t n_embd_head = hparams.n_embd_head_v;
    GGML_ASSERT(n_embd_head == hparams.n_embd_head_k);
    GGML_ASSERT(n_embd_head == hparams.n_rot);

    struct ggml_tensor * cur;
    struct ggml_tensor * inpL;

    inpL = llm_build_inp_embd(ctx0, lctx, hparams, batch, model.tok_embd, cb);

    // inp_pos - contains the positions
    struct ggml_tensor * inp_pos = build_inp_pos();

    // KQ_mask (mask for 1 head, it will be broadcasted to all heads)
    struct ggml_tensor * KQ_mask = build_inp_KQ_mask();

    for (int il = 0; il < n_layer; ++il) {
        //struct ggml_tensor * inpSA = inpL;

        // norm
        //cur = llm_build_norm(ctx0, inpL, hparams, model.layers[il].attn_norm, NULL, LLM_NORM_RMS, cb, il);
        //cb(cur, "attn_norm", il);

        cur = build_std_attention(gf, model.layers[il].attn_norm, inpL, inp_pos, nullptr, KQ_mask, nullptr, nullptr, 1.0f/sqrtf(float(n_embd_head)), 0.0f, 0,
                il, true, false, true);
        //printf("%s: attn = %s(%s)\n", __func__, cur->name, ggml_op_name(cur->op));

        if (il == n_layer - 1) {
            // skip computing output for unused tokens
            struct ggml_tensor * inp_out_ids = build_inp_out_ids();
            cur   = ggml_get_rows(ctx0,   cur, inp_out_ids);
            //inpSA = ggml_get_rows(ctx0, inpSA, inp_out_ids);
        }

        auto ffn_inp = cur;
        //struct ggml_tensor * ffn_inp = ggml_add(ctx0, cur, inpSA);
        //cb(ffn_inp, "ffn_inp", il);

        cur = llm_build_std_moe_ffn(ctx0, lctx, model.layers[il].ffn_norm, ffn_inp,
                model.layers[il].ffn_gate_inp,  nullptr,
                model.layers[il].ffn_up_exps,   nullptr,
                model.layers[il].ffn_gate_exps, nullptr,
                model.layers[il].ffn_down_exps, nullptr,
                model.layers[il].ffn_exp_probs_b,
                nullptr,  nullptr, // we don't have shared expert biases?
                nullptr,  nullptr,
                nullptr,  nullptr,
                n_expert, n_expert_used,
                LLM_FFN_SILU, true, false, 0.0f,
                LLM_EXPERT_GATING_FUNC_SOFTMAX,
                LLM_FFN_SILU, cb, il, gf, true);

        //printf("%s: ffn = %s(%s)\n", __func__, cur->name, ggml_op_name(cur->op));

        //cur = ggml_add(ctx0, cur, ffn_inp);
        cur = lctx.cvec.apply_to(ctx0, cur, il);
        cb(cur, "l_out", il);

        // input for next layer
        inpL = cur;
    }

    cur = inpL;

    cur = build_output(lctx, ctx0, cur, model.output, model.output_norm, cb);
    cb(cur, "result_output", -1);

    ggml_build_forward_expand(gf, cur);

    return gf;
}

ggml_cgraph * llm_build_context::build_qwen3vl() {
    struct ggml_cgraph * gf = ggml_new_graph_custom(ctx0, llama_model_max_nodes(model), false);

    const int64_t n_embd_full = hparams.n_embd; // main embd + deepstack embds
    const size_t n_deepstack_layers = hparams.n_deepstack_layers;
    const int64_t n_embd = n_embd_full / (n_deepstack_layers + 1);
    const int64_t n_embd_head = hparams.n_embd_head_v;

    GGML_ASSERT(n_embd_head == hparams.n_embd_head_k);
    GGML_ASSERT(n_embd_head == hparams.n_rot);

    struct ggml_tensor * cur;
    struct ggml_tensor * inpL;

    inpL = llm_build_inp_embd(ctx0, lctx, hparams, batch, model.tok_embd, cb);

    int sections[4];
    std::copy(std::begin(hparams.rope_sections), std::begin(hparams.rope_sections) + 4, sections);

    std::vector<struct ggml_tensor *> deepstack_features(n_deepstack_layers, nullptr);

    if (batch.embd) {
        // Image input: split main embd and deepstack embds
        struct ggml_tensor * inpL_main = ggml_view_2d(ctx0, inpL, n_embd, n_tokens, inpL->nb[1], 0);
        for (size_t i = 0; i < n_deepstack_layers; i++) {
            deepstack_features[i] = ggml_view_2d(ctx0, inpL, n_embd, n_tokens, inpL->nb[1], (i + 1) * n_embd * sizeof(float));
        }
        inpL = inpL_main;
    }

    // inp_pos - contains the positions
    struct ggml_tensor * inp_pos = build_inp_pos();

    // KQ_mask (mask for 1 head, it will be broadcasted to all heads)
    struct ggml_tensor * KQ_mask = build_inp_KQ_mask();

    for (int il = 0; il < n_layer; ++il) {
        struct ggml_tensor * inpSA = inpL;

        // norm
        cur = llm_build_norm(ctx0, inpL, hparams,
                model.layers[il].attn_norm, NULL,
                LLM_NORM_RMS, cb, il);
        cb(cur, "attn_norm", il);

        // self-attention
        {
            auto [Qcur, Kcur, Vcur] = llm_build_mul_mat_qkv(gf, cur,
                                                            model.layers[il].wq, nullptr,
                                                            model.layers[il].wk, nullptr,
                                                            model.layers[il].wv, nullptr,
                                                            0, il);

            Qcur = ggml_reshape_3d(ctx0, Qcur, n_embd_head, n_head,    n_tokens);
            Qcur = llm_build_norm(ctx0, Qcur, hparams, model.layers[il].attn_q_norm, NULL, LLM_NORM_RMS, cb, il);
            cb(Qcur, "Qcur_normed", il);

            Qcur = ggml_rope_multi(
                    ctx0, Qcur, inp_pos, nullptr,
                    n_rot, sections, rope_type, n_ctx_orig, freq_base, freq_scale,
                    ext_factor, attn_factor, beta_fast, beta_slow
                    );
            cb(Qcur, "Qcur", il);

            Kcur = ggml_reshape_3d(ctx0, Kcur, n_embd_head, n_head_kv, n_tokens);
            Kcur = llm_build_norm(ctx0, Kcur, hparams, model.layers[il].attn_k_norm, NULL, LLM_NORM_RMS, cb, il);
            cb(Kcur, "Kcur_normed", il);

            Kcur = ggml_rope_multi(
                    ctx0, Kcur, inp_pos, nullptr,
                    n_rot, sections, rope_type, n_ctx_orig, freq_base, freq_scale,
                    ext_factor, attn_factor, beta_fast, beta_slow
                    );
            cb(Kcur, "Kcur", il);

            cb(Vcur, "Vcur", il);

            cur = llm_build_kv(ctx0, lctx, kv_self, gf,
                    model.layers[il].wo, model.layers[il].bo,
                    Kcur, Vcur, Qcur, KQ_mask, n_tokens, kv_head, n_kv, 1.0f/sqrtf(float(n_embd_head)), cb, il);
        }

        if (il == n_layer - 1) {
            // skip computing output for unused tokens
            struct ggml_tensor * inp_out_ids = build_inp_out_ids();
            cur   = ggml_get_rows(ctx0,   cur, inp_out_ids);
            inpSA = ggml_get_rows(ctx0, inpSA, inp_out_ids);
        }

        struct ggml_tensor * ffn_inp = ggml_add(ctx0, cur, inpSA);
        cb(ffn_inp, "ffn_inp", il);

        // feed-forward network
        cur = llm_build_ffn(ctx0, lctx, model.layers[il].ffn_norm, ffn_inp,
                model.layers[il].ffn_up,   NULL, NULL,
                model.layers[il].ffn_gate, NULL, NULL,
                model.layers[il].ffn_down, NULL, NULL,
                NULL,
                LLM_FFN_SILU, LLM_FFN_PAR, cb, il);
        cb(cur, "ffn_out", il);

        cur = ggml_add(ctx0, cur, ffn_inp);

        cur = lctx.cvec.apply_to(ctx0, cur, il);
        cb(cur, "l_out", il);

        if (batch.embd && (size_t)il < n_deepstack_layers) {
            cur = ggml_add(ctx0, cur, deepstack_features[il]);
            cb(cur, "deepstack_out", il);
        }

        // input for next layer
        inpL = cur;
    }

    cur = inpL;

    cur = llm_build_norm(ctx0, cur, hparams,
            model.output_norm, NULL,
            LLM_NORM_RMS, cb, -1);
    cb(cur, "result_norm", -1);

    // lm_head
    cur = llm_build_lora_mm(lctx, ctx0, model.output, cur);
    cb(cur, "result_output", -1);

    ggml_build_forward_expand(gf, cur);

    return gf;
}

ggml_cgraph * llm_build_context::build_qwen3vlmoe() {
    struct ggml_cgraph * gf = ggml_new_graph_custom(ctx0, llama_model_max_nodes(model), false);

    // mutable variable, needed during the last layer of the computation to skip unused tokens
    int32_t n_tokens = this->n_tokens;

    const int64_t n_embd_full = hparams.n_embd; // main embd + deepstack embds
    const size_t n_deepstack_layers = hparams.n_deepstack_layers;
    const int64_t n_embd = n_embd_full / (n_deepstack_layers + 1);
    const int64_t n_embd_head = hparams.n_embd_head_v;

    GGML_ASSERT(n_embd_head == hparams.n_embd_head_k);
    GGML_ASSERT(n_embd_head == hparams.n_rot);

    struct ggml_tensor * cur;
    struct ggml_tensor * inpL;

    inpL = llm_build_inp_embd(ctx0, lctx, hparams, batch, model.tok_embd, cb);

    int sections[4];
    std::copy(std::begin(hparams.rope_sections), std::begin(hparams.rope_sections) + 4, sections);

    std::vector<struct ggml_tensor *> deepstack_features(n_deepstack_layers, nullptr);

    if (batch.embd) {
        // Image input: split main embd and deepstack embds
        struct ggml_tensor * inpL_main = ggml_view_2d(ctx0, inpL, n_embd, n_tokens, inpL->nb[1], 0);
        for (size_t i = 0; i < n_deepstack_layers; i++) {
            deepstack_features[i] = ggml_view_2d(ctx0, inpL, n_embd, n_tokens, inpL->nb[1], (i + 1) * n_embd * sizeof(float));
        }
        inpL = inpL_main;
    }

    // inp_pos - contains the positions
    struct ggml_tensor * inp_pos = build_inp_pos();

    // KQ_mask (mask for 1 head, it will be broadcasted to all heads)
    struct ggml_tensor * KQ_mask = build_inp_KQ_mask();

    for (int il = 0; il < n_layer; ++il) {
        struct ggml_tensor * inpSA = inpL;

        // norm
        cur = llm_build_norm(ctx0, inpL, hparams,
                model.layers[il].attn_norm, NULL,
                LLM_NORM_RMS, cb, il);
        cb(cur, "attn_norm", il);

        // self_attention
        {
            auto [Qcur, Kcur, Vcur] = llm_build_mul_mat_qkv(gf, cur,
                                                            model.layers[il].wq, nullptr,
                                                            model.layers[il].wk, nullptr,
                                                            model.layers[il].wv, nullptr,
                                                            0, il);

            Qcur = ggml_reshape_3d(ctx0, Qcur, n_embd_head, n_head, n_tokens);
            Qcur = llm_build_norm(ctx0, Qcur, hparams, model.layers[il].attn_q_norm, NULL, LLM_NORM_RMS, cb, il);
            cb(Qcur, "Qcur_normed", il);

            Qcur = ggml_rope_multi(
                    ctx0, Qcur, inp_pos, nullptr,
                    n_rot, sections, rope_type, n_ctx_orig, freq_base, freq_scale,
                    ext_factor, attn_factor, beta_fast, beta_slow
                    );
            cb(Qcur, "Qcur", il);

            Kcur = ggml_reshape_3d(ctx0, Kcur, n_embd_head, n_head_kv, n_tokens);
            Kcur = llm_build_norm(ctx0, Kcur, hparams, model.layers[il].attn_k_norm, NULL, LLM_NORM_RMS, cb, il);
            cb(Kcur, "Kcur_normed", il);

            Kcur = ggml_rope_multi(
                    ctx0, Kcur, inp_pos, nullptr,
                    n_rot, sections, rope_type, n_ctx_orig, freq_base, freq_scale,
                    ext_factor, attn_factor, beta_fast, beta_slow
                    );
            cb(Kcur, "Kcur", il);

            cb(Vcur, "Vcur", il);

            cur = llm_build_kv(ctx0, lctx, kv_self, gf,
                    model.layers[il].wo, model.layers[il].bo,
                    Kcur, Vcur, Qcur, KQ_mask, n_tokens, kv_head, n_kv, 1.0f/sqrtf(float(n_embd_head)), cb, il);
        }

        if (il == n_layer - 1) {
            // skip computing output for unused tokens
            struct ggml_tensor * inp_out_ids = build_inp_out_ids();
            n_tokens = n_outputs;
            cur   = ggml_get_rows(ctx0,   cur, inp_out_ids);
            inpSA = ggml_get_rows(ctx0, inpSA, inp_out_ids);
        }

        struct ggml_tensor * ffn_inp = ggml_add(ctx0, cur, inpSA);
        cb(ffn_inp, "ffn_inp", il);

        // MoE branch
        cur = llm_build_norm(ctx0, ffn_inp, hparams,
                model.layers[il].ffn_norm, NULL,
                LLM_NORM_RMS, cb, il);
        cb(cur, "ffn_norm", il);

        cur =
            llm_build_moe_ffn(ctx0, lctx, cur,
                    model.layers[il].ffn_gate_inp,
                    model.layers[il].ffn_up_exps,
                    model.layers[il].ffn_gate_exps,
                    model.layers[il].ffn_down_exps,
                    nullptr,
                    n_expert, n_expert_used,
                    LLM_FFN_SILU, true,
                    false, 0.0,
                    LLM_EXPERT_GATING_FUNC_SOFTMAX,
                    cb, il, gf);
        cb(cur, "ffn_moe_out", il);

        cur = ggml_add(ctx0, cur, ffn_inp);

        cur = lctx.cvec.apply_to(ctx0, cur, il);
        cb(cur, "l_out", il);

        if (batch.embd && (size_t)il < n_deepstack_layers) {
            cur = ggml_add(ctx0, cur, deepstack_features[il]);
            cb(cur, "deepstack_out", il);
        }

        // input for next layer
        inpL = cur;
    }

    cur = inpL;

    cur = llm_build_norm(ctx0, cur, hparams,
            model.output_norm, NULL,
            LLM_NORM_RMS, cb, -1);
    cb(cur, "result_norm", -1);

    // lm_head
    cur = llm_build_lora_mm(lctx, ctx0, model.output, cur);
    cb(cur, "result_output", -1);

    ggml_build_forward_expand(gf, cur);

    return gf;
}

ggml_cgraph * llm_build_context::build_phi2() {
    struct ggml_cgraph * gf = ggml_new_graph_custom(ctx0, llama_model_max_nodes(model), false);

    const int64_t n_embd_head = hparams.n_embd_head_v;
    const int64_t n_embd_gqa  = hparams.n_embd_v_gqa();
    GGML_ASSERT(n_embd_head == hparams.n_embd_head_k);

    struct ggml_tensor * cur;
    struct ggml_tensor * attn_norm_output;
    struct ggml_tensor * ffn_output;
    struct ggml_tensor * inpL;

    inpL = llm_build_inp_embd(ctx0, lctx, hparams, batch, model.tok_embd, cb);

    // inp_pos - contains the positions
    struct ggml_tensor * inp_pos = build_inp_pos();

    // KQ_mask (mask for 1 head, it will be broadcasted to all heads)
    struct ggml_tensor * KQ_mask = build_inp_KQ_mask();

    for (int il = 0; il < n_layer; ++il) {
        attn_norm_output = llm_build_norm(ctx0, inpL, hparams, model.layers[il].attn_norm, model.layers[il].attn_norm_b, LLM_NORM, cb, il);
        cb(attn_norm_output, "attn_norm", il);

        // self-attention
        {
            struct ggml_tensor * Qcur = nullptr;
            struct ggml_tensor * Kcur = nullptr;
            struct ggml_tensor * Vcur = nullptr;

            if (model.layers[il].wqkv) {
                cur = llm_build_lora_mm(lctx, ctx0, model.layers[il].wqkv, attn_norm_output);
                cb(cur, "wqkv", il);

                cur = ggml_add(ctx0, cur, model.layers[il].bqkv);
                cb(cur, "bqkv", il);

                Qcur = ggml_cont(ctx0, ggml_view_2d(ctx0, cur, n_embd,     n_tokens, cur->nb[1], 0*sizeof(float)*(n_embd)));
                Kcur = ggml_cont(ctx0, ggml_view_2d(ctx0, cur, n_embd_gqa, n_tokens, cur->nb[1], 1*sizeof(float)*(n_embd)));
                Vcur = ggml_cont(ctx0, ggml_view_2d(ctx0, cur, n_embd_gqa, n_tokens, cur->nb[1], 1*sizeof(float)*(n_embd + n_embd_gqa)));
            } else {
                Qcur = ggml_add(ctx0, llm_build_lora_mm(lctx, ctx0, model.layers[il].wq, attn_norm_output), model.layers[il].bq);
                Kcur = ggml_add(ctx0, llm_build_lora_mm(lctx, ctx0, model.layers[il].wk, attn_norm_output), model.layers[il].bk);
                Vcur = ggml_add(ctx0, llm_build_lora_mm(lctx, ctx0, model.layers[il].wv, attn_norm_output), model.layers[il].bv);
            }

            cb(Qcur, "Qcur", il);
            cb(Kcur, "Kcur", il);
            cb(Vcur, "Vcur", il);

            Qcur = ggml_reshape_3d(ctx0, Qcur, n_embd_head, n_head,    n_tokens);
            Kcur = ggml_reshape_3d(ctx0, Kcur, n_embd_head, n_head_kv, n_tokens);

            Qcur = ggml_rope_ext(
                    ctx0, Qcur, inp_pos, nullptr, n_rot, rope_type, n_ctx_orig,
                    freq_base, freq_scale, ext_factor, attn_factor, beta_fast, beta_slow
                    );
            cb(Qcur, "Qcur", il);

            // with phi2, we scale the Q to avoid precision issues
            // ref: https://github.com/ml-explore/mlx-examples/blob/08e862336ade809bc37d1035f94b359e7d1a5152/phi2/phi2.py#L64-L66
            Qcur = ggml_scale(ctx0, Qcur, 1.0f/sqrtf(float(n_embd_head)));
            cb(Qcur, "Qcur", il);

            Kcur = ggml_rope_ext(
                    ctx0, Kcur, inp_pos, nullptr, n_rot, rope_type, n_ctx_orig,
                    freq_base, freq_scale, ext_factor, attn_factor, beta_fast, beta_slow
                    );
            cb(Kcur, "Kcur", il);

            cur = llm_build_kv(ctx0, lctx, kv_self, gf,
                    model.layers[il].wo, model.layers[il].bo,
                    Kcur, Vcur, Qcur, KQ_mask, n_tokens, kv_head, n_kv, 1.0f, cb, il);
        }

        if (il == n_layer - 1) {
            // skip computing output for unused tokens
            struct ggml_tensor * inp_out_ids = build_inp_out_ids();
            cur              = ggml_get_rows(ctx0,              cur, inp_out_ids);
            inpL             = ggml_get_rows(ctx0,             inpL, inp_out_ids);
            attn_norm_output = ggml_get_rows(ctx0, attn_norm_output, inp_out_ids);
        }

        // FF
        {
            ffn_output = llm_build_ffn(ctx0, lctx, nullptr, attn_norm_output,
                    model.layers[il].ffn_up,   model.layers[il].ffn_up_b,   NULL,
                    NULL,                      NULL,                        NULL,
                    model.layers[il].ffn_down, model.layers[il].ffn_down_b, NULL,
                    NULL,
                    LLM_FFN_GELU, LLM_FFN_SEQ, cb, il);
            cb(ffn_output, "ffn_out", il);
        }

        cur = ggml_add(ctx0, cur, ffn_output);
        cur = ggml_add(ctx0, cur, inpL);
        cur = lctx.cvec.apply_to(ctx0, cur, il);
        cb(cur, "l_out", il);

        // input for next layer
        inpL = cur;
    }

    cur = llm_build_norm(ctx0, inpL, hparams, model.output_norm, model.output_norm_b, LLM_NORM, cb, -1);
    cb(cur, "result_norm", -1);

    cur = llm_build_lora_mm(lctx, ctx0, model.output, cur);
    cb(cur, "result_output_no_bias", -1);

    cur = ggml_add(ctx0, cur, model.output_b);
    cb(cur, "result_output", -1);
    ggml_build_forward_expand(gf, cur);
    return gf;
}

ggml_cgraph * llm_build_context::build_phi3() {
    struct ggml_cgraph * gf = ggml_new_graph_custom(ctx0, llama_model_max_nodes(model), false);

    const int64_t n_embd_head = hparams.n_embd_head_v;
    const int64_t n_embd_gqa = hparams.n_embd_v_gqa();
    GGML_ASSERT(n_embd_head == hparams.n_embd_head_k);

    struct ggml_tensor * cur;
    struct ggml_tensor * inpL;

    inpL = llm_build_inp_embd(ctx0, lctx, hparams, batch, model.tok_embd, cb);

    // inp_pos - contains the positions
    struct ggml_tensor * inp_pos = build_inp_pos();

    // KQ_mask (mask for 1 head, it will be broadcasted to all heads)
    struct ggml_tensor * KQ_mask_swa = build_inp_KQ_mask_swa();

    for (int il = 0; il < n_layer; ++il) {
        auto residual = inpL;

        // self-attention
        {
            // rope freq factors for 128k context
            struct ggml_tensor * rope_factors = build_rope_factors(il);

            struct ggml_tensor * attn_norm_output = llm_build_norm(ctx0, inpL, hparams, model.layers[il].attn_norm, NULL, LLM_NORM_RMS, cb, il);
            cb(attn_norm_output, "attn_norm", il);

            struct ggml_tensor * Qcur = nullptr;
            struct ggml_tensor * Kcur = nullptr;
            struct ggml_tensor * Vcur = nullptr;

            if (model.layers[il].wqkv) {
                cur = llm_build_lora_mm(lctx, ctx0, model.layers[il].wqkv, attn_norm_output);
                cb(cur, "wqkv", il);

                Qcur = ggml_view_3d(ctx0, cur, n_embd_head,    n_head, n_tokens, n_embd_head*sizeof(float), cur->nb[1], 0 * sizeof(float) * (n_embd));
                Kcur = ggml_view_3d(ctx0, cur, n_embd_head, n_head_kv, n_tokens, n_embd_head*sizeof(float), cur->nb[1], 1 * sizeof(float) * (n_embd));
                Vcur = ggml_view_2d(ctx0, cur, n_embd_gqa, n_tokens, cur->nb[1], 1 * sizeof(float) * (n_embd + n_embd_gqa));
            }
            else {
                Qcur = ggml_add(ctx0, llm_build_lora_mm(lctx, ctx0, model.layers[il].wq, attn_norm_output), model.layers[il].bq);
                Kcur = ggml_add(ctx0, llm_build_lora_mm(lctx, ctx0, model.layers[il].wk, attn_norm_output), model.layers[il].bk);
                Vcur = ggml_add(ctx0, llm_build_lora_mm(lctx, ctx0, model.layers[il].wv, attn_norm_output), model.layers[il].bv);
                Qcur = ggml_reshape_3d(ctx0, Qcur, n_embd_head, n_head,    n_tokens);
                Kcur = ggml_reshape_3d(ctx0, Kcur, n_embd_head, n_head_kv, n_tokens);
            }

            cb(Qcur, "Qcur", il);
            cb(Kcur, "Kcur", il);
            cb(Vcur, "Vcur", il);

            Qcur = ggml_rope_ext(
                    ctx0, Qcur, inp_pos, rope_factors, n_rot, rope_type, n_ctx_orig,
                    freq_base, freq_scale, ext_factor, attn_factor, beta_fast, beta_slow
                    );
            cb(Qcur, "Qcur", il);

            Qcur = ggml_scale(ctx0, Qcur, 1.0f / sqrtf(float(n_embd_head)));
            cb(Qcur, "Qcur", il);

            Kcur = ggml_rope_ext(
                    ctx0, Kcur, inp_pos, rope_factors, n_rot, rope_type, n_ctx_orig,
                    freq_base, freq_scale, ext_factor, attn_factor, beta_fast, beta_slow
                    );
            cb(Kcur, "Kcur", il);

            cur = llm_build_kv(ctx0, lctx, kv_self, gf,
                    model.layers[il].wo, model.layers[il].bo,
                    Kcur, Vcur, Qcur, KQ_mask_swa, n_tokens, kv_head, n_kv, 1.0f, cb, il);
        }

        if (il == n_layer - 1) {
            // skip computing output for unused tokens
            struct ggml_tensor * inp_out_ids = build_inp_out_ids();
            cur = ggml_get_rows(ctx0, cur, inp_out_ids);
            residual = ggml_get_rows(ctx0, residual, inp_out_ids);
        }

        cur = ggml_add(ctx0, cur, residual);
        residual = cur;

        // FF
        // special-case: the up and gate tensors are merged into a single tensor
        // TOOD: support into llm_build_ffn
        {
            cur = llm_build_ffn(ctx0, lctx, model.layers[il].ffn_norm, cur,
                    model.layers[il].ffn_up,   NULL, NULL,
                    NULL,                      NULL, NULL,
                    model.layers[il].ffn_down, NULL, NULL,
                    NULL,
                    LLM_FFN_SWIGLU, LLM_FFN_SEQ, cb, il);
            cb(cur, "ffn_out", il);
        }

        cur = ggml_add(ctx0, residual, cur);
        cur = lctx.cvec.apply_to(ctx0, cur, il);
        cb(cur, "l_out", il);

        // input for next layer
        inpL = cur;
    }

    cur = llm_build_norm(ctx0, inpL, hparams, model.output_norm, NULL, LLM_NORM_RMS, cb, -1);
    cb(cur, "result_norm", -1);

    cur = llm_build_lora_mm(lctx, ctx0, model.output, cur);
    cb(cur, "result_output", -1);

    ggml_build_forward_expand(gf, cur);

    return gf;
}

ggml_cgraph * llm_build_context::build_plamo() {
    struct ggml_cgraph * gf = ggml_new_graph(ctx0);

    const int64_t n_embd_head = hparams.n_embd_head_v;
    GGML_ASSERT(n_embd_head == hparams.n_embd_head_k);
    GGML_ASSERT(n_embd_head == hparams.n_rot);

    struct ggml_tensor * cur;
    struct ggml_tensor * inpL;

    inpL = llm_build_inp_embd(ctx0, lctx, hparams, batch, model.tok_embd, cb);

    // inp_pos - contains the positions
    struct ggml_tensor * inp_pos = build_inp_pos();

    // KQ_mask (mask for 1 head, it will be broadcasted to all heads)
    struct ggml_tensor * KQ_mask = build_inp_KQ_mask();

    for (int il = 0; il < n_layer; ++il) {

        // norm
        cur = llm_build_norm(ctx0, inpL, hparams, model.layers[il].attn_norm, NULL, LLM_NORM_RMS, cb, il);
        cb(cur, "attn_norm", il);

        struct ggml_tensor * attention_norm = cur;

        // self-attention
        {
            auto [Qcur, Kcur, Vcur] = llm_build_mul_mat_qkv(gf, cur, model.layers[il].wq, nullptr,
                    model.layers[il].wk, nullptr,
                    model.layers[il].wv, nullptr, 0, il);
            Qcur = ggml_rope_ext(
                    ctx0, ggml_reshape_3d(ctx0, Qcur, n_rot, n_head,    n_tokens), inp_pos, nullptr,
                    n_embd_head, rope_type, n_ctx_orig, freq_base, freq_scale,
                    ext_factor, attn_factor, beta_fast, beta_slow);
            cb(Qcur, "Qcur", il);

            Kcur = ggml_rope_ext(
                    ctx0, ggml_reshape_3d(ctx0, Kcur, n_rot, n_head_kv, n_tokens), inp_pos, nullptr,
                    n_embd_head, rope_type, n_ctx_orig, freq_base, freq_scale,
                    ext_factor, attn_factor, beta_fast, beta_slow);
            cb(Kcur, "Kcur", il);

            cur = llm_build_kv(ctx0, lctx, kv_self, gf,
                    model.layers[il].wo, NULL,
                    Kcur, Vcur, Qcur, KQ_mask, n_tokens, kv_head, n_kv, 1.0f/sqrtf(float(n_embd_head)), cb, il);
        }
        struct ggml_tensor * sa_out = cur;

        cur = attention_norm;

        if (il == n_layer - 1) {
            // skip computing output for unused tokens
            struct ggml_tensor * inp_out_ids = build_inp_out_ids();
            cur    = ggml_get_rows(ctx0,    cur, inp_out_ids);
            sa_out = ggml_get_rows(ctx0, sa_out, inp_out_ids);
            inpL   = ggml_get_rows(ctx0,   inpL, inp_out_ids);
        }

        // feed-forward network
        {
            cur = llm_build_ffn(ctx0, lctx, nullptr, cur,
                    model.layers[il].ffn_up,   NULL, NULL,
                    model.layers[il].ffn_gate, NULL, NULL,
                    model.layers[il].ffn_down, NULL, NULL,
                    NULL,
                    LLM_FFN_SILU, LLM_FFN_PAR, cb, il);
            cb(cur, "ffn_out", il);
        }

        cur = ggml_add(ctx0, cur, sa_out);
        cur = ggml_add(ctx0, cur, inpL);
        cur = lctx.cvec.apply_to(ctx0, cur, il);
        cb(cur, "l_out", il);

        // input for next layer
        inpL = cur;
    }

    cur = inpL;

    cur = llm_build_norm(ctx0, cur, hparams, model.output_norm, NULL, LLM_NORM_RMS, cb, -1);
    cb(cur, "result_norm", -1);

    // lm_head
    cur = llm_build_lora_mm(lctx, ctx0, model.output, cur);
    cb(cur, "result_output", -1);

    ggml_build_forward_expand(gf, cur);

    return gf;
}

ggml_cgraph * llm_build_context::build_gpt2() {
    struct ggml_cgraph * gf = ggml_new_graph_custom(ctx0, llama_model_max_nodes(model), false);

    const int64_t n_embd_head = hparams.n_embd_head_v;
    const int64_t n_embd_gqa  = hparams.n_embd_v_gqa();
    GGML_ASSERT(n_embd_head == hparams.n_embd_head_k);

    struct ggml_tensor * cur;
    struct ggml_tensor * pos;
    struct ggml_tensor * inpL;

    inpL = llm_build_inp_embd(ctx0, lctx, hparams, batch, model.tok_embd, cb);

    // inp_pos - contains the positions
    struct ggml_tensor * inp_pos = build_inp_pos();

    // KQ_mask (mask for 1 head, it will be broadcasted to all heads)
    struct ggml_tensor * KQ_mask = build_inp_KQ_mask();

    pos = ggml_get_rows(ctx0, model.pos_embd, inp_pos);
    cb(pos, "pos_embd", -1);

    inpL = ggml_add(ctx0, inpL, pos);
    cb(inpL, "inpL", -1);

    for (int il = 0; il < n_layer; ++il) {
        cur = llm_build_norm(ctx0, inpL, hparams, model.layers[il].attn_norm, model.layers[il].attn_norm_b, LLM_NORM, cb, il);
        cb(cur, "attn_norm", il);

        // self-attention
        {
            cur = llm_build_lora_mm(lctx, ctx0, model.layers[il].wqkv, cur);
            cb(cur, "wqkv", il);

            cur = ggml_add(ctx0, cur, model.layers[il].bqkv);
            cb(cur, "bqkv", il);

            struct ggml_tensor * Qcur = ggml_cont(ctx0, ggml_view_2d(ctx0, cur, n_embd,     n_tokens, cur->nb[1], 0*sizeof(float)*(n_embd)));
            struct ggml_tensor * Kcur = ggml_cont(ctx0, ggml_view_2d(ctx0, cur, n_embd_gqa, n_tokens, cur->nb[1], 1*sizeof(float)*(n_embd)));
            struct ggml_tensor * Vcur = ggml_cont(ctx0, ggml_view_2d(ctx0, cur, n_embd_gqa, n_tokens, cur->nb[1], 1*sizeof(float)*(n_embd + n_embd_gqa)));

            cb(Qcur, "Qcur", il);
            cb(Kcur, "Kcur", il);
            cb(Vcur, "Vcur", il);

            Qcur = ggml_reshape_3d(ctx0, Qcur, n_embd_head, n_head, n_tokens);

            cur = llm_build_kv(ctx0, lctx, kv_self, gf,
                    model.layers[il].wo, model.layers[il].bo,
                    Kcur, Vcur, Qcur, KQ_mask, n_tokens, kv_head, n_kv, 1.0f/sqrtf(float(n_embd_head)), cb, il);
        }

        if (il == n_layer - 1) {
            // skip computing output for unused tokens
            struct ggml_tensor * inp_out_ids = build_inp_out_ids();
            cur  = ggml_get_rows(ctx0,  cur, inp_out_ids);
            inpL = ggml_get_rows(ctx0, inpL, inp_out_ids);
        }

        // add the input
        struct ggml_tensor * ffn_inp = ggml_add(ctx0, cur, inpL);
        cb(ffn_inp, "ffn_inp", il);

        // FF
        {
            cur = llm_build_ffn(ctx0, lctx, model.layers[il].ffn_norm, ffn_inp,
                    model.layers[il].ffn_up,   model.layers[il].ffn_up_b,   NULL,
                    NULL,                      NULL,                        NULL,
                    model.layers[il].ffn_down, model.layers[il].ffn_down_b, NULL,
                    NULL,
                    LLM_FFN_GELU, LLM_FFN_SEQ, cb, il);
            cb(cur, "ffn_out", il);
        }

        cur = ggml_add(ctx0, cur, ffn_inp);
        cur = lctx.cvec.apply_to(ctx0, cur, il);
        cb(cur, "l_out", il);

        // input for next layer
        inpL = cur;
    }

    cur = llm_build_norm(ctx0, inpL, hparams, model.output_norm, model.output_norm_b, LLM_NORM, cb, -1);
    cb(cur, "result_norm", -1);

    cur = llm_build_lora_mm(lctx, ctx0, model.output, cur);
    cb(cur, "result_output", -1);

    ggml_build_forward_expand(gf, cur);

    return gf;
}

ggml_cgraph * llm_build_context::build_codeshell() {
    struct ggml_cgraph * gf = ggml_new_graph_custom(ctx0, llama_model_max_nodes(model), false);

    const int64_t n_embd_head = hparams.n_embd_head_v;
    const int64_t n_embd_gqa  = hparams.n_embd_v_gqa();
    GGML_ASSERT(n_embd_head == hparams.n_embd_head_k);
    GGML_ASSERT(n_embd_head == hparams.n_rot);

    struct ggml_tensor * cur;
    struct ggml_tensor * inpL;

    inpL = llm_build_inp_embd(ctx0, lctx, hparams, batch, model.tok_embd, cb);

    // inp_pos - contains the positions
    struct ggml_tensor * inp_pos = build_inp_pos();

    // KQ_mask (mask for 1 head, it will be broadcasted to all heads)
    struct ggml_tensor * KQ_mask = build_inp_KQ_mask();

    for (int il = 0; il < n_layer; ++il) {
        cur = llm_build_norm(ctx0, inpL, hparams, model.layers[il].attn_norm, model.layers[il].attn_norm_b, LLM_NORM, cb, il);
        cb(cur, "attn_norm", il);

        // self-attention
        {
            cur = llm_build_lora_mm(lctx, ctx0, model.layers[il].wqkv, cur);
            cb(cur, "wqkv", il);

            cur = ggml_add(ctx0, cur, model.layers[il].bqkv);
            cb(cur, "bqkv", il);

            struct ggml_tensor * tmpq = ggml_cont(ctx0, ggml_view_2d(ctx0, cur, n_embd,     n_tokens, cur->nb[1], 0*sizeof(float)*(n_embd)));
            struct ggml_tensor * tmpk = ggml_cont(ctx0, ggml_view_2d(ctx0, cur, n_embd_gqa, n_tokens, cur->nb[1], 1*sizeof(float)*(n_embd)));
            struct ggml_tensor * Vcur = ggml_cont(ctx0, ggml_view_2d(ctx0, cur, n_embd_gqa, n_tokens, cur->nb[1], 1*sizeof(float)*(n_embd + n_embd_gqa)));

            cb(tmpq, "tmpq", il);
            cb(tmpk, "tmpk", il);
            cb(Vcur, "Vcur", il);

            struct ggml_tensor * Qcur = ggml_rope_ext(
                    ctx0, ggml_reshape_3d(ctx0, tmpq, n_embd_head, n_head,    n_tokens), inp_pos, nullptr,
                    n_rot, rope_type, n_ctx_orig, freq_base, freq_scale,
                    ext_factor, attn_factor, beta_fast, beta_slow
                    );
            cb(Qcur, "Qcur", il);

            struct ggml_tensor * Kcur = ggml_rope_ext(
                    ctx0, ggml_reshape_3d(ctx0, tmpk, n_embd_head, n_head_kv, n_tokens), inp_pos, nullptr,
                    n_rot, rope_type, n_ctx_orig, freq_base, freq_scale,
                    ext_factor, attn_factor, beta_fast, beta_slow
                    );
            cb(Kcur, "Kcur", il);

            cur = llm_build_kv(ctx0, lctx, kv_self, gf,
                    model.layers[il].wo, model.layers[il].bo,
                    Kcur, Vcur, Qcur, KQ_mask, n_tokens, kv_head, n_kv, 1.0f/sqrtf(float(n_embd_head)), cb, il);
        }

        if (il == n_layer - 1) {
            // skip computing output for unused tokens
            struct ggml_tensor * inp_out_ids = build_inp_out_ids();
            cur  = ggml_get_rows(ctx0,  cur, inp_out_ids);
            inpL = ggml_get_rows(ctx0, inpL, inp_out_ids);
        }

        // add the input
        struct ggml_tensor * ffn_inp = ggml_add(ctx0, cur, inpL);
        cb(ffn_inp, "ffn_inp", il);

        // FF
        {
            cur = llm_build_ffn(ctx0, lctx, model.layers[il].ffn_norm, ffn_inp,
                    model.layers[il].ffn_up,   model.layers[il].ffn_up_b,   NULL,
                    NULL,                      NULL,                        NULL,
                    model.layers[il].ffn_down, model.layers[il].ffn_down_b, NULL,
                    NULL,
                    LLM_FFN_GELU, LLM_FFN_SEQ, cb, il);
            cb(cur, "ffn_out", il);
        }

        cur = ggml_add(ctx0, cur, ffn_inp);
        cur = lctx.cvec.apply_to(ctx0, cur, il);
        cb(cur, "l_out", il);

        // input for next layer
        inpL = cur;
    }

    cur = llm_build_norm(ctx0, inpL, hparams, model.output_norm, model.output_norm_b, LLM_NORM, cb, -1);
    cb(cur, "result_norm", -1);

    cur = llm_build_lora_mm(lctx, ctx0, model.output, cur);
    cb(cur, "result_output", -1);

    ggml_build_forward_expand(gf, cur);

    return gf;
}

ggml_cgraph * llm_build_context::build_orion() {
    struct ggml_cgraph * gf = ggml_new_graph_custom(ctx0, llama_model_max_nodes(model), false);

    const int64_t n_embd_head = hparams.n_embd_head_v;
    GGML_ASSERT(n_embd_head == hparams.n_embd_head_k);
    GGML_ASSERT(n_embd_head == hparams.n_rot);

    struct ggml_tensor * cur;
    struct ggml_tensor * inpL;

    inpL = llm_build_inp_embd(ctx0, lctx, hparams, batch, model.tok_embd, cb);

    // inp_pos - contains the positions
    struct ggml_tensor * inp_pos = build_inp_pos();

    // KQ_mask (mask for 1 head, it will be broadcasted to all heads)
    struct ggml_tensor * KQ_mask = build_inp_KQ_mask();

    for (int il = 0; il < n_layer; ++il) {
        struct ggml_tensor * inpSA = inpL;

        // norm
        cur = llm_build_norm(ctx0, inpL, hparams, model.layers[il].attn_norm, model.layers[il].attn_norm_b, LLM_NORM, cb, il);
        cb(cur, "attn_norm", il);

        // self-attention
        {
            auto [Qcur, Kcur, Vcur] = llm_build_mul_mat_qkv(gf, cur, model.layers[il].wq, nullptr,
                    model.layers[il].wk, nullptr,
                    model.layers[il].wv, nullptr, 0, il);
            Qcur = ggml_rope_ext(
                    ctx0, ggml_reshape_3d(ctx0, Qcur, n_embd_head, n_head,    n_tokens), inp_pos, nullptr,
                    n_rot, rope_type, n_ctx_orig, freq_base, freq_scale,
                    ext_factor, attn_factor, beta_fast, beta_slow
                    );
            cb(Qcur, "Qcur", il);

            Kcur = ggml_rope_ext(
                    ctx0, ggml_reshape_3d(ctx0, Kcur, n_embd_head, n_head_kv, n_tokens), inp_pos, nullptr,
                    n_rot, rope_type, n_ctx_orig, freq_base, freq_scale,
                    ext_factor, attn_factor, beta_fast, beta_slow
                    );
            cb(Kcur, "Kcur", il);

            cur = llm_build_kv(ctx0, lctx, kv_self, gf,
                    model.layers[il].wo, NULL,
                    Kcur, Vcur, Qcur, KQ_mask, n_tokens, kv_head, n_kv, 1.0f/sqrtf(float(n_embd_head)), cb, il);
        }

        if (il == n_layer - 1) {
            // skip computing output for unused tokens
            struct ggml_tensor * inp_out_ids = build_inp_out_ids();
            cur   = ggml_get_rows(ctx0,   cur, inp_out_ids);
            inpSA = ggml_get_rows(ctx0, inpSA, inp_out_ids);
        }

        struct ggml_tensor * ffn_inp = ggml_add(ctx0, cur, inpSA);
        cb(ffn_inp, "ffn_inp", il);

        // feed-forward network
        cur = llm_build_ffn(ctx0, lctx, model.layers[il].ffn_norm, ffn_inp,
                model.layers[il].ffn_up,   NULL, NULL,
                model.layers[il].ffn_gate, NULL, NULL,
                model.layers[il].ffn_down, NULL, NULL,
                NULL,
                LLM_FFN_SILU, LLM_FFN_PAR, cb, il);
        cb(cur, "ffn_out", il);

        cur = ggml_add(ctx0, cur, ffn_inp);
        cur = lctx.cvec.apply_to(ctx0, cur, il);
        cb(cur, "l_out", il);

        // input for next layer
        inpL = cur;
    }

    cur = inpL;

    cur = llm_build_norm(ctx0, cur, hparams, model.output_norm, model.output_norm_b, LLM_NORM, cb, -1);
    cb(cur, "result_norm", -1);

    // lm_head
    cur = llm_build_lora_mm(lctx, ctx0, model.output, cur);
    cb(cur, "result_output", -1);

    ggml_build_forward_expand(gf, cur);

    return gf;
}

ggml_cgraph * llm_build_context::build_internlm2() {
    struct ggml_cgraph * gf = ggml_new_graph_custom(ctx0, llama_model_max_nodes(model), false);

    const int64_t n_embd_head = hparams.n_embd_head_v;
    GGML_ASSERT(n_embd_head == hparams.n_embd_head_k);
    GGML_ASSERT(n_embd_head == hparams.n_rot);

    struct ggml_tensor * cur;
    struct ggml_tensor * inpL;

    inpL = llm_build_inp_embd(ctx0, lctx, hparams, batch, model.tok_embd, cb);

    // inp_pos - contains the positions
    struct ggml_tensor * inp_pos = build_inp_pos();

    // KQ_mask (mask for 1 head, it will be broadcasted to all heads)
    struct ggml_tensor * KQ_mask = build_inp_KQ_mask();

    for (int il = 0; il < n_layer; ++il) {
        struct ggml_tensor * inpSA = inpL;

        // norm
        cur = llm_build_norm(ctx0, inpL, hparams, model.layers[il].attn_norm, NULL, LLM_NORM_RMS, cb, il);
        cb(cur, "attn_norm", il);

        // self-attention
        {
            auto [Qcur, Kcur, Vcur] = llm_build_mul_mat_qkv(gf, cur, model.layers[il].wq, model.layers[il].bq,
                    model.layers[il].wk, model.layers[il].bk,
                    model.layers[il].wv, model.layers[il].bv, 0.f, il);
            Qcur = ggml_rope_ext(
                    ctx0, ggml_reshape_3d(ctx0, Qcur, n_embd_head, n_head,    n_tokens), inp_pos, nullptr,
                    n_rot, rope_type, n_ctx_orig, freq_base, freq_scale,
                    ext_factor, attn_factor, beta_fast, beta_slow
                    );
            cb(Qcur, "Qcur", il);

            Kcur = ggml_rope_ext(
                    ctx0, ggml_reshape_3d(ctx0, Kcur, n_embd_head, n_head_kv, n_tokens), inp_pos, nullptr,
                    n_rot, rope_type, n_ctx_orig, freq_base, freq_scale,
                    ext_factor, attn_factor, beta_fast, beta_slow
                    );
            cb(Kcur, "Kcur", il);

            cur = llm_build_kv(ctx0, lctx, kv_self, gf,
                    model.layers[il].wo, model.layers[il].bo,
                    Kcur, Vcur, Qcur, KQ_mask, n_tokens, kv_head, n_kv, 1.0f/sqrtf(float(n_embd_head)), cb, il);
        }

        if (il == n_layer - 1) {
            // skip computing output for unused tokens
            struct ggml_tensor * inp_out_ids = build_inp_out_ids();
            cur   = ggml_get_rows(ctx0,   cur, inp_out_ids);
            inpSA = ggml_get_rows(ctx0, inpSA, inp_out_ids);
        }

        struct ggml_tensor * ffn_inp = ggml_add(ctx0, cur, inpSA);
        cb(ffn_inp, "ffn_inp", il);

        // feed-forward network
        cur = llm_build_ffn(ctx0, lctx, model.layers[il].ffn_norm, ffn_inp,
                model.layers[il].ffn_up,   NULL, NULL,
                model.layers[il].ffn_gate, NULL, NULL,
                model.layers[il].ffn_down, NULL, NULL,
                NULL,
                LLM_FFN_SILU, LLM_FFN_PAR, cb, il);
        cb(cur, "ffn_out", il);

        cur = ggml_add(ctx0, cur, ffn_inp);
        cur = lctx.cvec.apply_to(ctx0, cur, il);
        cb(cur, "l_out", il);

        // input for next layer
        inpL = cur;
    }

    cur = inpL;

    cur = llm_build_norm(ctx0, cur, hparams, model.output_norm, NULL, LLM_NORM_RMS, cb, -1);
    cb(cur, "result_norm", -1);

    // lm_head
    cur = llm_build_lora_mm(lctx, ctx0, model.output, cur);
    cb(cur, "result_output", -1);

    ggml_build_forward_expand(gf, cur);

    return gf;
}

// ref: https://arxiv.org/abs/2203.03466
//      https://github.com/ggerganov/llama.cpp/issues/5276#issuecomment-1925774738
// based on the original build_llama() function
ggml_cgraph * llm_build_context::build_minicpm() {
    struct ggml_cgraph * gf = ggml_new_graph_custom(ctx0, llama_model_max_nodes(model), false);

    const int64_t n_embd_head = hparams.n_embd_head_v;
    GGML_ASSERT(n_embd_head == hparams.n_embd_head_k);
    GGML_ASSERT(n_embd_head == hparams.n_rot);

    const int64_t n_embd = hparams.n_embd;
    //TODO: if the model varies, these parameters need to be read from the model
    const int64_t n_embd_base = 256;
    const float scale_embd  = 12.0f;
    const float scale_depth = 1.4f;

    struct ggml_tensor * cur;
    struct ggml_tensor * inpL;

    inpL = llm_build_inp_embd(ctx0, lctx, hparams, batch, model.tok_embd, cb);

    // scale the input embeddings
    inpL = ggml_scale(ctx0, inpL, scale_embd);
    cb(inpL, "inp_scaled", -1);

    // inp_pos - contains the positions
    struct ggml_tensor * inp_pos = build_inp_pos();

    // KQ_mask (mask for 1 head, it will be broadcasted to all heads)
    struct ggml_tensor * KQ_mask = build_inp_KQ_mask();

    for (int il = 0; il < n_layer; ++il) {
        struct ggml_tensor * inpSA = inpL;

        // norm
        cur = llm_build_norm(ctx0, inpL, hparams, model.layers[il].attn_norm, NULL, LLM_NORM_RMS, cb, il);
        cb(cur, "attn_norm", il);

        // self-attention
        {
            auto [Qcur, Kcur, Vcur] = llm_build_mul_mat_qkv(gf, cur, model.layers[il].wq, model.layers[il].bq,
                    model.layers[il].wk, model.layers[il].bk,
                    model.layers[il].wv, model.layers[il].bv, 0.f, il);

            Qcur = ggml_rope_ext(
                    ctx0, ggml_reshape_3d(ctx0, Qcur, n_embd_head, n_head,    n_tokens), inp_pos, nullptr,
                    n_rot, rope_type, n_ctx_orig, freq_base, freq_scale,
                    ext_factor, attn_factor, beta_fast, beta_slow
                    );
            cb(Qcur, "Qcur", il);

            Kcur = ggml_rope_ext(
                    ctx0, ggml_reshape_3d(ctx0, Kcur, n_embd_head, n_head_kv, n_tokens), inp_pos, nullptr,
                    n_rot, rope_type, n_ctx_orig, freq_base, freq_scale,
                    ext_factor, attn_factor, beta_fast, beta_slow
                    );
            cb(Kcur, "Kcur", il);

            cur = llm_build_kv(ctx0, lctx, kv_self, gf,
                    model.layers[il].wo, model.layers[il].bo,
                    Kcur, Vcur, Qcur, KQ_mask, n_tokens, kv_head, n_kv, 1.0f/sqrtf(float(n_embd_head)), cb, il);
        }

        if (il == n_layer - 1) {
            // skip computing output for unused tokens
            struct ggml_tensor * inp_out_ids = build_inp_out_ids();
            cur   = ggml_get_rows(ctx0,   cur, inp_out_ids);
            inpSA = ggml_get_rows(ctx0, inpSA, inp_out_ids);
        }

        // scale_res - scale the hidden states for residual connection
        const float scale_res = scale_depth/sqrtf(float(n_layer));
        cur = ggml_scale(ctx0, cur, scale_res);
        cb(cur, "hidden_scaled", -1);

        struct ggml_tensor * ffn_inp = ggml_add(ctx0, cur, inpSA);
        cb(ffn_inp, "ffn_inp", il);

        // feed-forward network
        {
            cur = llm_build_ffn(ctx0, lctx, model.layers[il].ffn_norm, ffn_inp,
                    model.layers[il].ffn_up,   NULL, NULL,
                    model.layers[il].ffn_gate, NULL, NULL,
                    model.layers[il].ffn_down, NULL, NULL,
                    NULL,
                    LLM_FFN_SILU, LLM_FFN_PAR, cb, il);
            cb(cur, "ffn_out", il);
        }

        // scale the hidden states for residual connection
        cur = ggml_scale(ctx0, cur, scale_res);
        cb(cur, "hidden_scaled_ffn", -1);

        cur = ggml_add(ctx0, cur, ffn_inp);
        cur = lctx.cvec.apply_to(ctx0, cur, il);
        cb(cur, "l_out", il);

        // input for next layer
        inpL = cur;
    }

    cur = inpL;

    cur = llm_build_norm(ctx0, cur, hparams, model.output_norm, NULL, LLM_NORM_RMS, cb, -1);
    cb(cur, "result_norm", -1);

    // lm_head scaling
    const float scale_lmhead = float(n_embd_base)/float(n_embd);
    cur = ggml_scale(ctx0, cur, scale_lmhead);
    cb(cur, "lmhead_scaling", -1);

    // lm_head
    cur = llm_build_lora_mm(lctx, ctx0, model.output, cur);
    cb(cur, "result_output", -1);

    ggml_build_forward_expand(gf, cur);

    return gf;
}

ggml_cgraph * llm_build_context::build_gemma() {
    struct ggml_cgraph * gf = ggml_new_graph_custom(ctx0, llama_model_max_nodes(model), false);

    const int64_t n_embd_head_k = hparams.n_embd_head_k;

    struct ggml_tensor * cur;
    struct ggml_tensor * inpL;

    inpL = llm_build_inp_embd(ctx0, lctx, hparams, batch, model.tok_embd, cb);

    inpL = ggml_scale(ctx0, inpL, sqrtf(n_embd));
    cb(inpL, "inp_scaled", -1);

    // inp_pos - contains the positions
    struct ggml_tensor * inp_pos = build_inp_pos();

    // KQ_mask (mask for 1 head, it will be broadcasted to all heads)
    struct ggml_tensor * KQ_mask = build_inp_KQ_mask();

    for (int il = 0; il < n_layer; ++il) {
        // norm
        cur = llm_build_norm(ctx0, inpL, hparams, model.layers[il].attn_norm, NULL, LLM_NORM_RMS, cb, il);
        cb(cur, "attn_norm", il);

        // self-attention
        {
            auto [Qcur, Kcur, Vcur] = llm_build_mul_mat_qkv(gf, cur, model.layers[il].wq, nullptr,
                    model.layers[il].wk, nullptr,
                    model.layers[il].wv, nullptr, 0, il);
            Qcur = ggml_rope_ext(
                    ctx0, ggml_reshape_3d(ctx0, Qcur, n_embd_head_k, n_head,    n_tokens), inp_pos, nullptr,
                    n_rot, rope_type, n_ctx_orig, freq_base, freq_scale,
                    ext_factor, attn_factor, beta_fast, beta_slow);
            cb(Qcur, "Qcur", il);

            Qcur = ggml_scale(ctx0, Qcur, 1.0f / sqrtf(float(n_embd_head_k)));
            cb(Qcur, "Qcur_scaled", il);

            Kcur = ggml_rope_ext(
                    ctx0, ggml_reshape_3d(ctx0, Kcur, n_embd_head_k, n_head_kv, n_tokens), inp_pos, nullptr,
                    n_rot, rope_type, n_ctx_orig, freq_base, freq_scale,
                    ext_factor, attn_factor, beta_fast, beta_slow);
            cb(Kcur, "Kcur", il);

            cur = llm_build_kv(ctx0, lctx, kv_self, gf,
                    model.layers[il].wo, NULL,
                    Kcur, Vcur, Qcur, KQ_mask, n_tokens, kv_head, n_kv, 1.0f, cb, il);
        }

        if (il == n_layer - 1) {
            // skip computing output for unused tokens
            struct ggml_tensor * inp_out_ids = build_inp_out_ids();
            cur  = ggml_get_rows(ctx0,  cur, inp_out_ids);
            inpL = ggml_get_rows(ctx0, inpL, inp_out_ids);
        }

        struct ggml_tensor * sa_out = ggml_add(ctx0, cur, inpL);
        cb(sa_out, "sa_out", il);

        // feed-forward network
        {
            cur = llm_build_ffn(ctx0, lctx, model.layers[il].ffn_norm, sa_out,
                    model.layers[il].ffn_up,   NULL, NULL,
                    model.layers[il].ffn_gate, NULL, NULL,
                    model.layers[il].ffn_down, NULL, NULL,
                    NULL,
                    LLM_FFN_GELU, LLM_FFN_PAR, cb, il);
            cb(cur, "ffn_out", il);
        }

        cur = ggml_add(ctx0, cur, sa_out);
        cur = lctx.cvec.apply_to(ctx0, cur, il);
        cb(cur, "l_out", il);

        // input for next layer
        inpL = cur;
    }

    cur = inpL;

    cur = llm_build_norm(ctx0, cur, hparams, model.output_norm, NULL, LLM_NORM_RMS, cb, -1);
    cb(cur, "result_norm", -1);

    // lm_head
    cur = llm_build_lora_mm(lctx, ctx0, model.output, cur);
    cb(cur, "result_output", -1);

    ggml_build_forward_expand(gf, cur);

    return gf;
}

ggml_cgraph * llm_build_context::build_gemma2() {
    struct ggml_cgraph * gf = ggml_new_graph_custom(ctx0, llama_model_max_nodes(model), false);

    const int64_t n_embd_head_k = hparams.n_embd_head_k;

    struct ggml_tensor * cur;
    struct ggml_tensor * inpL;

    inpL = llm_build_inp_embd(ctx0, lctx, hparams, batch, model.tok_embd, cb);

    inpL = ggml_scale(ctx0, inpL, sqrtf(n_embd));
    cb(inpL, "inp_scaled", -1);

    // inp_pos - contains the positions
    struct ggml_tensor * inp_pos = build_inp_pos();

    // KQ_mask (mask for 1 head, it will be broadcasted to all heads)
    // gemma 2 requires different mask for layers using sliding window (SWA)
    struct ggml_tensor * KQ_mask     = build_inp_KQ_mask(true);
    struct ggml_tensor * KQ_mask_swa = build_inp_KQ_mask_swa(true);

    for (int il = 0; il < n_layer; ++il) {
        // (il % 2) layers use SWA
        struct ggml_tensor * KQ_mask_l = (il % 2 == 0) ? KQ_mask_swa : KQ_mask;

        // norm
        cur = llm_build_norm(ctx0, inpL, hparams, model.layers[il].attn_norm, NULL, LLM_NORM_RMS, cb, il);
        cb(cur, "attn_norm", il);

        // self-attention
        {
            auto [Qcur, Kcur, Vcur] = llm_build_mul_mat_qkv(gf, cur, model.layers[il].wq, nullptr,
                    model.layers[il].wk, nullptr,
                    model.layers[il].wv, nullptr, 0, il);
            Qcur = ggml_rope_ext(
                    ctx0, ggml_reshape_3d(ctx0, Qcur, n_embd_head_k, n_head,    n_tokens), inp_pos, nullptr,
                    n_rot, rope_type, n_ctx_orig, freq_base, freq_scale,
                    ext_factor, attn_factor, beta_fast, beta_slow);
            cb(Qcur, "Qcur", il);

            // ref: https://github.com/google/gemma_pytorch/commit/03e657582d17cb5a8617ebf333c1c16f3694670e
            switch (model.type) {
                case e_model::MODEL_2B:
                case e_model::MODEL_9B:  Qcur = ggml_scale(ctx0, Qcur, 1.0f / sqrtf(float(n_embd_head_k)));   break;
                case e_model::MODEL_27B: Qcur = ggml_scale(ctx0, Qcur, 1.0f / sqrtf(float(n_embd / n_head))); break;
                default: GGML_ABORT("fatal error");
            };
            cb(Qcur, "Qcur_scaled", il);

            Kcur = ggml_rope_ext(
                    ctx0, ggml_reshape_3d(ctx0, Kcur, n_embd_head_k, n_head_kv, n_tokens), inp_pos, nullptr,
                    n_rot, rope_type, n_ctx_orig, freq_base, freq_scale,
                    ext_factor, attn_factor, beta_fast, beta_slow);
            cb(Kcur, "Kcur", il);

            cur = llm_build_kv(ctx0, lctx, kv_self, gf,
                    model.layers[il].wo, NULL,
                    Kcur, Vcur, Qcur, KQ_mask_l, n_tokens, kv_head, n_kv, 1.0f, cb, il, nullptr,
                    KQ_mask_l == KQ_mask_swa ? hparams.n_swa : 0);
        }

        cur = llm_build_norm(ctx0, cur, hparams, model.layers[il].attn_post_norm, NULL, LLM_NORM_RMS, cb, il);
        cb(cur, "attn_post_norm", il);

        if (il == n_layer - 1) {
            // skip computing output for unused tokens
            struct ggml_tensor * inp_out_ids = build_inp_out_ids();
            cur  = ggml_get_rows(ctx0,  cur, inp_out_ids);
            inpL = ggml_get_rows(ctx0, inpL, inp_out_ids);
        }

        struct ggml_tensor * sa_out = ggml_add(ctx0, cur, inpL);
        cb(sa_out, "sa_out", il);

        // feed-forward network
        {
            cur = llm_build_ffn(ctx0, lctx, model.layers[il].ffn_norm, sa_out,
                    model.layers[il].ffn_up,   NULL, NULL,
                    model.layers[il].ffn_gate, NULL, NULL,
                    model.layers[il].ffn_down, NULL, NULL,
                    NULL,
                    LLM_FFN_GELU, LLM_FFN_PAR, cb, il);
            cb(cur, "ffn_out", il);
        }

        cur = llm_build_norm(ctx0, cur, hparams, model.layers[il].ffn_post_norm, NULL, LLM_NORM_RMS, cb, -1);
        cb(cur, "ffn_post_norm", -1);

        cur = ggml_add(ctx0, cur, sa_out);
        cur = lctx.cvec.apply_to(ctx0, cur, il);
        cb(cur, "l_out", il);

        // input for next layer
        inpL = cur;
    }

    cur = inpL;

    cur = llm_build_norm(ctx0, cur, hparams, model.output_norm, NULL, LLM_NORM_RMS, cb, -1);
    cb(cur, "result_norm", -1);

    // lm_head
    cur = llm_build_lora_mm(lctx, ctx0, model.output, cur);

    // final logit soft-capping
    cur = ggml_softcap(ctx0, cur, 1.0f / hparams.f_final_logit_softcapping, hparams.f_final_logit_softcapping);
    //cur = ggml_scale(ctx0, cur, 1.0f / hparams.f_final_logit_softcapping);
    //cur = ggml_tanh(ctx0, cur);
    //cur = ggml_scale(ctx0, cur, hparams.f_final_logit_softcapping);

    cb(cur, "result_output", -1);

    ggml_build_forward_expand(gf, cur);

    return gf;
}

ggml_cgraph * llm_build_context::build_gemma3() {
    struct ggml_cgraph * gf = ggml_new_graph_custom(ctx0, llama_model_max_nodes(model), false);

    struct ggml_tensor * cur;
    struct ggml_tensor * inpL;

    inpL = llm_build_inp_embd(ctx0, lctx, hparams, batch, model.tok_embd, cb);

    // important: do not normalize weights for raw embeddings input (i.e. encoded image emdeddings)
    if (batch.token) {
        inpL = ggml_scale(ctx0, inpL, sqrtf(n_embd));
        cb(inpL, "inp_scaled", -1);
    }

    // inp_pos - contains the positions
    struct ggml_tensor * inp_pos = build_inp_pos();

    // KQ_mask (mask for 1 head, it will be broadcasted to all heads)
    // gemma3 requires different mask for layers using sliding window (SWA)
    struct ggml_tensor * KQ_mask     = build_inp_KQ_mask(true);
    struct ggml_tensor * KQ_mask_swa = build_inp_KQ_mask_swa(true);

    // "5-to-1 interleaved attention"
    // 5 layers of local attention followed by 1 layer of global attention
    static const int sliding_window_pattern = 6;

    ggml_tensor * rope_cache   = nullptr;
    ggml_tensor * rope_cache_l = nullptr;
    if (cparams.rope_cache && (rope_type == LLAMA_ROPE_TYPE_NEOX || rope_type == LLAMA_ROPE_TYPE_NORM)) {
        rope_cache = ggml_rope_cache(ctx0, inp_pos, nullptr, n_rot, n_rot, rope_type, n_ctx_orig, freq_base, freq_scale,
            ext_factor, attn_factor, beta_fast, beta_slow);
        rope_cache_l = ggml_rope_cache(ctx0, inp_pos, nullptr, n_rot, n_rot, rope_type, n_ctx_orig, 10000.0f, 1.0f,
            ext_factor, attn_factor, beta_fast, beta_slow);
    }

    for (int il = 0; il < n_layer; ++il) {
        const bool is_sliding          = (il + 1) % sliding_window_pattern;
        const float freq_base_l        = is_sliding ? 10000.0f    : freq_base;
        const float freq_scale_l       = is_sliding ? 1.0f        : freq_scale;
        struct ggml_tensor * KQ_mask_l = is_sliding ? KQ_mask_swa : KQ_mask;

        // norm
        cur = llm_build_norm(ctx0, inpL, hparams, model.layers[il].attn_norm, NULL, LLM_NORM_RMS, cb, il);
        cb(cur, "attn_norm", il);

        // self-attention
        {
            auto [Qcur, Kcur, Vcur] = llm_build_mul_mat_qkv(gf, cur,
                    model.layers[il].wqkv, nullptr,
                    model.layers[il].wqk, nullptr,
                    model.layers[il].wq, nullptr, model.layers[il].wk, nullptr, model.layers[il].wv, nullptr,
                    model.layers[il].attn_q_norm, model.layers[il].attn_k_norm, 0, il);

            if (rope_cache) {
                auto rcache = is_sliding ? rope_cache_l : rope_cache;
                Qcur = ggml_rope_fast(ctx0, Qcur, rcache);
                Kcur = ggml_rope_fast(ctx0, Kcur, rcache);
            } else {
                Qcur = ggml_rope_ext(ctx0, Qcur, inp_pos, nullptr, n_rot, rope_type, n_ctx_orig, freq_base_l, freq_scale_l,
                        ext_factor, attn_factor, beta_fast, beta_slow);

                Kcur = ggml_rope_ext(ctx0, Kcur, inp_pos, nullptr, n_rot, rope_type, n_ctx_orig, freq_base_l, freq_scale_l,
                        ext_factor, attn_factor, beta_fast, beta_slow);
            }
            cb(Qcur, "Qcur", il);
            cb(Kcur, "Kcur", il);

            cur = llm_build_kv(ctx0, lctx, kv_self, gf, model.layers[il].wo, NULL,
                    Kcur, Vcur, Qcur, KQ_mask_l, n_tokens, kv_head, n_kv, hparams.f_attention_scale, cb, il, nullptr,
                    KQ_mask_l == KQ_mask_swa ? hparams.n_swa : 0);
        }

        cur = llm_build_norm(ctx0, cur, hparams, model.layers[il].attn_post_norm, NULL, LLM_NORM_RMS, cb, il);
        cb(cur, "attn_post_norm", il);

        if (il == n_layer - 1) {
            // skip computing output for unused tokens
            struct ggml_tensor * inp_out_ids = build_inp_out_ids();
            cur  = ggml_get_rows(ctx0,  cur, inp_out_ids);
            inpL = ggml_get_rows(ctx0, inpL, inp_out_ids);
        }

        struct ggml_tensor * sa_out = ggml_add(ctx0, cur, inpL);
        cb(sa_out, "sa_out", il);

        // feed-forward network
        cur = llm_build_ffn(ctx0, lctx, model.layers[il].ffn_norm, sa_out,
                model.layers[il].ffn_up,   NULL, NULL,
                model.layers[il].ffn_gate, NULL, NULL,
                model.layers[il].ffn_down, NULL, NULL,
                NULL,
                LLM_FFN_GELU, LLM_FFN_PAR, cb, il);
        cb(cur, "ffn_out", il);

        cur = llm_build_norm(ctx0, cur, hparams, model.layers[il].ffn_post_norm, NULL, LLM_NORM_RMS, cb, -1);
        cb(cur, "ffn_post_norm", -1);

        cur = ggml_add(ctx0, cur, sa_out);
        cur = lctx.cvec.apply_to(ctx0, cur, il);
        cb(cur, "l_out", il);

        // input for next layer
        inpL = cur;
    }

    cur = inpL;

    cur = llm_build_norm(ctx0, cur, hparams, model.output_norm, NULL, LLM_NORM_RMS, cb, -1);
    cb(cur, "result_norm", -1);

    // lm_head
    cur = llm_build_lora_mm(lctx, ctx0, model.output, cur);

    cb(cur, "result_output", -1);

    ggml_build_forward_expand(gf, cur);

    return gf;
}

ggml_cgraph * llm_build_context::build_starcoder2() {
    struct ggml_cgraph * gf = ggml_new_graph_custom(ctx0, llama_model_max_nodes(model), false);

    const int64_t n_embd_head = hparams.n_embd_head_v;
    GGML_ASSERT(n_embd_head == hparams.n_embd_head_k);
    GGML_ASSERT(n_embd_head == hparams.n_rot);

    struct ggml_tensor * cur;
    struct ggml_tensor * inpL;

    inpL = llm_build_inp_embd(ctx0, lctx, hparams, batch, model.tok_embd, cb);

    // inp_pos - contains the positions
    struct ggml_tensor * inp_pos = build_inp_pos();

    // KQ_mask (mask for 1 head, it will be broadcasted to all heads)
    struct ggml_tensor * KQ_mask = build_inp_KQ_mask();

    for (int il = 0; il < n_layer; ++il) {
        struct ggml_tensor * inpSA = inpL;

        // norm
        cur = llm_build_norm(ctx0, inpL, hparams, model.layers[il].attn_norm, model.layers[il].attn_norm_b, LLM_NORM, cb, il);
        cb(cur, "attn_norm", il);

        // self-attention
        {
            auto [Qcur, Kcur, Vcur] = llm_build_mul_mat_qkv(gf, cur, model.layers[il].wq, model.layers[il].bq,
                    model.layers[il].wk, model.layers[il].bk,
                    model.layers[il].wv, model.layers[il].bv, 0.f, il);
            Qcur = ggml_rope_ext(
                    ctx0, ggml_reshape_3d(ctx0, Qcur, n_embd_head, n_head, n_tokens), inp_pos, nullptr,
                    n_rot, rope_type, n_ctx_orig, freq_base, freq_scale,
                    ext_factor, attn_factor, beta_fast, beta_slow
                    );
            cb(Qcur, "Qcur", il);

            Kcur = ggml_rope_ext(
                    ctx0, ggml_reshape_3d(ctx0, Kcur, n_embd_head, n_head_kv, n_tokens), inp_pos, nullptr,
                    n_rot, rope_type, n_ctx_orig, freq_base, freq_scale,
                    ext_factor, attn_factor, beta_fast, beta_slow
                    );
            cb(Kcur, "Kcur", il);

            cur = llm_build_kv(ctx0, lctx, kv_self, gf,
                    model.layers[il].wo, model.layers[il].bo,
                    Kcur, Vcur, Qcur, KQ_mask, n_tokens, kv_head, n_kv, 1.0f/sqrtf(float(n_embd_head)), cb, il);
        }

        if (il == n_layer - 1) {
            // skip computing output for unused tokens
            struct ggml_tensor * inp_out_ids = build_inp_out_ids();
            cur   = ggml_get_rows(ctx0,   cur, inp_out_ids);
            inpSA = ggml_get_rows(ctx0, inpSA, inp_out_ids);
        }

        struct ggml_tensor * ffn_inp = ggml_add(ctx0, cur, inpSA);
        cb(ffn_inp, "ffn_inp", il);

        // feed-forward network
        cur = llm_build_ffn(ctx0, lctx, model.layers[il].ffn_norm, ffn_inp,
                model.layers[il].ffn_up,   model.layers[il].ffn_up_b,   NULL,
                NULL,                      NULL,                        NULL,
                model.layers[il].ffn_down, model.layers[il].ffn_down_b, NULL,
                NULL,
                LLM_FFN_GELU, LLM_FFN_SEQ, cb, il);
        cb(cur, "ffn_out", il);

        cur = ggml_add(ctx0, cur, ffn_inp);
        cur = lctx.cvec.apply_to(ctx0, cur, il);
        cb(cur, "l_out", il);

        // input for next layer
        inpL = cur;
    }

    cur = inpL;

    cur = llm_build_norm(ctx0, cur, hparams, model.output_norm, model.output_norm_b, LLM_NORM, cb, -1);
    cb(cur, "result_norm", -1);

    // lm_head
    cur = llm_build_lora_mm(lctx, ctx0, model.output, cur);
    cb(cur, "result_output", -1);

    ggml_build_forward_expand(gf, cur);

    return gf;
}

ggml_cgraph * llm_build_context::build_mamba() {
    struct ggml_cgraph * gf = ggml_new_graph_custom(ctx0, llama_model_max_nodes(model), false);

    const int64_t d_model = n_embd;
    const int64_t d_conv  = hparams.ssm_d_conv;
    const int64_t d_inner = hparams.ssm_d_inner;
    GGML_ASSERT(2 * d_model == d_inner);
    const int64_t d_state = hparams.ssm_d_state;
    const int64_t dt_rank = hparams.ssm_dt_rank;

    struct ggml_tensor * cur;
    struct ggml_tensor * inpL;

    // {n_embd, n_tokens}
    inpL = llm_build_inp_embd(ctx0, lctx, hparams, batch, model.tok_embd, cb);

    struct ggml_tensor * state_mask = build_inp_s_mask();
    struct ggml_tensor * state_seq  = build_inp_s_seq();

    for (int il = 0; il < n_layer; ++il) {
        // (ab)using the KV cache to store the states
        struct ggml_tensor * conv_states = ggml_reshape_2d(ctx0, kv_self.k_l[il], hparams.n_embd_k_s(), kv_self.size);
        struct ggml_tensor * ssm_states  = ggml_reshape_2d(ctx0, kv_self.v_l[il], hparams.n_embd_v_s(), kv_self.size);

        // clear states of sequences which are starting at the beginning of this batch
        {
            conv_states = ggml_mul(ctx0,
                    ggml_view_2d(ctx0, conv_states, conv_states->ne[0], n_kv, conv_states->nb[1], kv_head*conv_states->nb[1]),
                    state_mask);
            ssm_states  = ggml_mul(ctx0,
                    ggml_view_2d(ctx0, ssm_states, ssm_states->ne[0], n_kv, ssm_states->nb[1], kv_head*ssm_states->nb[1]),
                    state_mask);
        }

        conv_states = ggml_reshape_3d(ctx0, conv_states, d_conv - 1, d_inner, n_kv);
        ssm_states  = ggml_reshape_3d(ctx0,  ssm_states,    d_state, d_inner, n_kv);

        // norm
        cur = llm_build_norm(ctx0, inpL, hparams, model.layers[il].attn_norm, NULL, LLM_NORM_RMS, cb, il);
        cb(cur, "attn_norm", il);

        // {n_embd, 2*d_inner} * {n_embd, n_tokens} => {2*d_inner, n_tokens}
        struct ggml_tensor * xz = llm_build_lora_mm(lctx, ctx0, model.layers[il].ssm_in, cur);
        // split the above in two
        // => {d_inner, n_tokens}
        struct ggml_tensor * x = ggml_view_2d(ctx0, xz, d_inner, xz->ne[1], xz->nb[1], 0);
        struct ggml_tensor * z = ggml_view_2d(ctx0, xz, d_inner, xz->ne[1], xz->nb[1], ggml_element_size(xz)*d_inner);

        // conv
        {
            // Custom operator which is needed only to ease simultaneous sequence processing.
            // For a single sequence, the equivalent is to concatenate the columns of conv_states and x,
            // then make a self-overlapping view of that over d_conv columns at each stride in the 3rd dimension,
            // then element-wise multiply that with the conv1d weigth,
            // then sum the elements of each row,
            // (the last two steps are a dot product over rows (also doable with mul_mat))
            // then permute away the ne[0] dimension,
            // and then you're left with the resulting x tensor.
            // The new conv_states is the last (d_conv - 1) columns
            // of the last 3rd dimensional "layer" of the self-overlapping view.
            // For simultaneous sequences, it's more complicated.
            struct ggml_tensor * x_conv = ggml_ssm_conv(ctx0, conv_states, x, model.layers[il].ssm_conv1d, state_seq);

            // store last (d_conv - 1) columns of the conv_state part of x_conv back into the KV cache
            ggml_build_forward_expand(gf,
                    ggml_cpy(ctx0,
                        ggml_view_2d(ctx0, x_conv, d_conv - 1, d_inner*n_kv, d_conv*ggml_element_size(x_conv), (1+d_inner*n_tokens)*ggml_element_size(x_conv)),
                        ggml_view_1d(ctx0, kv_self.k_l[il], (d_conv - 1)*(d_inner)*(n_kv), kv_head*(d_conv - 1)*(d_inner)*ggml_element_size(x_conv))));

            // extract x from x_conv
            x = ggml_view_2d(ctx0, x_conv, d_inner, n_tokens, d_inner*ggml_element_size(x_conv), 0);

            // bias
            x = ggml_add(ctx0, x, model.layers[il].ssm_conv1d_b);

            x = ggml_silu(ctx0, x);
        }

        // ssm
        {
            // {d_inner, dt_rank + 2*d_state} * {d_inner, n_tokens} => {dt_rank + 2*d_state, n_tokens}
            struct ggml_tensor * x_db = llm_build_lora_mm(lctx, ctx0, model.layers[il].ssm_x, x);
            // split
            struct ggml_tensor * dt = ggml_view_2d(ctx0, x_db, dt_rank, n_tokens, x_db->nb[1], 0);
            struct ggml_tensor * B  = ggml_view_2d(ctx0, x_db, d_state, n_tokens, x_db->nb[1], ggml_element_size(x_db)*dt_rank);
            struct ggml_tensor * C  = ggml_view_2d(ctx0, x_db, d_state, n_tokens, x_db->nb[1], ggml_element_size(x_db)*(dt_rank+d_state));

            // {dt_rank, d_inner} * {dt_rank, n_tokens} => {d_inner, n_tokens}
            dt = llm_build_lora_mm(lctx, ctx0, model.layers[il].ssm_dt, dt);
            dt = ggml_add(ctx0, dt, model.layers[il].ssm_dt_b);

            // Custom operator to optimize the parallel associative scan
            // as described in the Annex D of the Mamba paper.
            // => {d_inner, n_tokens} and {d_state, d_inner, n_kv} combined,
            // because only a single tensor can be returned.
            struct ggml_tensor * y_ssm_states = ggml_ssm_scan(ctx0, ssm_states, x, dt, model.layers[il].ssm_a, B, C, state_seq);

            // store last states (the second part of y_ssm_states)
            ggml_build_forward_expand(gf,
                    ggml_cpy(ctx0,
                        ggml_view_1d(ctx0, y_ssm_states, d_state*d_inner*n_kv, d_inner*n_tokens*ggml_element_size(y_ssm_states)),
                        ggml_view_1d(ctx0, kv_self.v_l[il], d_state*d_inner*n_kv, kv_head*d_state*d_inner*ggml_element_size(ssm_states))));

            struct ggml_tensor * y = ggml_view_2d(ctx0, y_ssm_states, d_inner, n_tokens, d_inner*ggml_element_size(y_ssm_states), 0);

            if (il == n_layer - 1) {
                // skip computing output for unused tokens
                struct ggml_tensor * inp_out_ids = build_inp_out_ids();
                x    = ggml_get_rows(ctx0,    x, inp_out_ids);
                y    = ggml_get_rows(ctx0,    y, inp_out_ids);
                z    = ggml_get_rows(ctx0,    z, inp_out_ids);
                inpL = ggml_get_rows(ctx0, inpL, inp_out_ids);
            }

            // {d_inner, n_tokens} * {d_inner} => {d_inner, n_tokens}
            y = ggml_add(ctx0, y, ggml_mul(ctx0, x, model.layers[il].ssm_d));
            y = ggml_mul(ctx0, y, ggml_silu(ctx0, z));

            // {d_inner, n_embd} * {d_inner, n_tokens} => {n_embd, n_tokens}
            cur = llm_build_lora_mm(lctx, ctx0, model.layers[il].ssm_out, y);
        }

        // residual
        cur = ggml_add(ctx0, cur, inpL);
        cur = lctx.cvec.apply_to(ctx0, cur, il);
        cb(cur, "l_out", il);

        // input for next layer
        inpL = cur;
    }

    // final rmsnorm
    cur = llm_build_norm(ctx0, inpL, hparams, model.output_norm, NULL, LLM_NORM_RMS, cb, -1);
    cb(cur, "result_norm", -1);

    // lm_head
    cur = llm_build_lora_mm(lctx, ctx0, model.output, cur);
    cb(cur, "result_output", -1);

    ggml_build_forward_expand(gf, cur);

    return gf;
}

ggml_cgraph * llm_build_context::build_command_r() {

    struct ggml_cgraph * gf = ggml_new_graph_custom(ctx0, llama_model_max_nodes(model), false);

    const int64_t n_embd_head = hparams.n_embd_head_v;
    GGML_ASSERT(n_embd_head == hparams.n_embd_head_k);
    const float f_logit_scale = hparams.f_logit_scale;

    struct ggml_tensor * cur;
    struct ggml_tensor * inpL;

    inpL = llm_build_inp_embd(ctx0, lctx, hparams, batch, model.tok_embd, cb);

    // inp_pos - contains the positions
    struct ggml_tensor * inp_pos = build_inp_pos();

    // KQ_mask (mask for 1 head, it will be broadcasted to all heads)
    struct ggml_tensor * KQ_mask = build_inp_KQ_mask();

    for (int il = 0; il < n_layer; ++il) {

        // norm
        cur = llm_build_norm(ctx0, inpL, hparams, model.layers[il].attn_norm, NULL, LLM_NORM, cb, il);
        cb(cur, "attn_norm", il);
        struct ggml_tensor * ffn_inp = cur;

        // self-attention
        {
            auto [Qcur, Kcur, Vcur] = llm_build_mul_mat_qkv(gf, cur, model.layers[il].wq, model.layers[il].bq,
                    model.layers[il].wk, model.layers[il].bk,
                    model.layers[il].wv, model.layers[il].bv, 0.f, il);

            if (model.layers[il].attn_q_norm) {
                Qcur = ggml_view_3d(ctx0, Qcur, n_embd_head, n_head, n_tokens,
                        ggml_element_size(Qcur) * n_embd_head,
                        ggml_element_size(Qcur) * n_embd_head * n_head,
                        0);
                cb(Qcur, "Qcur", il);
                Kcur = ggml_view_3d(ctx0, Kcur, n_embd_head, n_head_kv, n_tokens,
                        ggml_element_size(Kcur) * n_embd_head,
                        ggml_element_size(Kcur) * n_embd_head * n_head_kv,
                        0);
                cb(Kcur, "Kcur", il);

                Qcur = llm_build_norm(ctx0, Qcur, hparams, model.layers[il].attn_q_norm, NULL, LLM_NORM, cb, il);
                cb(Qcur, "Qcur", il);

                Kcur = llm_build_norm(ctx0, Kcur, hparams, model.layers[il].attn_k_norm, NULL, LLM_NORM, cb, il);
                cb(Kcur, "Kcur", il);
            }

            Qcur = ggml_rope_ext(
                    ctx0, ggml_reshape_3d(ctx0, Qcur, n_embd_head, n_head, n_tokens), inp_pos, nullptr,
                    n_rot, rope_type, n_ctx_orig, freq_base, freq_scale,
                    ext_factor, attn_factor, beta_fast, beta_slow
                    );
            cb(Qcur, "Qcur", il);

            Kcur = ggml_rope_ext(
                    ctx0, ggml_reshape_3d(ctx0, Kcur, n_embd_head, n_head_kv, n_tokens), inp_pos, nullptr,
                    n_rot, rope_type, n_ctx_orig, freq_base, freq_scale,
                    ext_factor, attn_factor, beta_fast, beta_slow
                    );
            cb(Kcur, "Kcur", il);

            cur = llm_build_kv(ctx0, lctx, kv_self, gf,
                    model.layers[il].wo, model.layers[il].bo,
                    Kcur, Vcur, Qcur, KQ_mask, n_tokens, kv_head, n_kv, 1.0f/sqrtf(float(n_embd_head)), cb, il);
        }

        if (il == n_layer - 1) {
            // skip computing output for unused tokens
            struct ggml_tensor * inp_out_ids = build_inp_out_ids();
            cur     = ggml_get_rows(ctx0,     cur, inp_out_ids);
            inpL    = ggml_get_rows(ctx0,    inpL, inp_out_ids);
            ffn_inp = ggml_get_rows(ctx0, ffn_inp, inp_out_ids);
        }

        struct ggml_tensor * attn_out = cur;

        // feed-forward network
        {
            cur = llm_build_ffn(ctx0, lctx, nullptr, ffn_inp,
                    model.layers[il].ffn_up,   NULL, NULL,
                    model.layers[il].ffn_gate, NULL, NULL,
                    model.layers[il].ffn_down, NULL, NULL,
                    NULL,
                    LLM_FFN_SILU, LLM_FFN_PAR, cb, il);
            cb(cur, "ffn_out", il);
        }

        // add together residual + FFN + self-attention
        cur = ggml_add(ctx0, cur, inpL);
        cur = ggml_add(ctx0, cur, attn_out);
        cur = lctx.cvec.apply_to(ctx0, cur, il);
        cb(cur, "l_out", il);

        // input for next layer
        inpL = cur;
    }

    cur = inpL;

    cur = llm_build_norm(ctx0, cur, hparams, model.output_norm, NULL, LLM_NORM, cb, -1);
    cb(cur, "result_norm", -1);

    // lm_head
    cur = llm_build_lora_mm(lctx, ctx0, model.output, cur);

    if (f_logit_scale) {
        cur = ggml_scale(ctx0, cur, f_logit_scale);
    }

    cb(cur, "result_output", -1);

    ggml_build_forward_expand(gf, cur);

    return gf;

}

// ref: https://allenai.org/olmo
// based on the original build_llama() function, changes:
//   * non-parametric layer norm
//   * clamp qkv
//   * removed bias
//   * removed MoE
ggml_cgraph * llm_build_context::build_olmo() {
    struct ggml_cgraph * gf = ggml_new_graph_custom(ctx0, llama_model_max_nodes(model), false);

    // mutable variable, needed during the last layer of the computation to skip unused tokens
    int32_t n_tokens = this->n_tokens;

    const int64_t n_embd_head = hparams.n_embd_head_v;
    GGML_ASSERT(n_embd_head == hparams.n_embd_head_k);
    GGML_ASSERT(n_embd_head == hparams.n_rot);

    struct ggml_tensor * cur;
    struct ggml_tensor * inpL;

    inpL = llm_build_inp_embd(ctx0, lctx, hparams, batch, model.tok_embd, cb);

    // inp_pos - contains the positions
    struct ggml_tensor * inp_pos = build_inp_pos();

    // KQ_mask (mask for 1 head, it will be broadcasted to all heads)
    struct ggml_tensor * KQ_mask = build_inp_KQ_mask();

    for (int il = 0; il < n_layer; ++il) {
        struct ggml_tensor * inpSA = inpL;

        // norm
        cur = llm_build_norm(ctx0, inpL, hparams, NULL, NULL, LLM_NORM, cb, il);
        cb(cur, "attn_norm", il);

        // self-attention
        {
            // compute Q and K and RoPE them
            struct ggml_tensor * Qcur = llm_build_lora_mm(lctx, ctx0, model.layers[il].wq, cur);
            cb(Qcur, "Qcur", il);
            if (hparams.f_clamp_kqv > 0.0f) {
                Qcur = ggml_clamp(ctx0, Qcur, -hparams.f_clamp_kqv, hparams.f_clamp_kqv);
                cb(Qcur, "Qcur", il);
            }

            struct ggml_tensor * Kcur = llm_build_lora_mm(lctx, ctx0, model.layers[il].wk, cur);
            cb(Kcur, "Kcur", il);
            if (hparams.f_clamp_kqv > 0.0f) {
                Kcur = ggml_clamp(ctx0, Kcur, -hparams.f_clamp_kqv, hparams.f_clamp_kqv);
                cb(Kcur, "Kcur", il);
            }

            struct ggml_tensor * Vcur = llm_build_lora_mm(lctx, ctx0, model.layers[il].wv, cur);
            cb(Vcur, "Vcur", il);
            if (hparams.f_clamp_kqv > 0.0f) {
                Vcur = ggml_clamp(ctx0, Vcur, -hparams.f_clamp_kqv, hparams.f_clamp_kqv);
                cb(Vcur, "Vcur", il);
            }

            Qcur = ggml_rope_ext(
                    ctx0, ggml_reshape_3d(ctx0, Qcur, n_embd_head, n_head, n_tokens), inp_pos, nullptr,
                    n_rot, rope_type, n_ctx_orig, freq_base, freq_scale,
                    ext_factor, attn_factor, beta_fast, beta_slow
                    );
            cb(Qcur, "Qcur", il);

            Kcur = ggml_rope_ext(
                    ctx0, ggml_reshape_3d(ctx0, Kcur, n_embd_head, n_head_kv, n_tokens), inp_pos, nullptr,
                    n_rot, rope_type, n_ctx_orig, freq_base, freq_scale,
                    ext_factor, attn_factor, beta_fast, beta_slow
                    );
            cb(Kcur, "Kcur", il);

            cur = llm_build_kv(ctx0, lctx, kv_self, gf,
                    model.layers[il].wo, nullptr,
                    Kcur, Vcur, Qcur, KQ_mask, n_tokens, kv_head, n_kv, 1.0f/sqrtf(float(n_embd_head)), cb, il);
        }

        if (il == n_layer - 1) {
            // skip computing output for unused tokens
            struct ggml_tensor * inp_out_ids = build_inp_out_ids();
            n_tokens = n_outputs;
            cur   = ggml_get_rows(ctx0,   cur, inp_out_ids);
            inpSA = ggml_get_rows(ctx0, inpSA, inp_out_ids);
        }

        struct ggml_tensor * ffn_inp = ggml_add(ctx0, cur, inpSA);
        cb(ffn_inp, "ffn_inp", il);

        // feed-forward network
        cur = llm_build_norm(ctx0, ffn_inp, hparams, NULL, NULL, LLM_NORM, cb, il);
        cb(cur, "ffn_norm", il);

        cur = llm_build_ffn(ctx0, lctx, nullptr, cur,
                model.layers[il].ffn_up,   NULL, NULL,
                model.layers[il].ffn_gate, NULL, NULL,
                model.layers[il].ffn_down, NULL, NULL,
                NULL,
                LLM_FFN_SILU, LLM_FFN_PAR, cb, il);
        cb(cur, "ffn_out", il);

        cur = ggml_add(ctx0, cur, ffn_inp);
        cb(cur, "ffn_out", il);

        cur = lctx.cvec.apply_to(ctx0, cur, il);
        cb(cur, "l_out", il);

        // input for next layer
        inpL = cur;
    }

    cur = inpL;

    cur = llm_build_norm(ctx0, cur, hparams, NULL, NULL, LLM_NORM, cb, -1);
    cb(cur, "result_norm", -1);

    // lm_head
    cur = llm_build_lora_mm(lctx, ctx0, model.output, cur);
    cb(cur, "result_output", -1);

    ggml_build_forward_expand(gf, cur);

    return gf;
}

ggml_cgraph * llm_build_context::build_openelm() {
    struct ggml_cgraph * gf = ggml_new_graph_custom(ctx0, llama_model_max_nodes(model), false);

    const int64_t n_embd_head = hparams.n_embd_head_v;
    GGML_ASSERT(n_embd_head == hparams.n_embd_head_k);

    struct ggml_tensor * cur;
    struct ggml_tensor * inpL;
    inpL = llm_build_inp_embd(ctx0, lctx, hparams, batch, model.tok_embd, cb);

    // inp_pos - contains the positions
    struct ggml_tensor * inp_pos = build_inp_pos();

    // KQ_mask (mask for 1 head, it will be broadcasted to all heads)
    struct ggml_tensor * KQ_mask = build_inp_KQ_mask();

    for (int il = 0; il < n_layer; ++il) {
        const int64_t n_head    = hparams.n_head(il);
        const int64_t n_head_kv = hparams.n_head_kv(il);
        const int64_t n_head_qkv = 2*n_head_kv + n_head;

        cur = inpL;
        struct ggml_tensor * residual = cur;

        // norm
        cur = llm_build_norm(ctx0, inpL, hparams, model.layers[il].attn_norm, NULL, LLM_NORM_RMS, cb, il);
        cb(cur, "attn_norm", il);

        // self-attention
        {
            cur = llm_build_lora_mm(lctx, ctx0, model.layers[il].wqkv, cur);
            cb(cur, "wqkv", il);

            cur = ggml_reshape_3d(ctx0, cur, n_embd_head_k, n_head_qkv, n_tokens);

            struct ggml_tensor * Qcur = ggml_cont(ctx0, ggml_view_3d(ctx0, cur, n_embd_head, n_head, n_tokens, cur->nb[1], cur->nb[2], 0));
            cb(Qcur, "Qcur", il);

            struct ggml_tensor * Kcur = ggml_cont(ctx0, ggml_view_3d(ctx0, cur, n_embd_head, n_head_kv, n_tokens, cur->nb[1], cur->nb[2], cur->nb[1]*n_head));
            cb(Kcur, "Kcur", il);

            struct ggml_tensor * Vcur = ggml_cont(ctx0, ggml_view_3d(ctx0, cur, n_embd_head, n_head_kv, n_tokens, cur->nb[1], cur->nb[2], cur->nb[1]*(n_head+n_head_kv)));
            cb(Vcur, "Vcur", il);

            Qcur = llm_build_norm(ctx0, Qcur, hparams, model.layers[il].attn_q_norm, NULL, LLM_NORM_RMS, cb, il);
            cb(Qcur, "Qcur", il);

            Kcur = llm_build_norm(ctx0, Kcur, hparams, model.layers[il].attn_k_norm, NULL, LLM_NORM_RMS, cb, il);
            cb(Kcur, "Kcur", il);

            Qcur = ggml_rope_ext(
                    ctx0, Qcur, inp_pos, NULL, n_rot, rope_type, n_ctx_orig,
                    freq_base, freq_scale, ext_factor, attn_factor, beta_fast, beta_slow
                    );
            cb(Qcur, "Qcur", il);

            Kcur = ggml_rope_ext(
                    ctx0, Kcur, inp_pos, NULL, n_rot, rope_type, n_ctx_orig,
                    freq_base, freq_scale, ext_factor, attn_factor, beta_fast, beta_slow
                    );
            cb(Kcur, "Kcur", il);

            Vcur = ggml_reshape_2d(ctx0, Vcur, n_embd_head * n_head_kv, n_tokens);
            cb(Qcur, "Vcur", il);

            cur = llm_build_kv(ctx0, lctx, kv_self, gf,
                    model.layers[il].wo, NULL,
                    Kcur, Vcur, Qcur, KQ_mask, n_tokens, kv_head, n_kv, 1.0f/sqrtf(float(n_embd_head)), cb, il);
        }

        if (il == n_layer - 1) {
            // skip computing output for unused tokens
            struct ggml_tensor * inp_out_ids = build_inp_out_ids();
            residual = ggml_get_rows(ctx0, residual, inp_out_ids);
            cur = ggml_get_rows(ctx0, cur, inp_out_ids);
        }

        struct ggml_tensor * ffn_inp = ggml_add(ctx0, residual, cur);
        cb(ffn_inp, "ffn_inp", il);

        // feed-forward network
        {
            cur = llm_build_ffn(ctx0, lctx, model.layers[il].ffn_norm, ffn_inp,
                    model.layers[il].ffn_up,   NULL, NULL,
                    model.layers[il].ffn_gate, NULL, NULL,
                    model.layers[il].ffn_down, NULL, NULL,
                    NULL,
                    LLM_FFN_SILU, LLM_FFN_PAR, cb, il);
            cb(cur, "ffn_out", il);
        }

        cur = ggml_add(ctx0, cur, ffn_inp);
        cur = lctx.cvec.apply_to(ctx0, cur, il);
        cb(cur, "l_out", il);

        inpL = cur;
    }

    cur = inpL;

    // norm
    cur = llm_build_norm(ctx0, cur, hparams, model.output_norm, NULL, LLM_NORM_RMS, cb, -1);
    cb(cur, "result_norm", -1);

    cur = llm_build_lora_mm(lctx, ctx0, model.output, cur);
    cb(cur, "result_output", -1);

    ggml_build_forward_expand(gf, cur);

    return gf;
}

ggml_cgraph * llm_build_context::build_gptneox() {
    struct ggml_cgraph * gf = ggml_new_graph_custom(ctx0, llama_model_max_nodes(model), false);

    const int64_t n_embd_head = hparams.n_embd_head_v;
    const int64_t n_embd_gqa  = hparams.n_embd_v_gqa();
    GGML_ASSERT(n_embd_head == hparams.n_embd_head_k);

    struct ggml_tensor * cur;
    struct ggml_tensor * inpL;

    inpL = llm_build_inp_embd(ctx0, lctx, hparams, batch, model.tok_embd, cb);

    // inp_pos - contains the positions
    struct ggml_tensor * inp_pos = build_inp_pos();

    // KQ_mask (mask for 1 head, it will be broadcasted to all heads)
    struct ggml_tensor * KQ_mask = build_inp_KQ_mask();

    for (int il = 0; il < n_layer; ++il) {
        cur = llm_build_norm(ctx0, inpL, hparams, model.layers[il].attn_norm, model.layers[il].attn_norm_b, LLM_NORM, cb, il);
        cb(cur, "attn_norm", il);

        // self-attention
        {
            cur = llm_build_lora_mm(lctx, ctx0, model.layers[il].wqkv, cur);
            cb(cur, "wqkv", il);

            cur = ggml_add(ctx0, cur, model.layers[il].bqkv);
            cb(cur, "bqkv", il);

            struct ggml_tensor * Qcur = ggml_cont(ctx0, ggml_view_2d(ctx0, cur, n_embd,     n_tokens, cur->nb[1], 0*sizeof(float)*(n_embd)));
            struct ggml_tensor * Kcur = ggml_cont(ctx0, ggml_view_2d(ctx0, cur, n_embd_gqa, n_tokens, cur->nb[1], 1*sizeof(float)*(n_embd)));
            struct ggml_tensor * Vcur = ggml_cont(ctx0, ggml_view_2d(ctx0, cur, n_embd_gqa, n_tokens, cur->nb[1], 1*sizeof(float)*(n_embd + n_embd_gqa)));

            cb(Qcur, "Qcur", il);
            cb(Kcur, "Kcur", il);
            cb(Vcur, "Vcur", il);

            Qcur = ggml_rope_ext(
                    ctx0, ggml_reshape_3d(ctx0, Qcur, n_embd_head, n_head, n_tokens), inp_pos, nullptr,
                    n_rot, rope_type, n_ctx_orig, freq_base, freq_scale,
                    ext_factor, attn_factor, beta_fast, beta_slow
                    );
            cb(Qcur, "Qcur", il);

            Kcur = ggml_rope_ext(
                    ctx0, ggml_reshape_3d(ctx0, Kcur, n_embd_head, n_head_kv, n_tokens), inp_pos, nullptr,
                    n_rot, rope_type, n_ctx_orig, freq_base, freq_scale,
                    ext_factor, attn_factor, beta_fast, beta_slow
                    );
            cb(Kcur, "Kcur", il);

            cur = llm_build_kv(ctx0, lctx, kv_self, gf,
                    model.layers[il].wo, model.layers[il].bo,
                    Kcur, Vcur, Qcur, KQ_mask, n_tokens, kv_head, n_kv, 1.0f/sqrtf(float(n_embd_head)), cb, il);
        }

        if (il == n_layer - 1) {
            // skip computing output for unused tokens
            struct ggml_tensor * inp_out_ids = build_inp_out_ids();
            cur  = ggml_get_rows(ctx0,  cur, inp_out_ids);
            inpL = ggml_get_rows(ctx0, inpL, inp_out_ids);
        }

        // ffn
        if (hparams.use_par_res) {
            // attention and ffn are computed in parallel
            // x = x + attn(ln1(x)) + ffn(ln2(x))

            struct ggml_tensor * attn_out = cur;

            cur = llm_build_norm(ctx0, inpL, hparams, model.layers[il].ffn_norm, model.layers[il].ffn_norm_b, LLM_NORM, cb, il);
            cb(cur, "ffn_norm", il);

            cur = llm_build_ffn(ctx0, lctx, nullptr, cur,
                    model.layers[il].ffn_up,   model.layers[il].ffn_up_b,   NULL,
                    NULL,                      NULL,                        NULL,
                    model.layers[il].ffn_down, model.layers[il].ffn_down_b, NULL,
                    NULL,
                    LLM_FFN_GELU, LLM_FFN_SEQ, cb, il);
            cb(cur, "ffn_out", il);

            cur = ggml_add(ctx0, cur, inpL);
            cb(cur, "ffn_out", il);

            cur = ggml_add(ctx0, cur, attn_out);
            cur = lctx.cvec.apply_to(ctx0, cur, il);
            cb(cur, "l_out", il);

            // input for next layer
            inpL = cur;
        } else {
            // attention and ffn are computed sequentially
            // x = x + attn(ln1(x))
            // x = x + ffn(ln2(x))

            struct ggml_tensor * ffn_inp = ggml_add(ctx0, cur, inpL);
            cb(ffn_inp, "ffn_inp", il);

            cur = llm_build_norm(ctx0, ffn_inp, hparams, model.layers[il].ffn_norm, model.layers[il].ffn_norm_b, LLM_NORM, cb, il);
            cb(cur, "ffn_norm", il);

            cur = llm_build_ffn(ctx0, lctx, nullptr, cur,
                    model.layers[il].ffn_up,   model.layers[il].ffn_up_b,   NULL,
                    NULL,                      NULL,                        NULL,
                    model.layers[il].ffn_down, model.layers[il].ffn_down_b, NULL,
                    NULL,
                    LLM_FFN_GELU, LLM_FFN_SEQ, cb, il);
            cb(cur, "ffn_out", il);

            cur = ggml_add(ctx0, cur, ffn_inp);
            cur = lctx.cvec.apply_to(ctx0, cur, il);
            cb(cur, "l_out", il);

            // input for next layer
            inpL = cur;
        }
    }

    cur = llm_build_norm(ctx0, inpL, hparams, model.output_norm, model.output_norm_b, LLM_NORM, cb, -1);
    cb(cur, "result_norm", -1);

    cur = llm_build_lora_mm(lctx, ctx0, model.output, cur);
    cb(cur, "result_output", -1);

    ggml_build_forward_expand(gf, cur);

    return gf;
}

ggml_cgraph * llm_build_context::build_arctic() {
    struct ggml_cgraph * gf = ggml_new_graph_custom(ctx0, llama_model_max_nodes(model), false);

    // mutable variable, needed during the last layer of the computation to skip unused tokens
    int32_t n_tokens = this->n_tokens;

    const int64_t n_embd_head = hparams.n_embd_head_v;
    GGML_ASSERT(n_embd_head == hparams.n_embd_head_k);
    GGML_ASSERT(n_embd_head == hparams.n_rot);

    struct ggml_tensor * cur;
    struct ggml_tensor * inpL;

    inpL = llm_build_inp_embd(ctx0, lctx, hparams, batch, model.tok_embd, cb);

    // inp_pos - contains the positions
    struct ggml_tensor * inp_pos = build_inp_pos();

    // KQ_mask (mask for 1 head, it will be broadcasted to all heads)
    struct ggml_tensor * KQ_mask = build_inp_KQ_mask();

    for (int il = 0; il < n_layer; ++il) {
        struct ggml_tensor * inpSA = inpL;

        // norm
        cur = llm_build_norm(ctx0, inpL, hparams, model.layers[il].attn_norm, NULL, LLM_NORM_RMS, cb, il);
        cb(cur, "attn_norm", il);

        // self-attention
        {
            auto [Qcur, Kcur, Vcur] = llm_build_mul_mat_qkv(gf, cur, model.layers[il].wq, nullptr,
                    model.layers[il].wk, nullptr,
                    model.layers[il].wv, nullptr, 0, il);

            Qcur = ggml_rope_ext(
                    ctx0, ggml_reshape_3d(ctx0, Qcur, n_embd_head, n_head, n_tokens), inp_pos, nullptr,
                    n_rot, rope_type, n_ctx_orig, freq_base, freq_scale,
                    ext_factor, attn_factor, beta_fast, beta_slow
                    );
            cb(Qcur, "Qcur", il);

            Kcur = ggml_rope_ext(
                    ctx0, ggml_reshape_3d(ctx0, Kcur, n_embd_head, n_head_kv, n_tokens), inp_pos, nullptr,
                    n_rot, rope_type, n_ctx_orig, freq_base, freq_scale,
                    ext_factor, attn_factor, beta_fast, beta_slow
                    );
            cb(Kcur, "Kcur", il);

            cur = llm_build_kv(ctx0, lctx, kv_self, gf,
                    model.layers[il].wo, NULL,
                    Kcur, Vcur, Qcur, KQ_mask, n_tokens, kv_head, n_kv, 1.0f/sqrtf(float(n_embd_head)), cb, il);
        }

        if (il == n_layer - 1) {
            // skip computing output for unused tokens
            struct ggml_tensor * inp_out_ids = build_inp_out_ids();
            n_tokens = n_outputs;
            cur   = ggml_get_rows(ctx0,   cur, inp_out_ids);
            inpSA = ggml_get_rows(ctx0, inpSA, inp_out_ids);
        }

        struct ggml_tensor * ffn_inp = ggml_add(ctx0, cur, inpSA);
        cb(ffn_inp, "ffn_inp", il);

        // feed-forward network
        cur = llm_build_ffn(ctx0, lctx, model.layers[il].ffn_norm, ffn_inp,
                model.layers[il].ffn_up,   NULL, NULL,
                model.layers[il].ffn_gate, NULL, NULL,
                model.layers[il].ffn_down, NULL, NULL,
                NULL,
                LLM_FFN_SILU, LLM_FFN_PAR, cb, il);
        cb(cur, "ffn_out", il);

        struct ggml_tensor * ffn_out = ggml_add(ctx0, cur, ffn_inp);
        cb(ffn_out, "ffn_out", il);

        // MoE
        cur = llm_build_norm(ctx0, inpSA, hparams, model.layers[il].ffn_norm_exps, NULL, LLM_NORM_RMS, cb, il);
        cb(cur, "ffn_norm_exps", il);

        cur = llm_build_moe_ffn(ctx0, lctx, cur,
                model.layers[il].ffn_gate_inp,
                model.layers[il].ffn_up_exps,
                model.layers[il].ffn_gate_exps,
                model.layers[il].ffn_down_exps,
                nullptr,
                n_expert, n_expert_used,
                LLM_FFN_SILU, true,
                false, 0.0,
                LLM_EXPERT_GATING_FUNC_SOFTMAX,
                cb, il, gf);
        cb(cur, "ffn_moe_out", il);

        cur = ggml_add(ctx0, cur, ffn_out);
        cb(cur, "ffn_out", il);

        cur = lctx.cvec.apply_to(ctx0, cur, il);
        cb(cur, "l_out", il);

        // input for next layer
        inpL = cur;
    }

    cur = inpL;

    cur = llm_build_norm(ctx0, cur, hparams, model.output_norm, NULL, LLM_NORM_RMS, cb, -1);
    cb(cur, "result_norm", -1);

    // lm_head
    cur = llm_build_lora_mm(lctx, ctx0, model.output, cur);
    cb(cur, "result_output", -1);

    ggml_build_forward_expand(gf, cur);

    return gf;
}

ggml_cgraph * llm_build_context::build_deepseek2() {
#ifdef GGML_USE_VULKAN
    constexpr bool use_f32_attn_precision = true;
#else
    constexpr bool use_f32_attn_precision = false;
#endif
    struct ggml_cgraph * gf = ggml_new_graph_custom(ctx0, llama_model_max_nodes(model), false);

    // mutable variable, needed during the last layer of the computation to skip unused tokens
    int32_t n_tokens = this->n_tokens;

    bool is_lite = (hparams.n_layer == 27 || hparams.n_layer == 26);

    // We have to pre-scale kq_scale and attn_factor to make the YaRN RoPE work correctly.
    // See https://github.com/ggerganov/llama.cpp/discussions/7416 for detailed explanation.
    const float mscale = attn_factor * (1.0f + hparams.rope_yarn_log_mul * logf(1.0f / freq_scale));
    const float kq_scale = 1.0f*mscale*mscale/sqrtf(float(hparams.n_embd_head_k));
    const float attn_factor_scaled = 1.0f / (1.0f + 0.1f * logf(1.0f / freq_scale));

    const uint32_t n_embd_head_qk_rope = hparams.n_rot;
    const uint32_t n_embd_head_qk_nope = hparams.n_embd_head_k - hparams.n_rot;
    const uint32_t kv_lora_rank = hparams.n_lora_kv;
    const uint32_t q_lora_rank  = hparams.n_lora_q;

    struct ggml_tensor * cur;
    struct ggml_tensor * inpL;

    // {n_embd, n_tokens}
    inpL = llm_build_inp_embd(ctx0, lctx, hparams, batch, model.tok_embd, cb);

    // inp_pos - contains the positions
    struct ggml_tensor * inp_pos = build_inp_pos();

    // KQ_mask (mask for 1 head, it will be broadcasted to all heads)
    struct ggml_tensor * KQ_mask = build_inp_KQ_mask();

    // whether to use n_tokens as the matrix dimension during multiplication or n_head
    // n_tokens is higher during prompt processing, this allows to optimize for this case
    bool pp_opt = n_tokens >= 128; // Is it a fixed constant or is it somehow relared to n_head? original: n_tokens > n_head;

    auto rope_cache = cparams.rope_cache && (rope_type == LLAMA_ROPE_TYPE_NEOX || rope_type == LLAMA_ROPE_TYPE_NORM) ?
        ggml_rope_cache(ctx0, inp_pos, nullptr, n_rot, n_rot, rope_type, n_ctx_orig, freq_base, freq_scale,
            ext_factor, attn_factor, beta_fast, beta_slow) : nullptr;

    for (int il = 0; il < n_layer; ++il) {
        struct ggml_tensor * inpSA = inpL;

        // norm
        cur = llm_build_norm(ctx0, inpL, hparams, model.layers[il].attn_norm, NULL, LLM_NORM_RMS, cb, il);
        cb(cur, "attn_norm", il);

        // self_attention
        {
            ggml_tensor * q = nullptr;
            ggml_tensor * kv_rope_compressed = nullptr;
            ggml_tensor * q_rope;
            ggml_tensor * q_nope;
            ggml_tensor * k_rope;
            ggml_tensor * kv_compressed;
            if (model.layers[il].wkq_a_mqa) {
                auto mqa = ggml_mul_mat(ctx0, model.layers[il].wkq_a_mqa, cur);
                cb(mqa, "mqa", il);
                size_t qnb1;
                if (!is_lite) {
                    q = ggml_view_2d(ctx0, mqa, q_lora_rank, n_tokens, mqa->nb[1], 0);
                    q = llm_build_norm(ctx0, q, hparams, model.layers[il].attn_q_a_norm, NULL, LLM_NORM_RMS, cb, il);
                    q = ggml_mul_mat(ctx0, model.layers[il].wq_b, q);
                    qnb1 = q->nb[1];
                    cb(q, "q", il);
                    kv_rope_compressed = ggml_view_2d(ctx0, mqa, kv_lora_rank + n_embd_head_qk_rope, n_tokens, mqa->nb[1],
                            q_lora_rank*ggml_element_size(mqa));
                } else {
                    q = ggml_view_2d(ctx0, mqa, n_embd_k_gqa, n_tokens, mqa->nb[1], 0);
                    kv_rope_compressed = ggml_view_2d(ctx0, mqa, kv_lora_rank + n_embd_head_qk_rope, n_tokens, mqa->nb[1],
                            n_embd_k_gqa*ggml_element_size(mqa));
                    qnb1 = mqa->nb[1];
                }
                q_nope = ggml_view_3d(ctx0, q, n_embd_head_qk_nope, n_head, n_tokens,
                    ggml_row_size(q->type, hparams.n_embd_head_k), qnb1, 0);
                q_rope = ggml_view_3d(ctx0, q, n_embd_head_qk_rope, n_head, n_tokens,
                    ggml_row_size(q->type, hparams.n_embd_head_k), qnb1, ggml_row_size(q->type, n_embd_head_qk_nope));
                k_rope = ggml_view_3d(ctx0, kv_rope_compressed, n_embd_head_qk_rope, 1, n_tokens,
                        mqa->nb[1], mqa->nb[1], ggml_row_size(kv_rope_compressed->type, kv_lora_rank));
                kv_compressed = ggml_view_2d(ctx0, kv_rope_compressed, kv_lora_rank, n_tokens, mqa->nb[1], 0);
            }
            else {
                if (!is_lite) {
                    q = ggml_mul_mat(ctx0, model.layers[il].wq_a, cur);
                    cb(q, "q", il);

                    kv_rope_compressed = ggml_mul_mat(ctx0, model.layers[il].wkv_a_mqa, cur);
                    cb(kv_rope_compressed, "kv_rope_compressed", il);

                    ggml_build_forward_expand(gf, q);
                    ggml_build_forward_expand(gf, kv_rope_compressed);

                    q = llm_build_norm(ctx0, q, hparams, model.layers[il].attn_q_a_norm, NULL, LLM_NORM_RMS, cb, il);
                    cb(q, "q", il);

                    q = ggml_mul_mat(ctx0, model.layers[il].wq_b, q);
                    cb(q, "q", il);
                } else {
                    q = ggml_mul_mat(ctx0, model.layers[il].wq, cur);
                    cb(q, "q", il);

                    kv_rope_compressed = ggml_mul_mat(ctx0, model.layers[il].wkv_a_mqa, cur);
                    cb(kv_rope_compressed, "kv_rope_compressed", il);

                    ggml_build_forward_expand(gf, q);
                    ggml_build_forward_expand(gf, kv_rope_compressed);
                }

                q_nope = ggml_view_3d(ctx0, q, n_embd_head_qk_nope, n_head, n_tokens,
                        ggml_row_size(q->type, hparams.n_embd_head_k),
                        ggml_row_size(q->type, hparams.n_embd_head_k * n_head), 0);

                q_rope = ggml_view_3d(ctx0, q, n_embd_head_qk_rope, n_head, n_tokens,
                        ggml_row_size(q->type, hparams.n_embd_head_k),
                        ggml_row_size(q->type, hparams.n_embd_head_k * n_head),
                        ggml_row_size(q->type, n_embd_head_qk_nope));

                k_rope = ggml_view_3d(ctx0, kv_rope_compressed, n_embd_head_qk_rope, 1, n_tokens,
                        kv_rope_compressed->nb[1],
                        kv_rope_compressed->nb[1],
                        ggml_row_size(kv_rope_compressed->type, kv_lora_rank));

                kv_compressed = ggml_view_2d(ctx0, kv_rope_compressed, kv_lora_rank, n_tokens,
                        kv_rope_compressed->nb[1], 0);
            }
            cb(q_nope, "q_nope", il);
            cb(q_rope, "q_rope", il);
            cb(k_rope, "k_rope", il);
            cb(kv_compressed, "kv_compressed", il);

            ggml_build_forward_expand(gf, q_rope);
            ggml_build_forward_expand(gf, k_rope);
            if (rope_cache) {
                q_rope = ggml_rope_fast(ctx0, q_rope, rope_cache);
                k_rope = ggml_rope_fast(ctx0, k_rope, rope_cache);
            } else {
                q_rope = ggml_rope_ext(ctx0, q_rope, inp_pos, nullptr, n_rot, rope_type, n_ctx_orig, freq_base, freq_scale,
                        ext_factor, attn_factor_scaled, beta_fast, beta_slow);

                k_rope = ggml_rope_ext(ctx0, k_rope, inp_pos, nullptr, n_rot, rope_type, n_ctx_orig, freq_base, freq_scale,
                        ext_factor, attn_factor_scaled, beta_fast, beta_slow);
            }
            cb(q_rope, "q_rope", il);
            cb(k_rope, "k_rope", il);
            ggml_build_forward_expand(gf, q_rope);
            ggml_build_forward_expand(gf, k_rope);

            kv_compressed = llm_build_norm(ctx0, kv_compressed, hparams, model.layers[il].attn_kv_a_norm, NULL, LLM_NORM_RMS, cb, il);
            cb(kv_compressed, "kv_compressed", il);

            if (lctx.cparams.mla_attn) {

                ggml_tensor * kv_cache_trans = nullptr;

                if (lctx.cparams.mla_attn == 1 && !lctx.cparams.flash_attn) {
                    ggml_tensor * kv_cache_trans_view = ggml_view_2d(ctx0, kv_self.v_l[il], n_tokens, kv_lora_rank,
                            ggml_row_size(kv_self.v_l[il]->type, kv_self.size), ggml_row_size(kv_self.v_l[il]->type, kv_head));
                    cb(kv_cache_trans_view, "kv_cache_trans_view", il);

                    // note: storing transposed c^KV in the transposed KV cache
                    ggml_build_forward_expand(gf, ggml_cpy(ctx0, ggml_transpose(ctx0, kv_compressed), kv_cache_trans_view));

                    kv_cache_trans = ggml_view_2d(ctx0, kv_self.v_l[il],
                            n_kv, kv_lora_rank,
                            ggml_row_size(kv_self.v_l[il]->type, kv_self.size),
                            0);
                    cb(kv_cache_trans, "kv_cache_trans", il);
                }

                //ggml_tensor * kvr = ggml_concat(ctx0, kv_compressed, ggml_permute(ctx0, k_rope, 0, 2, 1, 3), 0);
                ggml_tensor * kvr = ggml_concat(ctx0, ggml_permute(ctx0, k_rope, 0, 2, 1, 3), kv_compressed, 0);
                cb(kvr, "kvr", il);

                auto row_size = ggml_row_size(kv_self.k_l[il]->type, kv_lora_rank + n_embd_head_qk_rope);
                ggml_tensor * kv_cache_view = ggml_view_2d(ctx0, kv_self.k_l[il], kv_self.k_l[il]->ne[0], n_tokens,
                        row_size, row_size*kv_head);
                lctx.cache_copies[2*il+0].cpy = ggml_cpy(ctx0, kvr, kv_cache_view);
                lctx.cache_copies[2*il+0].step = row_size;
                ggml_build_forward_expand(gf, lctx.cache_copies[2*il+0].cpy);
                ggml_tensor * kv_cache = ggml_view_2d(ctx0, kv_self.k_l[il],
                        kv_lora_rank + n_embd_head_qk_rope, n_kv,
                        ggml_row_size(kv_self.k_l[il]->type, kv_lora_rank + n_embd_head_qk_rope), 0);
                cb(kv_cache, "kv_cache", il);

                ggml_tensor * kqv;

                if (lctx.cparams.mla_attn > 1 && lctx.cparams.flash_attn && pp_opt) { // PP for mla=2,3

                    auto kv_cache_nope = ggml_view_2d(ctx0, kv_self.k_l[il], kv_lora_rank, n_kv, kv_self.k_l[il]->nb[1],
                            ggml_row_size(kv_self.k_l[il]->type, n_embd_head_qk_rope));

                    auto kv_f32_size = model.layers[il].wkv_b->ne[1] * kv_cache_nope->ne[1] * sizeof(float) / (1024*1024);
                    int n_max_head = n_head;
                    if (cparams.attn_max_batch > 0 && kv_f32_size > cparams.attn_max_batch) {
                        while (n_max_head%2 == 0 && kv_f32_size > cparams.attn_max_batch) {
                            n_max_head /= 2; kv_f32_size /= 2;
                        }
                    }
                    GGML_ASSERT(n_head % n_max_head == 0);

                    auto n_per_head = model.layers[il].wkv_b->ne[1] / n_head;

                    auto kv_cache_rope = ggml_view_3d(ctx0, kv_self.k_l[il], n_embd_head_qk_rope, n_kv, 1,
                            kv_self.k_l[il]->nb[1], kv_self.k_l[il]->nb[2], 0); //ggml_row_size(kv_self.k_l[il]->type, kv_lora_rank));

                    // There is still an issue with one or more of the ops GGML_OP_REPEAT, GGML_OP_CONCAT, GGML_OP_CPY on CUDA when
                    // the KV cache is quantized. Hence, in that case we will simply use fp16 for now.
                    // The downside of the following line is that fp16 will be used even if attention is computed on the CPU
                    // if the build is with CUDA enabled.
                    auto kv_type = lctx.backends.size() == 1 && lctx.backends.front() == lctx.backend_cpu ? kv_self.k_l[il]->type : GGML_TYPE_F16;

                    ggml_tensor repeater;
                    repeater.ne[0] = n_embd_head_qk_rope; repeater.ne[1] = n_kv; repeater.ne[2] = n_max_head; repeater.ne[3] = 1;
                    ggml_tensor * k_rope;
                    if (kv_cache_rope->type == kv_type) {
                        k_rope = ggml_repeat(ctx0, kv_cache_rope, &repeater);
                    } else {
                        auto kv_cache_rope_f16 = ggml_cast(ctx0, kv_cache_rope, GGML_TYPE_F16);
                        k_rope = ggml_repeat(ctx0, kv_cache_rope_f16, &repeater);
                    }
                    cb(k_rope, "k_rope", il);

                    //auto q = ggml_concat(ctx0, q_nope, q_rope, 0);
                    auto q = ggml_concat(ctx0, q_rope, q_nope, 0);
                    q = ggml_permute(ctx0, q, 0, 2, 1, 3);
                    cb(q, "q_concat", il);

                    ggml_build_forward_expand(gf, q);

                    for (int iter = 0; iter < n_head/n_max_head; ++iter) {

                        auto wkv_b = ggml_view_2d(ctx0, model.layers[il].wkv_b, model.layers[il].wkv_b->ne[0], n_per_head*n_max_head,
                                model.layers[il].wkv_b->nb[1], model.layers[il].wkv_b->nb[1]*n_per_head*n_max_head*iter);

                        auto kv_f32 = ggml_mul_mat(ctx0, wkv_b, kv_cache_nope);
                        cb(kv_f32, "kv_f32", il);

                        auto v_f32 = ggml_view_3d(ctx0, kv_f32, hparams.n_embd_head_v, n_kv, n_max_head,
                                ggml_row_size(kv_f32->type, n_max_head * (n_embd_head_qk_nope + hparams.n_embd_head_v)),
                                ggml_row_size(kv_f32->type, n_embd_head_qk_nope + hparams.n_embd_head_v),
                                ggml_row_size(kv_f32->type, n_embd_head_qk_nope));
                        cb(v_f32, "v_f32", il);

                        auto k_nope_f32 = ggml_view_3d(ctx0, kv_f32, n_embd_head_qk_nope, n_kv, n_max_head,
                                ggml_row_size(kv_f32->type, n_max_head * (n_embd_head_qk_nope + hparams.n_embd_head_v)),
                                ggml_row_size(kv_f32->type, n_embd_head_qk_nope + hparams.n_embd_head_v), 0);
                        cb(k_nope_f32, "k_nope_f32", il);

                        auto v = ggml_cast(ctx0, v_f32, kv_type);
                        cb(v, "v", il);

                        auto k_nope = ggml_cast(ctx0, k_nope_f32, kv_type);
                        cb(k_nope, "k_nope", il);

                        ggml_build_forward_expand(gf, k_nope);
                        ggml_build_forward_expand(gf, v);

                        //auto k = ggml_concat(ctx0, k_nope, k_rope, 0);
                        auto k = ggml_concat(ctx0, k_rope, k_nope, 0);
                        cb(k, "k", il);

                        ggml_build_forward_expand(gf, k);

                        auto q_iter = ggml_view_3d(ctx0, q, q->ne[0], q->ne[1], n_max_head,
                                q->nb[1], q->nb[2], q->nb[2]*n_max_head*iter);

                        kqv = ggml_flash_attn_ext(ctx0, q_iter, k, v, KQ_mask, kq_scale, hparams.f_max_alibi_bias, 0.f);
                        if (use_f32_attn_precision || q->ne[1] <= 8) {
                            ggml_flash_attn_ext_set_prec(kqv, GGML_PREC_F32);
                        }
                        cb(kqv, "kqv", il);

                        if (iter == 0) {
                            cur = ggml_reshape_2d(ctx0, kqv, n_embd_head_v*n_max_head, n_tokens);
                        } else {
                            cur = ggml_concat(ctx0, cur, ggml_reshape_2d(ctx0, kqv, n_embd_head_v*n_max_head, n_tokens), 0);
                        }

                    }

                }
                else {

                    ggml_tensor * kqv_compressed = nullptr;

                    //auto wkv_b = model.layers[il].wkv_b;
                    auto wk_b = model.layers[il].wk_b->ne[1] == kv_lora_rank ? model.layers[il].wk_b
                        : ggml_reshape_3d(ctx0, model.layers[il].wk_b, n_embd_head_qk_nope, kv_lora_rank, n_head);

                    q_nope = ggml_permute(ctx0, q_nope, 0, 2, 1, 3);
                    cb(q_nope, "q_nope_perm", il);

                    struct ggml_tensor * q_nope2 = ggml_mul_mat(ctx0, wk_b, q_nope);
                    cb(q_nope2, "q_nope2", il);

                    //ggml_tensor * q = ggml_concat(ctx0, q_nope2, ggml_permute(ctx0, q_rope, 0, 2, 1, 3), 0);
                    ggml_tensor * q = ggml_concat(ctx0, ggml_permute(ctx0, q_rope, 0, 2, 1, 3), q_nope2, 0);
                    cb(q, "q", il);

                    if (lctx.cparams.flash_attn && (lctx.cparams.mla_attn == 1 || lctx.cparams.mla_attn == 3)) {
                        ggml_tensor * kv_cache_lora = ggml_view_2d(ctx0, kv_self.k_l[il],
                                kv_lora_rank, n_kv,
                                ggml_row_size(kv_self.k_l[il]->type, kv_lora_rank + n_embd_head_qk_rope),
                                ggml_row_size(kv_self.k_l[il]->type, n_embd_head_qk_rope));
                        cb(kv_cache_lora, "kv_cache_lora", il);

                        kqv_compressed = ggml_flash_attn_ext(ctx0, q, kv_cache, kv_cache_lora, KQ_mask, kq_scale, hparams.f_max_alibi_bias, 0.f);
                        cb(kqv_compressed, "kqv_compressed", il);

                        if (use_f32_attn_precision) {
                            ggml_flash_attn_ext_set_prec(kqv_compressed, GGML_PREC_F32);
                        }

                        kqv_compressed = ggml_permute(ctx0, kqv_compressed, 0, 2, 1, 3);
                        cb(kqv_compressed, "kqv_compressed_perm", il);
                    }
                    else {
                        if (lctx.cparams.mla_attn > 1) {
                            ggml_tensor * kv_cache_lora = ggml_view_2d(ctx0, kv_self.k_l[il],
                                    kv_lora_rank, n_kv,
                                    ggml_row_size(kv_self.k_l[il]->type, kv_lora_rank + n_embd_head_qk_rope),
                                    ggml_row_size(kv_self.k_l[il]->type, n_embd_head_qk_rope));
                            cb(kv_cache, "kv_cache_lora", il);

                            kv_cache_trans = ggml_cont(ctx0, ggml_transpose(ctx0, kv_cache_lora));
                            cb(kv_cache_trans, "kv_cache_trans", il);
                        }

                        auto kq_size = kv_cache->ne[1]*q->ne[1]*q->ne[2]*sizeof(float)/(1024*1024); // K*Q in MiB
                        if (lctx.cparams.attn_max_batch <= 0 || lctx.cparams.attn_max_batch >= kq_size) {
                            if (!pp_opt) {
                                q = ggml_permute(ctx0, q, 0, 2, 1, 3);
                                cb(q, "q_perm", il);
                            }

                            ggml_tensor * kq = ggml_mul_mat(ctx0, kv_cache, q);
                            if (kv_cache->ne[1] < 256) {
                                ggml_mul_mat_set_prec(kq, GGML_PREC_F32);
                            }
                            cb(kq, "kq", il);

                            if (!pp_opt) {
                                kq = ggml_cont(ctx0, ggml_permute(ctx0, kq, 0, 2, 1, 3));
                                cb(kq, "kq_perm", il);
                            }

                            kq = ggml_soft_max_ext(ctx0, kq, KQ_mask, kq_scale, hparams.f_max_alibi_bias);
                            cb(kq, "kq_soft_max_ext", il);

                            if (!pp_opt) {
                                kq = ggml_permute(ctx0, kq, 0, 2, 1, 3);
                                cb(kq, "kq_soft_max_ext_perm", il);
                            }

                            kqv_compressed = ggml_mul_mat(ctx0, kv_cache_trans, kq);
                            cb(kqv_compressed, "kqv_compressed", il);

                            if (!pp_opt) {
                                kqv_compressed = ggml_permute(ctx0, kqv_compressed, 0, 2, 1, 3);
                                cb(kqv_compressed, "kqv_compressed_perm", il);
                            }

                        } else {

                            int n_step = (kq_size + lctx.cparams.attn_max_batch - 1)/lctx.cparams.attn_max_batch;
                            n_step = std::min(n_step, int(q->ne[2]));
                            int n_per_step = (q->ne[2] + n_step - 1)/n_step;

                            for (int i_head = 0; i_head < q->ne[2]; i_head += n_per_step) {
                                int this_ne12 = i_head + n_per_step <= q->ne[2] ? n_per_step : q->ne[2] - i_head;
                                ggml_tensor * q_i = ggml_view_3d(ctx0, q, q->ne[0], q->ne[1], this_ne12, q->nb[1], q->nb[2], q->nb[2]*i_head);
                                ggml_tensor * kq_i = ggml_mul_mat(ctx0, kv_cache, q_i);
                                kq_i = ggml_soft_max_ext(ctx0, kq_i, KQ_mask, kq_scale, hparams.f_max_alibi_bias);
                                ggml_tensor * kqv_i = ggml_mul_mat(ctx0, kv_cache_trans, kq_i);
                                if (i_head == 0) {
                                    kqv_compressed = kqv_i;
                                } else {
                                    kqv_compressed = ggml_concat(ctx0, kqv_compressed, kqv_i, 2);
                                }
                                ggml_build_forward_expand(gf, kqv_compressed);
                            }
                            cb(kqv_compressed, "kqv_compressed", il);
                        }
                    }

                    auto wv_b = model.layers[il].wv_b;
                    if (wv_b->ne[1] != n_embd_head_v) {
                        wv_b = ggml_reshape_3d(ctx0, wv_b, kv_lora_rank, n_embd_head_v, n_head);
                        cb(wv_b, "wv_b", il);
                    }
                    // There is an issue with quantized GEMV on CUDA when the left operand (the matrix) is
                    // not contiguous. So, for now, we create wv_b during model loading and use that
                    // instead of the commented out 3D view below.
                    //auto wv_b = ggml_view_3d(ctx0, wkv_b, kv_lora_rank, n_embd_head_v, n_head,
                    //        wkv_b->nb[1], wkv_b->nb[1]*(n_embd_head_v + n_embd_head_qk_nope),
                    //        wkv_b->nb[1]*n_embd_head_qk_nope);
                    //cb(wv_b, "wv_b", il);

                    kqv = ggml_mul_mat(ctx0, wv_b, kqv_compressed);
                    cb(kqv, "kqv", il);

                    if (n_tokens > 1) {
                        kqv = ggml_cont(ctx0, ggml_permute(ctx0, kqv, 0, 2, 1, 3));
                        cb(kqv, "kqv_perm", il);
                    }
                    cur = ggml_reshape_2d(ctx0, kqv, n_embd_head_v*n_head, n_tokens);
                    cb(cur, "kqv_2d", il);

                }

                ggml_build_forward_expand(gf, cur);

                cur = llm_build_lora_mm(lctx, ctx0, model.layers[il].wo, cur);
                cb(cur, "kqv_out", il);

            }
            else {

                // {kv_lora_rank, n_head * (n_embd_head_qk_nope + n_embd_head_v)} * {kv_lora_rank, n_tokens} -> {n_head * (n_embd_head_qk_nope + n_embd_head_v), n_tokens}
                struct ggml_tensor * kv = ggml_mul_mat(ctx0, model.layers[il].wkv_b, kv_compressed);
                cb(kv, "kv", il);

                // split into {n_head * n_embd_head_qk_nope, n_tokens}
                struct ggml_tensor * k_nope = ggml_view_3d(ctx0, kv, n_embd_head_qk_nope, n_head, n_tokens,
                        ggml_row_size(kv->type, n_embd_head_qk_nope + hparams.n_embd_head_v),
                        ggml_row_size(kv->type, n_head * (n_embd_head_qk_nope + hparams.n_embd_head_v)),
                        0);
                cb(k_nope, "k_nope", il);

                // and {n_head * n_embd_head_v, n_tokens}
                struct ggml_tensor * v_states = ggml_view_3d(ctx0, kv, hparams.n_embd_head_v, n_head, n_tokens,
                        ggml_row_size(kv->type, (n_embd_head_qk_nope + hparams.n_embd_head_v)),
                        ggml_row_size(kv->type, (n_embd_head_qk_nope + hparams.n_embd_head_v)*n_head),
                        ggml_row_size(kv->type, (n_embd_head_qk_nope)));
                cb(v_states, "v_states", il);

                v_states = ggml_cont(ctx0, v_states);
                cb(v_states, "v_states", il);

                v_states = ggml_view_2d(ctx0, v_states, hparams.n_embd_head_v * n_head, n_tokens,
                        ggml_row_size(kv->type, hparams.n_embd_head_v * n_head),
                        0);
                cb(v_states, "v_states", il);

                struct ggml_tensor * q_states = ggml_concat(ctx0, q_nope, q_rope, 0);
                cb(q_states, "q_states", il);

                struct ggml_tensor * k_states = ggml_concat(ctx0, k_nope, ggml_repeat(ctx0, k_rope, q_rope), 0);
                cb(k_states, "k_states", il);

                cur = llm_build_kv(ctx0, lctx, kv_self, gf,
                        model.layers[il].wo, NULL,
                        k_states, v_states, q_states, KQ_mask, n_tokens, kv_head, n_kv, kq_scale, cb, il);

            }
        }

        if (il == n_layer - 1) {
            // skip computing output for unused tokens
            struct ggml_tensor * inp_out_ids = build_inp_out_ids();
            n_tokens = n_outputs;
            cur   = ggml_get_rows(ctx0,   cur, inp_out_ids);
            inpSA = ggml_get_rows(ctx0, inpSA, inp_out_ids);
            cb(cur, "last_attn", il);
            cb(inpSA, "last_ffn_inp", il);
        }

        struct ggml_tensor * ffn_inp = ggml_add(ctx0, cur, inpSA);
        cb(ffn_inp, "ffn_inp", il);

        cur = llm_build_norm(ctx0, ffn_inp, hparams, model.layers[il].ffn_norm, NULL, LLM_NORM_RMS, cb, il);
        cb(cur, "ffn_norm", il);

        if ((uint32_t) il < hparams.n_layer_dense_lead) {
            cur = llm_build_ffn(ctx0, lctx, nullptr, cur,
                    model.layers[il].ffn_up,   NULL, NULL,
                    model.layers[il].ffn_gate, NULL, NULL,
                    model.layers[il].ffn_down, NULL, NULL,
                    NULL,
                    LLM_FFN_SILU, LLM_FFN_PAR, cb, il);
            cb(cur, "ffn_out", il);
        } else {
            // MoE branch
            ggml_tensor * moe_out =
                llm_build_moe_ffn(ctx0, lctx, cur,
                        model.layers[il].ffn_gate_inp,
                        model.layers[il].ffn_up_exps,
                        model.layers[il].ffn_gate_exps,
                        model.layers[il].ffn_down_exps,
                        model.layers[il].ffn_exp_probs_b,
                        n_expert, n_expert_used,
                        LLM_FFN_SILU, hparams.expert_weights_norm,
                        true, hparams.expert_weights_scale,
                        (enum llm_expert_gating_func_type) hparams.expert_gating_func,
                        cb, il, gf);
            cb(moe_out, "ffn_moe_out", il);

            // FFN shared expert
            {
                ggml_tensor * ffn_shexp = llm_build_ffn(ctx0, lctx, nullptr, cur,
                        model.layers[il].ffn_up_shexp,   NULL, NULL,
                        model.layers[il].ffn_gate_shexp, NULL, NULL,
                        model.layers[il].ffn_down_shexp, NULL, NULL,
                        NULL,
                        LLM_FFN_SILU, LLM_FFN_PAR, cb, il);
                cb(ffn_shexp, "ffn_shexp", il);

                cur = ggml_add(ctx0, moe_out, ffn_shexp);
                cb(cur, "ffn_out", il);
            }
        }

        cur = ggml_add(ctx0, cur, ffn_inp);
        cur = lctx.cvec.apply_to(ctx0, cur, il);
        cb(cur, "l_out", il);

        // input for next layer
        inpL = cur;
    }

    cur = inpL;

    cur = llm_build_norm(ctx0, cur, hparams, model.output_norm, NULL, LLM_NORM_RMS, cb, -1);
    cb(cur, "result_norm", -1);

    // lm_head
    cur = ggml_mul_mat(ctx0, model.output, cur);
    cb(cur, "result_output", -1);

    ggml_build_forward_expand(gf, cur);

    return gf;
}

ggml_cgraph * llm_build_context::build_glm4_moe() {
    // create a new graph
    struct ggml_cgraph * gf = ggml_new_graph_custom(ctx0, llama_model_max_nodes(model), false);

    const int64_t n_embd_head = hparams.n_embd_head_v;
    GGML_ASSERT(n_embd_head == hparams.n_embd_head_k);

    struct ggml_tensor * cur;
    struct ggml_tensor * inpL;

    // input embeddings
    inpL = llm_build_inp_embd(ctx0, lctx, hparams, batch, model.tok_embd, cb);

    // position embeddings
    struct ggml_tensor * inp_pos = build_inp_pos();

    // attention KV cache input
    //auto * inp_attn = build_attn_inp_kv_unified();

    struct ggml_tensor * KQ_mask = build_inp_KQ_mask();

    // output token IDs (for last layer cropping)
    struct ggml_tensor * inp_out_ids = build_inp_out_ids();

    auto rope_cache = model.split_mode != LLAMA_SPLIT_MODE_GRAPH && cparams.rope_cache && (rope_type == LLAMA_ROPE_TYPE_NEOX || rope_type == LLAMA_ROPE_TYPE_NORM) ?
        ggml_rope_cache(ctx0, inp_pos, nullptr, n_embd_head, n_rot, rope_type, n_ctx_orig, freq_base, freq_scale,
            ext_factor, attn_factor, beta_fast, beta_slow) : nullptr;

    float kq_scale = 1.0f/sqrtf(float(n_embd_head));

    // Only process up to last layer (skip final NextN layer)
    // Final layer tensors are loaded but not processed in forward pass
    const int n_transformer_layers = n_layer - hparams.nextn_predict_layers;
    for (int il = 0; il < n_transformer_layers; ++il) {
        struct ggml_tensor * inpSA = inpL;

        // self-attention
        if (rope_cache == nullptr) {
            cur = build_std_attention(gf, model.layers[il].attn_norm, inpL, inp_pos, nullptr, KQ_mask, nullptr, nullptr, kq_scale, 0.0f, 0, il, true, false, true);
        } else {
            // Pre-attention norm
            cur = llm_build_norm(ctx0, inpL, hparams, model.layers[il].attn_norm, NULL, LLM_NORM_RMS, cb, il);
            cb(cur, "attn_norm", il);

            auto [Qcur, Kcur, Vcur] = llm_build_mul_mat_qkv(gf, cur,
                    model.layers[il].wqkv, model.layers[il].bqkv,
                    model.layers[il].wqk, model.layers[il].bqk,
                    model.layers[il].wq, model.layers[il].bq,
                    model.layers[il].wk, model.layers[il].bk,
                    model.layers[il].wv, model.layers[il].bv,
                    model.layers[il].attn_q_norm, model.layers[il].attn_k_norm, 0.f, il);

            // apply RoPE
            if (rope_cache) {
                Qcur = ggml_rope_fast(ctx0, Qcur, rope_cache);
                Kcur = ggml_rope_fast(ctx0, Kcur, rope_cache);
            } else {
                Qcur = ggml_rope_ext(ctx0, Qcur, inp_pos, nullptr, n_rot, rope_type, n_ctx_orig, freq_base, freq_scale,
                        ext_factor, attn_factor, beta_fast, beta_slow);
                Kcur = ggml_rope_ext(ctx0, Kcur, inp_pos, nullptr, n_rot, rope_type, n_ctx_orig, freq_base, freq_scale,
                        ext_factor, attn_factor, beta_fast, beta_slow);
            }
            cb(Qcur, "Qcur", il);
            cb(Kcur, "Kcur", il);
            cb(Vcur, "Vcur", il);

            // build attention KV (no unified cache)
            cur = llm_build_kv(ctx0, lctx, kv_self, gf,
                    model.layers[il].wo, NULL,
                    Kcur, Vcur, Qcur, KQ_mask,
                    n_tokens, kv_head, n_kv,
                    1.0f/sqrtf(float(n_embd_head)), cb, il);
        }

        // crop output on last layer
        if (il == n_transformer_layers - 1 && inp_out_ids) {
            // skip computing output for unused tokens
            cur   = ggml_get_rows(ctx0,   cur, inp_out_ids);
            inpSA = ggml_get_rows(ctx0, inpSA, inp_out_ids);
        }

        // residual connection for attention output
        ggml_tensor * ffn_inp;
        if (rope_cache) {
            ffn_inp = ggml_add(ctx0, cur, inpSA);
            cb(ffn_inp, "ffn_inp", il);
        } else {
            ffn_inp = cur;
        }

        if ((uint32_t) il < hparams.n_layer_dense_lead) {
            // dense FFN
            cur = llm_build_ffn(ctx0, lctx, model.layers[il].ffn_norm, ffn_inp,
                    model.layers[il].ffn_up,   NULL, NULL,
                    model.layers[il].ffn_gate, NULL, NULL,
                    model.layers[il].ffn_down, NULL, NULL,
                    NULL,
                    LLM_FFN_SILU, LLM_FFN_PAR, cb, il, gf, true);
            cb(cur, "ffn_out", il);
        } else {
            cur = llm_build_std_moe_ffn(ctx0, lctx, model.layers[il].ffn_norm, ffn_inp,
                    model.layers[il].ffn_gate_inp,  model.layers[il].ffn_gate_inp_b,
                    model.layers[il].ffn_up_exps,   model.layers[il].ffn_up_exps_b,
                    model.layers[il].ffn_gate_exps, model.layers[il].ffn_gate_exps_b,
                    model.layers[il].ffn_down_exps, model.layers[il].ffn_down_exps_b,
                    model.layers[il].ffn_exp_probs_b,
                    model.layers[il].ffn_up_shexp,    nullptr, // we don't have shared expert biases?
                    model.layers[il].ffn_gate_shexp,  nullptr,
                    model.layers[il].ffn_down_shexp,  nullptr,
                    n_expert, n_expert_used,
                    LLM_FFN_SILU, hparams.expert_weights_norm, true, hparams.expert_weights_scale,
                    (llm_expert_gating_func_type) hparams.expert_gating_func,
                    LLM_FFN_SILU, cb, il, gf, true);
        }

        // residual and context vector
        //cur = ggml_add(ctx0, cur, ffn_inp);
        cur = lctx.cvec.apply_to(ctx0, cur, il);
        cb(cur, "l_out", il);

        // prepare next layer input
        inpL = cur;
    }

    cur = inpL;

    // lm head
    cur = build_output(lctx, ctx0, cur, model.output, model.output_norm, cb);
    cb(cur, "result_output", -1);

    ggml_build_forward_expand(gf, cur);
    return gf;
}

ggml_cgraph * llm_build_context::build_bitnet() {
    struct ggml_cgraph * gf = ggml_new_graph_custom(ctx0, llama_model_max_nodes(model), false);

    const int64_t n_embd_head = hparams.n_embd_head_v;
    GGML_ASSERT(n_embd_head == hparams.n_embd_head_k);

    struct ggml_tensor * cur;
    struct ggml_tensor * inpL;

    inpL = llm_build_inp_embd(ctx0, lctx, hparams, batch, model.tok_embd, cb);

    // inp_pos - contains the positions
    struct ggml_tensor * inp_pos = build_inp_pos();

    // KQ_mask (mask for 1 head, it will be broadcasted to all heads)
    struct ggml_tensor * KQ_mask = build_inp_KQ_mask();

    for (int il = 0; il < n_layer; ++il) {
        struct ggml_tensor * inpSA = inpL;

        cur = llm_build_norm(ctx0, inpL, hparams, model.layers[il].attn_norm, NULL, LLM_NORM_RMS, cb, il);
        cb(cur, "attn_norm", il);

        // self-attention
        {
            // compute Q and K and RoPE them
            struct ggml_tensor * Qcur = ggml_mul_mat(ctx0, model.layers[il].wq, cur);
            float q_scale; std::memcpy(&q_scale, model.layers[il].wq->op_params, sizeof(float));
            // Note: we could save this scale operation by applying the Q scale on the K * Q product further down
            // (which also uses a scale). This works on the CPU and Metal backends, but produces NaNs on CUDA.
            if (fabsf(q_scale-1) > 1e-4f) Qcur = ggml_scale(ctx0, Qcur, q_scale);
            cb(Qcur, "Qcur", il);
            if (model.layers[il].bq) {
                Qcur = ggml_add(ctx0, Qcur, model.layers[il].bq);
                cb(Qcur, "Qcur", il);
            }

            // B1.K
            struct ggml_tensor * Kcur = ggml_mul_mat(ctx0, model.layers[il].wk, cur);
            float k_scale; std::memcpy(&k_scale, model.layers[il].wk->op_params, sizeof(float));
            if (fabsf(k_scale-1) > 1e-4f) Kcur = ggml_scale(ctx0, Kcur, k_scale);
            cb(Kcur, "Kcur", il);
            if (model.layers[il].bk) {
                Kcur = ggml_add(ctx0, Kcur, model.layers[il].bk);
                cb(Kcur, "Kcur", il);
            }

            // B1.V
            struct ggml_tensor * Vcur = ggml_mul_mat(ctx0, model.layers[il].wv, cur);
            float v_scale; std::memcpy(&v_scale, model.layers[il].wv->op_params, sizeof(float));
            if (model.layers[il].bv) {
                if (fabsf(v_scale-1) > 1e-4f) Vcur = ggml_scale(ctx0, Vcur, v_scale);
                v_scale = 1;
                Vcur = ggml_add(ctx0, Vcur, model.layers[il].bv);
            }
            cb(Vcur, "Vcur", il);

            Qcur = ggml_rope_ext(
                    ctx0, ggml_reshape_3d(ctx0, Qcur, n_embd_head, n_head, n_tokens), inp_pos, nullptr,
                    n_rot, rope_type, n_ctx_orig, freq_base, freq_scale,
                    ext_factor, attn_factor, beta_fast, beta_slow
                    );
            cb(Qcur, "Qcur", il);

            Kcur = ggml_rope_ext(
                    ctx0, ggml_reshape_3d(ctx0, Kcur, n_embd_head, n_head_kv, n_tokens), inp_pos, nullptr,
                    n_rot, rope_type, n_ctx_orig, freq_base, freq_scale,
                    ext_factor, attn_factor, beta_fast, beta_slow
                    );
            cb(Kcur, "Kcur", il);

            ggml_tensor * cur_attn = llm_build_kv(ctx0, lctx, kv_self, gf,
                    // we cannot pass model.layers[il].wo and model.layers[il].bo because we need to do rms_norm first
                    nullptr, nullptr,
                    Kcur, Vcur, Qcur, KQ_mask, n_tokens, kv_head, n_kv, 1.0f/sqrtf(float(n_embd_head)), cb, il);

            cur_attn = llm_build_norm(ctx0, cur_attn, hparams, model.layers[il].attn_sub_norm, NULL, LLM_NORM_RMS, cb, il, 1/(v_scale*v_scale));
            cb(cur_attn, "attn_sub_norm", il);

            ggml_build_forward_expand(gf, cur_attn);

            cur = ggml_mul_mat(ctx0, model.layers[il].wo, cur_attn);
            float wo_scale; std::memcpy(&wo_scale, model.layers[il].wo->op_params, sizeof(float));
            if (fabsf(wo_scale-1) > 1e-4f) cur = ggml_scale(ctx0, cur, wo_scale);

            cb(cur, "kqv_out", il);
        }

        if (il == n_layer - 1) {
            // skip computing output for unused tokens
            struct ggml_tensor * inp_out_ids = build_inp_out_ids();
            cur   = ggml_get_rows(ctx0,   cur, inp_out_ids);
            inpSA = ggml_get_rows(ctx0, inpSA, inp_out_ids);
        }

        struct ggml_tensor * ffn_inp = ggml_add(ctx0, cur, inpSA);
        cb(ffn_inp, "ffn_inp", il);

        // feed-forward forward
        if (model.layers[il].ffn_gate_inp == nullptr) {
            cur = llm_build_norm(ctx0, ffn_inp, hparams, model.layers[il].ffn_norm, NULL, LLM_NORM_RMS, cb, il);
            cb(cur, "ffn_norm", il);

            struct ggml_tensor *tmp = ggml_mul_mat(ctx0, model.layers[il].ffn_up, cur);
            float ffn_up_scale; std::memcpy(&ffn_up_scale, model.layers[il].ffn_up->op_params, sizeof(float));

            cb(tmp, "ffn_up", il);

            cur = ggml_mul_mat(ctx0, model.layers[il].ffn_gate, cur);
            float ffn_gate_scale; std::memcpy(&ffn_gate_scale, model.layers[il].ffn_gate->op_params, sizeof(float));
            if (fabsf(ffn_gate_scale-1) > 1e-4f) cur = ggml_scale(ctx0, cur, ffn_gate_scale);

            cb(cur, "ffn_gate", il);

            cur = ggml_fused_mul_unary(ctx0, cur, tmp, GGML_UNARY_OP_SILU);
            cb(cur, "ffn_gate_par", il);

            cur = llm_build_norm(ctx0, cur, hparams, model.layers[il].ffn_sub_norm, NULL, LLM_NORM_RMS, cb, il, 1/(ffn_up_scale*ffn_up_scale));
            cb(cur, "ffn_sub_norm", il);

            cur = ggml_mul_mat(ctx0, model.layers[il].ffn_down, cur);
            float ffn_down_scale; std::memcpy(&ffn_down_scale, model.layers[il].ffn_down->op_params, sizeof(float));
            if (fabsf(ffn_down_scale-1) > 1e-4f) cur = ggml_scale(ctx0, cur, ffn_down_scale);
            cb(cur, "ffn_down", il);
        }
        cur = ggml_add(ctx0, cur, ffn_inp);
        cb(cur, "l_out", il);

        // input for next layer
        inpL = cur;
    }

    cur = inpL;

    cur = llm_build_norm(ctx0, cur, hparams, model.output_norm, NULL, LLM_NORM_RMS, cb, -1);
    cb(cur, "result_norm", -1);

    // lm_head
    cur = llm_build_lora_mm(lctx, ctx0, model.output, cur);
    cb(cur, "result_output", -1);

    ggml_build_forward_expand(gf, cur);
    return gf;
}

ggml_cgraph * llm_build_context::build_bitnet_158() {
    struct ggml_cgraph * gf = ggml_new_graph_custom(ctx0, llama_model_max_nodes(model), false);

    // mutable variable, needed during the last layer of the computation to skip unused tokens
    int32_t n_tokens = this->n_tokens;

    const int64_t n_embd_head = hparams.n_embd_head_v;
    GGML_ASSERT(n_embd_head == hparams.n_embd_head_k);
    GGML_ASSERT(n_embd_head == hparams.n_rot);

    struct ggml_tensor * cur;
    struct ggml_tensor * inpL;

    inpL = llm_build_inp_embd(ctx0, lctx, hparams, batch, model.tok_embd, cb);

    // inp_pos - contains the positions
    struct ggml_tensor * inp_pos = build_inp_pos();

    // KQ_mask (mask for 1 head, it will be broadcasted to all heads)
    struct ggml_tensor * KQ_mask = build_inp_KQ_mask();

    for (int il = 0; il < n_layer; ++il) {
        struct ggml_tensor * inpSA = inpL;

        // norm
        cur = llm_build_norm(ctx0, inpL, hparams, model.layers[il].attn_norm, NULL, LLM_NORM_RMS, cb, il);
        cb(cur, "attn_norm", il);

        // self-attention
        {
            // rope freq factors for llama3; may return nullptr for llama2 and other models
            struct ggml_tensor * rope_factors = build_rope_factors(il);

            auto [Qcur, Kcur, Vcur] = llm_build_mul_mat_qkv(gf, cur, model.layers[il].wq, nullptr,
                    model.layers[il].wk, nullptr,
                    model.layers[il].wv, nullptr, 0, il);

            Qcur = ggml_rope_ext(
                    ctx0, ggml_reshape_3d(ctx0, Qcur, n_embd_head, n_head, n_tokens), inp_pos, rope_factors,
                    n_rot, rope_type, n_ctx_orig, freq_base, freq_scale,
                    ext_factor, attn_factor, beta_fast, beta_slow
                    );
            cb(Qcur, "Qcur", il);

            Kcur = ggml_rope_ext(
                    ctx0, ggml_reshape_3d(ctx0, Kcur, n_embd_head, n_head_kv, n_tokens), inp_pos, rope_factors,
                    n_rot, rope_type, n_ctx_orig, freq_base, freq_scale,
                    ext_factor, attn_factor, beta_fast, beta_slow
                    );
            cb(Kcur, "Kcur", il);

            cur = llm_build_kv(ctx0, lctx, kv_self, gf,
                    NULL, NULL,
                    Kcur, Vcur, Qcur, KQ_mask, n_tokens, kv_head, n_kv, 1.0f/sqrtf(float(n_embd_head)), cb, il);

            cur = llm_build_norm(ctx0, cur, hparams, model.layers[il].attn_sub_norm, NULL, LLM_NORM_RMS, cb, il);
            cb(cur, "attn_sub_norm", il);

            cur = llm_build_lora_mm(lctx, ctx0, model.layers[il].wo, cur);
            if (model.layers[il].wo_scale) {
                cur = ggml_mul(ctx0, cur, model.layers[il].wo_scale);
            }
            if (model.layers[il].bo) {
                cur = ggml_add(ctx0, cur, model.layers[il].bo);
            }
            cb(cur, "attn_o_out", il);
        }

        if (il == n_layer - 1) {
            // skip computing output for unused tokens
            struct ggml_tensor * inp_out_ids = build_inp_out_ids();
            // n_tokens = n_outputs;
            cur   = ggml_get_rows(ctx0,   cur, inp_out_ids);
            inpSA = ggml_get_rows(ctx0, inpSA, inp_out_ids);
        }

        struct ggml_tensor * ffn_inp = ggml_add(ctx0, cur, inpSA);
        cb(ffn_inp, "ffn_inp", il);

        cur = llm_build_ffn(ctx0, lctx, model.layers[il].ffn_norm, ffn_inp,
                model.layers[il].ffn_up,   NULL, model.layers[il].ffn_up_scale,
                model.layers[il].ffn_gate, NULL, model.layers[il].ffn_gate_scale,
                NULL, NULL, NULL,
                NULL,
                LLM_FFN_RELU_SQR, LLM_FFN_PAR, cb, il);
        cb(cur, "ffn_out", il);

        cur = llm_build_norm(ctx0, cur, hparams, model.layers[il].ffn_sub_norm, NULL, LLM_NORM_RMS, cb, il);
        cb(cur, "ffn_sub_norm", il);

        cur = llm_build_lora_mm(lctx, ctx0, model.layers[il].ffn_down, cur);
        if (model.layers[il].ffn_down_scale) {
            cur = ggml_mul(ctx0, cur, model.layers[il].ffn_down_scale);
        }
        cb(cur, "ffn_down", il);

        cur = ggml_add(ctx0, cur, ffn_inp);
        cb(cur, "l_out", il);

        // input for next layer
        inpL = cur;
    }

    cur = inpL;

    cur = llm_build_norm(ctx0, cur, hparams, model.output_norm, NULL, LLM_NORM_RMS, cb, -1);
    cb(cur, "result_norm", -1);

    // lm_head
    cur = llm_build_lora_mm(lctx, ctx0, model.output, cur);

    cb(cur, "result_output", -1);

    ggml_build_forward_expand(gf, cur);

    return gf;
}

ggml_cgraph * llm_build_context::build_cohere2() {
    struct ggml_cgraph * gf = ggml_new_graph_custom(ctx0, llama_model_max_nodes(model), false);

    const int64_t n_embd_head = hparams.n_embd_head_v;
    GGML_ASSERT(n_embd_head == hparams.n_embd_head_k);
    const float f_logit_scale = hparams.f_logit_scale;

    struct ggml_tensor * cur;
    struct ggml_tensor * inpL;

    inpL = llm_build_inp_embd(ctx0, lctx, hparams, batch, model.tok_embd, cb);

    // inp_pos - contains the positions
    struct ggml_tensor * inp_pos = build_inp_pos();

    // KQ_mask (mask for 1 head, it will be broadcasted to all heads)
    // cohere2 requires different mask for layers using sliding window (SWA)
    struct ggml_tensor * KQ_mask     = build_inp_KQ_mask();
    struct ggml_tensor * KQ_mask_swa = build_inp_KQ_mask_swa();

    // sliding window switch pattern
    const int32_t sliding_window_pattern = 4;

    for (int il = 0; il < n_layer; ++il) {
        // three layers sliding window attention (window size 4096) and ROPE
        // fourth layer uses global attention without positional embeddings
        const bool           is_sliding = il % sliding_window_pattern < (sliding_window_pattern - 1);
        struct ggml_tensor * KQ_mask_l = is_sliding ? KQ_mask_swa : KQ_mask;

        // self-attention
        auto attn_out = build_std_attention(gf, model.layers[il].attn_norm, inpL, inp_pos, nullptr, KQ_mask_l, nullptr, nullptr, 1.0f / sqrtf(float(n_embd_head)), 0.f,
                is_sliding ? hparams.n_swa : 0, il, is_sliding, false, true, true);
        cb(attn_out, "attn_out", il);

        if (il == n_layer - 1) {
            // skip computing output for unused tokens
            struct ggml_tensor * inp_out_ids = build_inp_out_ids();
            attn_out                         = ggml_get_rows(ctx0, attn_out, inp_out_ids);
            inpL                             = ggml_get_rows(ctx0, inpL, inp_out_ids);
        }

        attn_out->op_params[3] = 1; // i.e., turn off the reduce operation as it is not required

        // feed-forward network
        cur = llm_build_ffn(ctx0, lctx, model.layers[il].attn_norm, inpL, model.layers[il].ffn_up, NULL, NULL, model.layers[il].ffn_gate,
                    NULL, NULL, model.layers[il].ffn_down, NULL, NULL, NULL, LLM_FFN_SILU, LLM_FFN_PAR,
                    cb, il, gf, false, true, attn_out);
        cb(cur, "ffn_out", il);

        // add together residual + FFN + self-attention
        cur = lctx.cvec.apply_to(ctx0, cur, il);
        cb(cur, "l_out", il);

        // input for next layer
        inpL = cur;
    }

    cur = inpL;

    cur = llm_build_norm(ctx0, cur, hparams, model.output_norm, NULL, LLM_NORM, cb, -1);
    cb(cur, "result_norm", -1);

    if (f_logit_scale) {
        cur = ggml_scale(ctx0, cur, f_logit_scale);
        cb(cur, "result_norm_scaled", -1);
    }

    // lm_head
    cur = llm_build_lora_mm(lctx, ctx0, model.output, cur);
    cb(cur, "result_output", -1);

    ggml_build_forward_expand(gf, cur);

    return gf;
}

ggml_cgraph * llm_build_context::build_t5_encoder() {
    struct ggml_cgraph * gf = ggml_new_graph_custom(ctx0, llama_model_max_nodes(model), false);

    // mutable variable, needed during the last layer of the computation to skip unused tokens
    int32_t n_tokens = this->n_tokens;

    const int64_t n_embd_head = hparams.n_embd_head_v;
    const int64_t n_embd_gqa  = hparams.n_embd_v_gqa();
    GGML_ASSERT(n_embd_head == hparams.n_embd_head_k);

    struct ggml_tensor * cur;
    struct ggml_tensor * inpL;

    inpL = llm_build_inp_embd(ctx0, lctx, hparams, batch, model.tok_embd, cb);

    GGML_ASSERT(lctx.is_encoding);
    struct ggml_tensor * pos_bucket_enc = llm_build_pos_bucket(false);

    // KQ_mask (mask for 1 head, it will be broadcasted to all heads)
    struct ggml_tensor * KQ_mask_enc = build_inp_KQ_mask(false);

    for (int il = 0; il < n_layer; ++il) {
        struct ggml_tensor * inpSA = inpL;

        // norm
        cur = llm_build_norm(ctx0, inpL, hparams, model.layers[il].attn_norm_enc, NULL, LLM_NORM_RMS, cb, il);
        cb(cur, "attn_norm", il);

        // self-attention
        {
            auto [Qcur, Kcur, Vcur] = llm_build_mul_mat_qkv(gf, cur, model.layers[il].wq, nullptr,
                    model.layers[il].wk, nullptr,
                    model.layers[il].wv, nullptr, 0, il);

            Qcur = ggml_reshape_3d(ctx0, Qcur, n_embd_head, n_head, n_tokens);
            Kcur = ggml_reshape_3d(ctx0, Kcur, n_embd_head, n_head_kv, n_tokens);

            struct ggml_tensor * q =                 ggml_permute(ctx0, Qcur, 0, 2, 1, 3);
            struct ggml_tensor * k = ggml_cont(ctx0, ggml_permute(ctx0, Kcur, 0, 2, 1, 3));

            struct ggml_tensor * kq = ggml_mul_mat(ctx0, k, q);
            cb(kq, "kq", il);

            struct ggml_tensor * attn_rel_b = model.layers[il].attn_rel_b_enc ? model.layers[il].attn_rel_b_enc : model.layers[0].attn_rel_b_enc;
            struct ggml_tensor * pos_bias = llm_build_pos_bias(pos_bucket_enc, attn_rel_b);
            struct ggml_tensor * kq_b = ggml_add(ctx0, kq, pos_bias);
            cb(kq_b, "kq_b", il);

            kq = ggml_soft_max_ext(ctx0, kq_b, KQ_mask_enc, 1.0f, hparams.f_max_alibi_bias);
            cb(kq, "kq_soft_max_ext", il);

            struct ggml_tensor * v = ggml_cont(ctx0, ggml_transpose(ctx0, ggml_reshape_2d(ctx0, Vcur, n_embd_gqa, n_tokens)));
            cb(v, "v", il);

            struct ggml_tensor * kqv = ggml_mul_mat(ctx0, ggml_reshape_3d(ctx0, v, n_tokens, n_embd_head, n_head_kv), kq);
            cb(kqv, "kqv", il);

            struct ggml_tensor * kqv_merged = ggml_permute(ctx0, kqv, 0, 2, 1, 3);
            cb(kqv_merged, "kqv_merged", il);

            cur = ggml_cont_2d(ctx0, kqv_merged, n_embd_gqa, n_tokens);
            cb(cur, "kqv_merged_cont", il);

            ggml_build_forward_expand(gf, cur);

            cur = llm_build_lora_mm(lctx, ctx0, model.layers[il].wo_enc, cur);
            cb(cur, "kqv_out", il);
        }

        if (il == n_layer - 1) {
            // skip computing output for unused tokens
            struct ggml_tensor * inp_out_ids = build_inp_out_ids();
            n_tokens = n_outputs;
            cur   = ggml_get_rows(ctx0,   cur, inp_out_ids);
            inpSA = ggml_get_rows(ctx0, inpSA, inp_out_ids);
        }

        struct ggml_tensor * ffn_inp = ggml_add(ctx0, cur, inpSA);
        cb(ffn_inp, "ffn_inp", il);

        // feed-forward network
        {
            // T5 uses relu, flan-T5 uses gelu-gated
            cur = llm_build_ffn(ctx0, lctx, model.layers[il].ffn_norm_enc, ffn_inp,
                    model.layers[il].ffn_up_enc,   NULL, NULL,
                    model.layers[il].ffn_gate_enc, NULL, NULL,
                    model.layers[il].ffn_down_enc, NULL, NULL,
                    NULL,
                    model.layers[il].ffn_gate_enc ? LLM_FFN_GELU : LLM_FFN_RELU,
                    model.layers[il].ffn_gate_enc ? LLM_FFN_PAR  : LLM_FFN_SEQ,
                    cb, il);
            cb(cur, "ffn_out", il);
        }

        cur = ggml_add(ctx0, cur, ffn_inp);
        cb(cur, "ffn_out", il);

        ggml_tensor * layer_dir = lctx.cvec.tensor_for(il);
        if (layer_dir != nullptr) {
            cur = ggml_add(ctx0, cur, layer_dir);
        }
        cb(cur, "l_out", il);

        // input for next layer
        inpL = cur;
    }

    cur = inpL;
    cb(cur, "result_embd", -1);

    cur = llm_build_norm(ctx0, cur, hparams, model.output_norm_enc, NULL, LLM_NORM_RMS, cb, -1);
    cb(cur, "result_norm", -1);

    ggml_build_forward_expand(gf, cur);

    return gf;
}

ggml_cgraph * llm_build_context::build_t5_decoder() {
    struct ggml_cgraph * gf = ggml_new_graph_custom(ctx0, llama_model_max_nodes(model), false);

    // mutable variable, needed during the last layer of the computation to skip unused tokens
    int32_t n_tokens = this->n_tokens;

    const int64_t n_embd_head = hparams.n_embd_head_v;
    const int64_t n_embd_gqa  = hparams.n_embd_v_gqa();
    GGML_ASSERT(n_embd_head == hparams.n_embd_head_k);

    struct ggml_tensor * cur;
    struct ggml_tensor * inpL;

    inpL = llm_build_inp_embd(ctx0, lctx, hparams, batch, model.tok_embd, cb);

    GGML_ASSERT(!lctx.is_encoding);
    GGML_ASSERT(n_outputs_enc > 0 && "call llama_encode() first");

    struct ggml_tensor * embd_enc       = llm_build_inp_embd_enc();
    struct ggml_tensor * pos_bucket_dec = llm_build_pos_bucket(true);

    struct ggml_tensor * KQ_mask_dec   = build_inp_KQ_mask();
    struct ggml_tensor * KQ_mask_cross = llm_build_inp_KQ_mask_cross();

    for (int il = 0; il < n_layer; ++il) {
        struct ggml_tensor * inpSA = inpL;

        // norm
        cur = llm_build_norm(ctx0, inpL, hparams, model.layers[il].attn_norm, NULL, LLM_NORM_RMS, cb, il);
        cb(cur, "attn_norm", il);

        // self-attention
        {
            auto [Qcur, Kcur, Vcur] = llm_build_mul_mat_qkv(gf, cur, model.layers[il].wq, nullptr,
                    model.layers[il].wk, nullptr,
                    model.layers[il].wv, nullptr, 0, il);

            llm_build_kv_store(lctx, ctx0, hparams, cparams, kv_self, gf, Kcur, Vcur, n_tokens, kv_head, cb, il);

            struct ggml_tensor * k =
                ggml_view_3d(ctx0, kv_self.k_l[il],
                        n_embd_head_k, n_kv, n_head_kv,
                        ggml_row_size(kv_self.k_l[il]->type, n_embd_k_gqa),
                        ggml_row_size(kv_self.k_l[il]->type, n_embd_head_k),
                        0);
            cb(k, "k", il);

            struct ggml_tensor * v =
                ggml_view_3d(ctx0, kv_self.v_l[il],
                        n_kv, n_embd_head_v, n_head_kv,
                        ggml_element_size(kv_self.v_l[il])*n_ctx,
                        ggml_element_size(kv_self.v_l[il])*n_ctx*n_embd_head_v,
                        0);
            cb(v, "v", il);

            Qcur = ggml_reshape_3d(ctx0, Qcur, n_embd_head, n_head, n_tokens);

            struct ggml_tensor * q = ggml_permute(ctx0, Qcur, 0, 2, 1, 3);

            struct ggml_tensor * kq = ggml_mul_mat(ctx0, k, q);
            cb(kq, "kq", il);

            struct ggml_tensor * attn_rel_b = model.layers[il].attn_rel_b ? model.layers[il].attn_rel_b : model.layers[0].attn_rel_b;
            struct ggml_tensor * pos_bias = llm_build_pos_bias(pos_bucket_dec, attn_rel_b);
            struct ggml_tensor * kq_b = ggml_add(ctx0, kq, pos_bias);
            cb(kq_b, "kq_b", il);

            kq = ggml_soft_max_ext(ctx0, kq_b, KQ_mask_dec, 1.0f, hparams.f_max_alibi_bias);
            cb(kq, "kq_soft_max_ext", il);

            struct ggml_tensor * kqv = ggml_mul_mat(ctx0, v, kq);
            cb(kqv, "kqv", il);

            struct ggml_tensor * kqv_merged = ggml_permute(ctx0, kqv, 0, 2, 1, 3);
            cb(kqv_merged, "kqv_merged", il);

            cur = ggml_cont_2d(ctx0, kqv_merged, n_embd_gqa, n_tokens);
            cb(cur, "kqv_merged_cont", il);

            ggml_build_forward_expand(gf, cur);

            cur = llm_build_lora_mm(lctx, ctx0, model.layers[il].wo, cur);
            cb(cur, "kqv_out", il);
        }

        cur = ggml_add(ctx0, cur, inpSA);
        cb(cur, "cross_inp", il);

        struct ggml_tensor * inpCA = cur;

        // norm
        cur = llm_build_norm(ctx0, cur, hparams, model.layers[il].attn_norm_cross, NULL, LLM_NORM_RMS, cb, il);
        cb(cur, "attn_norm_cross", il);

        // cross-attention
        {
            struct ggml_tensor * Qcur = llm_build_lora_mm(lctx, ctx0, model.layers[il].wq_cross, cur);
            cb(Qcur, "Qcur", il);

            struct ggml_tensor * Kcur = llm_build_lora_mm(lctx, ctx0, model.layers[il].wk_cross, embd_enc);
            cb(Kcur, "Kcur", il);

            struct ggml_tensor * Vcur = llm_build_lora_mm(lctx, ctx0, model.layers[il].wv_cross, embd_enc);
            cb(Vcur, "Vcur", il);

            Qcur = ggml_reshape_3d(ctx0, Qcur, n_embd_head, n_head,    n_tokens);
            Kcur = ggml_reshape_3d(ctx0, Kcur, n_embd_head, n_head_kv, n_outputs_enc);

            struct ggml_tensor * q =                 ggml_permute(ctx0, Qcur, 0, 2, 1, 3);
            struct ggml_tensor * k = ggml_cont(ctx0, ggml_permute(ctx0, Kcur, 0, 2, 1, 3));

            struct ggml_tensor * kq = ggml_mul_mat(ctx0, k, q);
            cb(kq, "kq", il);

            kq = ggml_soft_max_ext(ctx0, kq, KQ_mask_cross, 1.0f, hparams.f_max_alibi_bias);
            cb(kq, "kq_soft_max_ext", il);

            struct ggml_tensor * v = ggml_cont(ctx0, ggml_transpose(ctx0, ggml_reshape_2d(ctx0, Vcur, n_embd_gqa, n_outputs_enc)));
            cb(v, "v", il);

            struct ggml_tensor * kqv = ggml_mul_mat(ctx0, ggml_reshape_3d(ctx0, v, n_outputs_enc, n_embd_head, n_head_kv), kq);
            cb(kqv, "kqv", il);

            struct ggml_tensor * kqv_merged = ggml_permute(ctx0, kqv, 0, 2, 1, 3);
            cb(kqv_merged, "kqv_merged", il);

            cur = ggml_cont_2d(ctx0, kqv_merged, n_embd_gqa, n_tokens);
            cb(cur, "kqv_merged_cont", il);

            ggml_build_forward_expand(gf, cur);

            cur = llm_build_lora_mm(lctx, ctx0, model.layers[il].wo_cross, cur);
            cb(cur, "kqv_out", il);
        }

        if (il == n_layer - 1) {
            // skip computing output for unused tokens
            struct ggml_tensor * inp_out_ids = build_inp_out_ids();
            n_tokens = n_outputs;
            cur   = ggml_get_rows(ctx0,   cur, inp_out_ids);
            inpSA = ggml_get_rows(ctx0, inpSA, inp_out_ids);
            inpCA = ggml_get_rows(ctx0, inpCA, inp_out_ids);
        }

        struct ggml_tensor * ffn_inp = ggml_add(ctx0, cur, inpCA);
        cb(ffn_inp, "ffn_inp", il);

        // feed-forward network
        {
            // T5 uses relu, flan-T5 uses gelu-gated
            cur = llm_build_ffn(ctx0, lctx, model.layers[il].ffn_norm, ffn_inp,
                    model.layers[il].ffn_up,   NULL, NULL,
                    model.layers[il].ffn_gate, NULL, NULL,
                    model.layers[il].ffn_down, NULL, NULL,
                    NULL,
                    model.layers[il].ffn_gate_enc ? LLM_FFN_GELU : LLM_FFN_RELU,
                    model.layers[il].ffn_gate_enc ? LLM_FFN_PAR : LLM_FFN_SEQ,
                    cb, il);
            cb(cur, "ffn_out", il);
        }

        cur = ggml_add(ctx0, cur, ffn_inp);
        cb(cur, "ffn_out", il);

        ggml_tensor * layer_dir = lctx.cvec.tensor_for(il);
        if (layer_dir != nullptr) {
            cur = ggml_add(ctx0, cur, layer_dir);
        }
        cb(cur, "l_out", il);

        // input for next layer
        inpL = cur;
    }

    cur = inpL;
    cb(cur, "result_embd", -1);

    cur = llm_build_norm(ctx0, cur, hparams, model.output_norm, NULL, LLM_NORM_RMS, cb, -1);
    cb(cur, "result_norm", -1);

    // lm_head
    cur = llm_build_lora_mm(lctx, ctx0, model.output, cur);
    cb(cur, "result_output", -1);

    ggml_build_forward_expand(gf, cur);

    return gf;
}

ggml_cgraph * llm_build_context::build_jais() {
    struct ggml_cgraph * gf = ggml_new_graph_custom(ctx0, llama_model_max_nodes(model), false);

    const int64_t n_embd_head = hparams.n_embd_head_v;
    const int64_t n_embd_gqa  = hparams.n_embd_v_gqa();
    GGML_ASSERT(n_embd_head == hparams.n_embd_head_k);

    struct ggml_tensor * cur;
    struct ggml_tensor * inpL;

    inpL = llm_build_inp_embd(ctx0, lctx, hparams, batch, model.tok_embd, cb);

    // KQ_mask (mask for 1 head, it will be broadcasted to all heads)
    struct ggml_tensor * KQ_mask = build_inp_KQ_mask();

    for (int il = 0; il < n_layer; ++il) {
        cur = llm_build_norm(ctx0, inpL, hparams, model.layers[il].attn_norm, model.layers[il].attn_norm_b, LLM_NORM, cb, il);
        cb(cur, "attn_norm", il);

        // self-attention
        {
            cur = llm_build_lora_mm(lctx, ctx0, model.layers[il].wqkv, cur);
            cb(cur, "wqkv", il);

            cur = ggml_add(ctx0, cur, model.layers[il].bqkv);
            cb(cur, "bqkv", il);

            struct ggml_tensor * Qcur = ggml_cont(ctx0, ggml_view_2d(ctx0, cur, n_embd,     n_tokens, cur->nb[1], 0*cur->nb[0]*(n_embd)));
            struct ggml_tensor * Kcur = ggml_cont(ctx0, ggml_view_2d(ctx0, cur, n_embd_gqa, n_tokens, cur->nb[1], 1*cur->nb[0]*(n_embd)));
            struct ggml_tensor * Vcur = ggml_cont(ctx0, ggml_view_2d(ctx0, cur, n_embd_gqa, n_tokens, cur->nb[1], 1*cur->nb[0]*(n_embd + n_embd_gqa)));

            cb(Qcur, "Qcur", il);
            cb(Kcur, "Kcur", il);
            cb(Vcur, "Vcur", il);

            Qcur = ggml_reshape_3d(ctx0, Qcur, n_embd_head, n_head, n_tokens);

            cur = llm_build_kv(ctx0, lctx, kv_self, gf,
                    model.layers[il].wo, model.layers[il].bo,
                    Kcur, Vcur, Qcur, KQ_mask, n_tokens, kv_head, n_kv, 1.0f/float(n_embd_head), cb, il);
        }

        if (il == n_layer - 1) {
            // skip computing output for unused tokens
            struct ggml_tensor * inp_out_ids = build_inp_out_ids();
            cur  = ggml_get_rows(ctx0,  cur, inp_out_ids);
            inpL = ggml_get_rows(ctx0, inpL, inp_out_ids);
        }

        // add the input
        struct ggml_tensor * ffn_inp = ggml_add(ctx0, cur, inpL);
        cb(ffn_inp, "ffn_inp", il);

        // FF
        {
            cur = llm_build_ffn(ctx0, lctx, model.layers[il].ffn_norm, ffn_inp,
                    model.layers[il].ffn_up,   model.layers[il].ffn_up_b,   NULL,
                    model.layers[il].ffn_gate, model.layers[il].ffn_gate_b, NULL,
                    model.layers[il].ffn_down, model.layers[il].ffn_down_b, NULL,
                    NULL,
                    LLM_FFN_SILU, LLM_FFN_PAR, cb, il);
            cb(cur, "ffn_out", il);
        }

        inpL = ggml_add(ctx0, cur, ffn_inp);
        cb(inpL, "l_out", il);
    }

    cur = llm_build_norm(ctx0, inpL, hparams, model.output_norm, model.output_norm_b, LLM_NORM, cb, -1);
    cb(cur, "result_norm", -1);

    cur = llm_build_lora_mm(lctx, ctx0, model.output, cur);

    cb(cur, "result_output", -1);

    ggml_build_forward_expand(gf, cur);

    return gf;
}

ggml_cgraph * llm_build_context::build_chatglm() {
    struct ggml_cgraph * gf = ggml_new_graph_custom(ctx0, llama_model_max_nodes(model), false);

    const int64_t n_embd_head = hparams.n_embd_head_v;
    const int64_t n_embd_gqa  = hparams.n_embd_v_gqa();
    GGML_ASSERT(n_embd_head == hparams.n_embd_head_k);

    struct ggml_tensor * cur;
    struct ggml_tensor * inpL;

    inpL = llm_build_inp_embd(ctx0, lctx, hparams, batch, model.tok_embd, cb);

    // inp_pos - contains the positions
    struct ggml_tensor * inp_pos = build_inp_pos();

    // KQ_mask (mask for 1 head, it will be broadcasted to all heads)
    struct ggml_tensor * KQ_mask = build_inp_KQ_mask();

    for (int il = 0; il < n_layer; ++il) {
        struct ggml_tensor * inpSA = inpL;

        cur = llm_build_norm(ctx0, inpL, hparams, model.layers[il].attn_norm, NULL, LLM_NORM_RMS, cb, il);
        cb(cur, "attn_norm", il);

        // self-attention
        {
            struct ggml_tensor * Qcur = nullptr;
            struct ggml_tensor * Kcur = nullptr;
            struct ggml_tensor * Vcur = nullptr;

            cur = llm_build_lora_mm(lctx, ctx0, model.layers[il].wqkv, cur);
            cb(cur, "wqkv", il);

            cur = ggml_add(ctx0, cur, model.layers[il].bqkv);
            cb(cur, "bqkv", il);

            Qcur = ggml_cont(ctx0, ggml_view_2d(ctx0, cur, n_embd,     n_tokens, cur->nb[1], 0*sizeof(float)*(n_embd)));
            Kcur = ggml_cont(ctx0, ggml_view_2d(ctx0, cur, n_embd_gqa, n_tokens, cur->nb[1], 1*sizeof(float)*(n_embd)));
            Vcur = ggml_cont(ctx0, ggml_view_2d(ctx0, cur, n_embd_gqa, n_tokens, cur->nb[1], 1*sizeof(float)*(n_embd + n_embd_gqa)));

            cb(Qcur, "Qcur", il);
            cb(Kcur, "Kcur", il);
            cb(Vcur, "Vcur", il);
            //printf("freq_base: %f freq_scale: %f ext_factor: %f attn_factor: %f\n", freq_base, freq_scale, ext_factor, attn_factor);
            Qcur = ggml_rope_ext(
                    ctx0, ggml_reshape_3d(ctx0, Qcur, n_embd_head, n_head, n_tokens), inp_pos, nullptr,
                    n_rot, rope_type, n_ctx_orig, freq_base, freq_scale,
                    ext_factor, attn_factor, beta_fast, beta_slow
                    );
            cb(Qcur, "Qcur_rope", il);

            Kcur = ggml_rope_ext(
                    ctx0, ggml_reshape_3d(ctx0, Kcur, n_embd_head, n_head_kv, n_tokens), inp_pos, nullptr,
                    n_rot, rope_type, n_ctx_orig, freq_base, freq_scale,
                    ext_factor, attn_factor, beta_fast, beta_slow
                    );
            cb(Kcur, "Kcur_rope", il);

            cur = llm_build_kv(ctx0, lctx, kv_self, gf,
                    model.layers[il].wo, NULL,
                    Kcur, Vcur, Qcur, KQ_mask, n_tokens, kv_head, n_kv, 1.0f/sqrtf(float(n_embd_head)), cb, il);

        }

        if (il == n_layer - 1) {
            // skip computing output for unused tokens
            struct ggml_tensor * inp_out_ids = build_inp_out_ids();
            cur   = ggml_get_rows(ctx0,   cur, inp_out_ids);
            inpSA = ggml_get_rows(ctx0, inpSA, inp_out_ids);
        }

        // Add the input
        struct ggml_tensor * ffn_inp = ggml_add(ctx0, cur, inpSA);
        cb(ffn_inp, "ffn_inp", il);

        // FF
        {
            cur = llm_build_ffn(ctx0, lctx, model.layers[il].ffn_norm, ffn_inp,
                    model.layers[il].ffn_up,   NULL, NULL,
                    NULL,                      NULL, NULL,
                    model.layers[il].ffn_down, NULL, NULL,
                    NULL,
                    LLM_FFN_SWIGLU, LLM_FFN_SEQ, cb, il);
            cb(cur, "ffn_out", il);

        }

        inpL = ggml_add(ctx0, cur, ffn_inp);
        cb(inpL, "l_out", il);
    }

    cur = llm_build_norm(ctx0, inpL, hparams, model.output_norm, NULL, LLM_NORM_RMS, cb, -1);
    cb(cur, "result_norm", -1);

    cur = llm_build_lora_mm(lctx, ctx0, model.output, cur);
    cb(cur, "result_output", -1);

    ggml_build_forward_expand(gf, cur);

    return gf;
}

ggml_cgraph * llm_build_context::build_glm4() {
    struct ggml_cgraph * gf = ggml_new_graph_custom(ctx0, llama_model_max_nodes(model), false);

    const int64_t n_embd_head = hparams.n_embd_head_v;
    const int64_t n_embd_gqa  = hparams.n_embd_v_gqa();

    GGML_ASSERT(n_embd_head == hparams.n_embd_head_k);

    struct ggml_tensor * cur;
    struct ggml_tensor * inpL;

    inpL = llm_build_inp_embd(ctx0, lctx, hparams, batch, model.tok_embd, cb);

    // inp_pos - contains the positions
    struct ggml_tensor * inp_pos = build_inp_pos();

    // KQ_mask (mask for 1 head, it will be broadcasted to all heads)
    struct ggml_tensor * KQ_mask     = build_inp_KQ_mask();

    for (int il = 0; il < n_layer; ++il) {
        struct ggml_tensor * inpSA = inpL;

        // Pre-attention norm
        cur = llm_build_norm(ctx0, inpL, hparams, model.layers[il].attn_norm, NULL, LLM_NORM_RMS, cb, il);
        cb(cur, "attn_norm", il);

        // self-attention
        {
            struct ggml_tensor * Qcur = nullptr;
            struct ggml_tensor * Kcur = nullptr;
            struct ggml_tensor * Vcur = nullptr;

            if (model.layers[il].wqkv == nullptr) {
                Qcur = llm_build_lora_mm(lctx, ctx0, model.layers[il].wq, cur);
                if (model.layers[il].bq) {
                    Qcur = ggml_add(ctx0, Qcur, model.layers[il].bq);
                }
                Kcur = llm_build_lora_mm(lctx, ctx0, model.layers[il].wk, cur);
                if (model.layers[il].bk) {
                    Kcur = ggml_add(ctx0, Kcur, model.layers[il].bk);
                }
                Vcur = llm_build_lora_mm(lctx, ctx0, model.layers[il].wv, cur);
                if (model.layers[il].bv) {
                    Vcur = ggml_add(ctx0, Vcur, model.layers[il].bv);
                }
            } else {
                cur = llm_build_lora_mm(lctx, ctx0, model.layers[il].wqkv, cur);
                cb(cur, "wqkv", il);
                if (model.layers[il].bqkv) {
                    cur = ggml_add(ctx0, cur, model.layers[il].bqkv);
                    cb(cur, "bqkv", il);
                }
                Qcur = ggml_cont(ctx0, ggml_view_2d(ctx0, cur, n_embd,     n_tokens, cur->nb[1], 0*sizeof(float)*(n_embd)));
                Kcur = ggml_cont(ctx0, ggml_view_2d(ctx0, cur, n_embd_gqa, n_tokens, cur->nb[1], 1*sizeof(float)*(n_embd)));
                Vcur = ggml_cont(ctx0, ggml_view_2d(ctx0, cur, n_embd_gqa, n_tokens, cur->nb[1], 1*sizeof(float)*(n_embd + n_embd_gqa)));
            }

            Qcur = ggml_reshape_3d(ctx0, Qcur, n_embd_head, n_head,    n_tokens);
            Kcur = ggml_reshape_3d(ctx0, Kcur, n_embd_head, n_head_kv, n_tokens);

            Qcur = ggml_rope_ext(
                    ctx0, Qcur, inp_pos, nullptr,
                    n_rot, rope_type, n_ctx_orig, freq_base, freq_scale,
                    ext_factor, attn_factor, beta_fast, beta_slow
                    );

            Kcur = ggml_rope_ext(
                    ctx0, Kcur, inp_pos, nullptr,
                    n_rot, rope_type, n_ctx_orig, freq_base, freq_scale,
                    ext_factor, attn_factor, beta_fast, beta_slow
                    );

            cb(Qcur, "Qcur", il);
            cb(Kcur, "Kcur", il);
            cb(Vcur, "Vcur", il);

            cur = llm_build_kv(ctx0, lctx, kv_self, gf,
                    model.layers[il].wo, NULL,
                    Kcur, Vcur, Qcur, KQ_mask, n_tokens, kv_head, n_kv, 1.0f / sqrtf(float(n_embd_head)), cb, il);
        }

        if (il == n_layer - 1) {
            // skip computing output for unused tokens
            struct ggml_tensor * inp_out_ids = build_inp_out_ids();
            cur   = ggml_get_rows(ctx0,   cur, inp_out_ids);
            inpSA = ggml_get_rows(ctx0, inpSA, inp_out_ids);
        }

        // Post-attention norm (new!)
        cur = llm_build_norm(ctx0, cur, hparams, model.layers[il].attn_post_norm, NULL, LLM_NORM_RMS, cb, il);
        cb(cur, "post_attn_norm", il);

        // Add the input (residual connection after post-attention norm)
        struct ggml_tensor * ffn_inp = ggml_add(ctx0, cur, inpSA);
        cb(ffn_inp, "ffn_inp", il);

        // FF
        {
            // MLP
            cur = llm_build_ffn(ctx0, lctx, model.layers[il].ffn_norm, ffn_inp,
                    model.layers[il].ffn_up, NULL, NULL,
                    NULL, NULL, NULL,
                    model.layers[il].ffn_down, NULL, NULL,
                    NULL,
                    LLM_FFN_SWIGLU, LLM_FFN_SEQ, cb, il);
            cb(cur, "ffn_out", il);

            // Post-MLP norm
            cur = llm_build_norm(ctx0, cur, hparams, model.layers[il].ffn_post_norm, NULL, LLM_NORM_RMS, cb, il);
            cb(cur, "post_mlp_norm", il);
        }

        // Add residual connection after post-MLP norm
        inpL = ggml_add(ctx0, cur, ffn_inp);
        cb(inpL, "l_out", il);
    }

    // Final norm
    cur = llm_build_norm(ctx0, inpL, hparams, model.output_norm, NULL, LLM_NORM_RMS, cb, -1);
    cb(cur, "result_norm", -1);

    // Output projection
    cur = llm_build_lora_mm(lctx, ctx0, model.output, cur);
    cb(cur, "result_output", -1);

    ggml_build_forward_expand(gf, cur);

    return gf;
}

ggml_cgraph * llm_build_context::build_dots1() {
    struct ggml_cgraph * gf = ggml_new_graph_custom(ctx0, llama_model_max_nodes(model), false);

    const int64_t n_embd_head = hparams.n_embd_head_v;

    GGML_ASSERT(n_embd_head == hparams.n_embd_head_k);
    GGML_ASSERT(n_embd_head == hparams.n_rot);

    ggml_tensor * cur;
    ggml_tensor * inpL;

    inpL = llm_build_inp_embd(ctx0, lctx, hparams, batch, model.tok_embd, cb);

    // inp_pos - contains the positions
    ggml_tensor * inp_pos = build_inp_pos();

    struct ggml_tensor * KQ_mask = build_inp_KQ_mask();

    for (int il = 0; il < n_layer; ++il) {
        ggml_tensor * inpSA = inpL;

        // norm
        cur = llm_build_norm(ctx0, inpL, hparams, model.layers[il].attn_norm, NULL, LLM_NORM_RMS, cb, il);
        cb(cur, "attn_norm", il);

        // self_attention
        {
            // compute Q and K and RoPE them
            ggml_tensor * Qcur = llm_build_lora_mm(lctx, ctx0, model.layers[il].wq, cur);
            cb(Qcur, "Qcur", il);

            ggml_tensor * Kcur = llm_build_lora_mm(lctx, ctx0, model.layers[il].wk, cur);
            cb(Kcur, "Kcur", il);

            ggml_tensor * Vcur = llm_build_lora_mm(lctx, ctx0, model.layers[il].wv, cur);
            cb(Vcur, "Vcur", il);

            Qcur = ggml_reshape_3d(ctx0, Qcur, n_embd_head, n_head,    n_tokens);
            Kcur = ggml_reshape_3d(ctx0, Kcur, n_embd_head, n_head_kv, n_tokens);

            Qcur = llm_build_norm(ctx0, Qcur, hparams, model.layers[il].attn_q_norm, NULL, LLM_NORM_RMS, cb, il);
            cb(Qcur, "Qcur_normed", il);

            Qcur = ggml_rope_ext(
                    ctx0, Qcur, inp_pos, nullptr,
                    n_rot, rope_type, n_ctx_orig, freq_base, freq_scale,
                    ext_factor, attn_factor, beta_fast, beta_slow
                    );

            Kcur = llm_build_norm(ctx0, Kcur, hparams, model.layers[il].attn_k_norm, NULL, LLM_NORM_RMS, cb, il);
            cb(Kcur, "Kcur_normed", il);

            Kcur = ggml_rope_ext(
                    ctx0, Kcur, inp_pos, nullptr,
                    n_rot, rope_type, n_ctx_orig, freq_base, freq_scale,
                    ext_factor, attn_factor, beta_fast, beta_slow
                    );

            cb(Qcur, "Qcur", il);
            cb(Kcur, "Kcur", il);

            cur = llm_build_kv(ctx0, lctx, kv_self, gf,
                    model.layers[il].wo, model.layers[il].bo,
                    Kcur, Vcur, Qcur, KQ_mask, n_tokens, kv_head, n_kv, 1.0f/sqrtf(float(n_embd_head)), cb, il);

        }

        if (il == n_layer - 1) {
            // skip computing output for unused tokens
            ggml_tensor * inp_out_ids = build_inp_out_ids();
            cur   = ggml_get_rows(ctx0,   cur, inp_out_ids);
            inpSA = ggml_get_rows(ctx0, inpSA, inp_out_ids);
        }

        ggml_tensor * ffn_inp = ggml_add(ctx0, cur, inpSA);
        cb(ffn_inp, "ffn_inp", il);

        // MoE branch
        cur = llm_build_norm(ctx0, ffn_inp, hparams, model.layers[il].ffn_norm, NULL, LLM_NORM_RMS, cb, il);
        cb(cur, "ffn_norm", il);

        if ((uint32_t) il < hparams.n_layer_dense_lead) {
            cur = llm_build_ffn(ctx0, lctx, nullptr, cur,
                    model.layers[il].ffn_up,   NULL, NULL,
                    model.layers[il].ffn_gate, NULL, NULL,
                    model.layers[il].ffn_down, NULL, NULL,
                    NULL,
                    LLM_FFN_SILU, LLM_FFN_PAR, cb, il);
            cb(cur, "ffn_out", il);
        } else {
            ggml_tensor * moe_out =
                llm_build_moe_ffn(ctx0, lctx, cur,
                        model.layers[il].ffn_gate_inp,
                        model.layers[il].ffn_up_exps,
                        model.layers[il].ffn_gate_exps,
                        model.layers[il].ffn_down_exps,
                        model.layers[il].ffn_exp_probs_b,
                        n_expert, n_expert_used,
                        LLM_FFN_SILU, hparams.expert_weights_norm,
                        true, hparams.expert_weights_scale,
                        (enum llm_expert_gating_func_type) hparams.expert_gating_func,
                        cb, il, gf);
            cb(moe_out, "ffn_moe_out", il);

            {
                ggml_tensor * ffn_shexp = llm_build_ffn(ctx0, lctx, nullptr, cur,
                        model.layers[il].ffn_up_shexp,   NULL, NULL,
                        model.layers[il].ffn_gate_shexp, NULL, NULL,
                        model.layers[il].ffn_down_shexp, NULL, NULL,
                        NULL,
                        LLM_FFN_SILU, LLM_FFN_PAR, cb, il);
                cb(ffn_shexp, "ffn_shexp", il);

                cur = ggml_add(ctx0, moe_out, ffn_shexp);
                cb(cur, "ffn_out", il);
            }
        }

        cur = ggml_add(ctx0, cur, ffn_inp);
        cur = lctx.cvec.apply_to(ctx0, cur, il);
        cb(cur, "l_out", il);

        // input for next layer
        inpL = cur;
    }

    cur = inpL;

    cur = llm_build_norm(ctx0, cur, hparams, model.output_norm, NULL, LLM_NORM_RMS, cb,  -1);

    cb(cur, "result_norm", -1);

    // lm_head
    cur = llm_build_lora_mm(lctx, ctx0, model.output, cur);
    cb(cur, "result_output", -1);

    ggml_build_forward_expand(gf, cur);

    return gf;
}

ggml_cgraph * llm_build_context::build_ernie4_5() {
    struct ggml_cgraph* gf = ggml_new_graph_custom(ctx0, llama_model_max_nodes(model), false);
    const int64_t n_embd_head = hparams.n_embd_head_v;

    GGML_ASSERT(n_embd_head == hparams.n_embd_head_k);
    GGML_ASSERT(n_embd_head == hparams.n_rot);

    ggml_tensor * cur;
    ggml_tensor * inpL;

    inpL = llm_build_inp_embd(ctx0, lctx, hparams, batch, model.tok_embd, cb);

    // inp_pos - contains the positions
    ggml_tensor * inp_pos = build_inp_pos();
    ggml_tensor * KQ_mask = build_inp_KQ_mask();

    // output token IDs (for last layer cropping)
    ggml_tensor * inp_out_ids = build_inp_out_ids();

    for (int il = 0; il < n_layer; ++il) {
        ggml_tensor * inpSA = inpL;
        // norm
        // Pre-attention norm
        cur = llm_build_norm(ctx0, inpL, hparams, model.layers[il].attn_norm, NULL, LLM_NORM_RMS, cb, il);
        cb(cur, "attn_norm", il);

        // self-attention
        // self-attention
        {
            // Q, K, V projections
            ggml_tensor * Qcur = llm_build_lora_mm(lctx, ctx0, model.layers[il].wq, cur);
            cb(Qcur, "Qcur", il);
            if (model.layers[il].bq) {
                Qcur = ggml_add(ctx0, Qcur, model.layers[il].bq);
                cb(Qcur, "Qcur", il);
            }

            ggml_tensor * Kcur = llm_build_lora_mm(lctx, ctx0, model.layers[il].wk, cur);
            cb(Kcur, "Kcur", il);
            if (model.layers[il].bk) {
                Kcur = ggml_add(ctx0, Kcur, model.layers[il].bk);
                cb(Kcur, "Kcur", il);
            }
            cb(Kcur, "Kcur", il);
            ggml_tensor * Vcur = llm_build_lora_mm(lctx, ctx0, model.layers[il].wv, cur);
            cb(Vcur, "Vcur", il);
            if (model.layers[il].bv) {
                Vcur = ggml_add(ctx0, Vcur, model.layers[il].bv);
                cb(Vcur, "Vcur", il);
            }

            // reshape for multi-head
            Qcur = ggml_reshape_3d(ctx0, Qcur, n_embd_head, n_head, n_tokens);
            Kcur = ggml_reshape_3d(ctx0, Kcur, n_embd_head, n_head_kv, n_tokens);
            // Vcur = ggml_reshape_3d(ctx0, Vcur, n_embd_head, n_head_kv, n_tokens);

            // apply RoPE
            Qcur = ggml_rope_ext(ctx0, Qcur, inp_pos, nullptr,
                    n_rot, rope_type, n_ctx_orig, freq_base, freq_scale,
                    ext_factor, attn_factor, beta_fast, beta_slow);
            Kcur = ggml_rope_ext(ctx0, Kcur, inp_pos, nullptr,
                    n_rot, rope_type, n_ctx_orig, freq_base, freq_scale,
                    ext_factor, attn_factor, beta_fast, beta_slow);
            cb(Qcur, "Qcur", il);
            cb(Kcur, "Kcur", il);
            cb(Vcur, "Vcur", il);

            cur = llm_build_kv(ctx0, lctx, kv_self, gf,
                    model.layers[il].wo, NULL,
                    Kcur, Vcur, Qcur, KQ_mask,
                    n_tokens, kv_head, n_kv,
                    1.0f / sqrtf(float(n_embd_head)), cb, il);
        }

        if (il == n_layer - 1 && inp_out_ids) {
            cur = ggml_get_rows(ctx0, cur, inp_out_ids);
            inpSA = ggml_get_rows(ctx0, inpSA, inp_out_ids);
        }

        // residual connection for attention output
        ggml_tensor * ffn_inp = ggml_add(ctx0, cur, inpSA);
        cb(ffn_inp, "ffn_inp", il);

        // feed-forward network
        {
            cur = llm_build_ffn(ctx0, lctx, model.layers[il].ffn_norm, ffn_inp,
                    model.layers[il].ffn_up, NULL, NULL,
                    model.layers[il].ffn_gate, NULL, NULL,
                    model.layers[il].ffn_down, NULL, NULL,
                    NULL,
                    LLM_FFN_SILU, LLM_FFN_PAR, cb, il);
            cb(cur, "ffn_out", il);
        }
        cur = ggml_add(ctx0, cur, ffn_inp);
        cb(cur, "ffn_out", il);

        cur = lctx.cvec.apply_to(ctx0, cur, il);
        cb(cur, "l_out", il);

        // input for next layer
        inpL = cur;
    }

    cur = inpL;

    cur = llm_build_norm(ctx0, cur, hparams, model.output_norm, NULL, LLM_NORM_RMS, cb, -1);

    cb(cur, "result_norm", -1);
    // lm_head
    cur = llm_build_lora_mm(lctx, ctx0, model.output, cur);

    cb(cur, "result_output", -1);
    ggml_build_forward_expand(gf, cur);
    return gf;
}

ggml_cgraph * llm_build_context::build_ernie4_5_moe() {
    struct ggml_cgraph* gf = ggml_new_graph_custom(ctx0, llama_model_max_nodes(model), false);
    const int64_t n_embd_head = hparams.n_embd_head_v;

    GGML_ASSERT(n_embd_head == hparams.n_embd_head_k);
    GGML_ASSERT(n_embd_head == hparams.n_rot);

    ggml_tensor * cur;
    ggml_tensor * inpL;

    inpL = llm_build_inp_embd(ctx0, lctx, hparams, batch, model.tok_embd, cb);

    // inp_pos - contains the positions
    ggml_tensor * inp_pos = build_inp_pos();

    struct ggml_tensor * KQ_mask = build_inp_KQ_mask();

    // output token IDs (for last layer cropping)
    struct ggml_tensor * inp_out_ids = build_inp_out_ids();

    GGML_ASSERT(hparams.n_moe_layer_step > 0 && "Ernie 4.5 MoE requires n_moe_layer_step > 0");
    for (int il = 0; il < n_layer; ++il) {
        ggml_tensor * inpSA = inpL;
        // norm
        // Pre-attention norm
        cur = llm_build_norm(ctx0, inpL, hparams, model.layers[il].attn_norm, NULL, LLM_NORM_RMS, cb, il);
        cb(cur, "attn_norm", il);

        // self-attention
        {
            // Q, K, V projections
            ggml_tensor * Qcur = llm_build_lora_mm(lctx, ctx0, model.layers[il].wq, cur);
            cb(Qcur, "Qcur", il);
            if (model.layers[il].bq) {
                Qcur = ggml_add(ctx0, Qcur, model.layers[il].bq);
                cb(Qcur, "Qcur", il);
            }


            ggml_tensor * Kcur = llm_build_lora_mm(lctx, ctx0, model.layers[il].wk, cur);
            cb(Kcur, "Kcur", il);
            if (model.layers[il].bk) {
                Kcur = ggml_add(ctx0, Kcur, model.layers[il].bk);
                cb(Kcur, "Kcur", il);
            }
            cb(Kcur, "Kcur", il);

            ggml_tensor * Vcur = llm_build_lora_mm(lctx, ctx0, model.layers[il].wv, cur);
            cb(Vcur, "Vcur", il);
            if (model.layers[il].bv) {
                Vcur = ggml_add(ctx0, Vcur, model.layers[il].bv);
                cb(Vcur, "Vcur", il);
            }


            // reshape for multi-head
            Qcur = ggml_reshape_3d(ctx0, Qcur, n_embd_head, n_head, n_tokens);
            Kcur = ggml_reshape_3d(ctx0, Kcur, n_embd_head, n_head_kv, n_tokens);
            // Vcur = ggml_reshape_3d(ctx0, Vcur, n_embd_head, n_head_kv, n_tokens);

            // apply RoPE
            Qcur = ggml_rope_ext(ctx0, Qcur, inp_pos, nullptr,
                    n_rot, rope_type, n_ctx_orig, freq_base, freq_scale,
                    ext_factor, attn_factor, beta_fast, beta_slow);
            Kcur = ggml_rope_ext(ctx0, Kcur, inp_pos, nullptr,
                    n_rot, rope_type, n_ctx_orig, freq_base, freq_scale,
                    ext_factor, attn_factor, beta_fast, beta_slow);
            cb(Qcur, "Qcur", il);
            cb(Kcur, "Kcur", il);
            cb(Vcur, "Vcur", il);

            cur = llm_build_kv(ctx0, lctx, kv_self, gf,
                    model.layers[il].wo, NULL,
                    Kcur, Vcur, Qcur, KQ_mask,
                    n_tokens, kv_head, n_kv,
                    1.0f / sqrtf(float(n_embd_head)), cb, il);
        }

        if (il == n_layer - 1 && inp_out_ids) {
            cur = ggml_get_rows(ctx0, cur, inp_out_ids);
            inpSA = ggml_get_rows(ctx0, inpSA, inp_out_ids);
        }

        // residual connection for attention output
        ggml_tensor * ffn_inp = ggml_add(ctx0, cur, inpSA);
        cb(ffn_inp, "ffn_inp", il);

        // feed-forward network
        bool is_moe_layer = static_cast<uint32_t>(il) >= hparams.n_layer_dense_lead && (il + 1) % hparams.n_moe_layer_step == 0;

        if (!is_moe_layer) {
            cur = llm_build_ffn(ctx0, lctx, model.layers[il].ffn_norm, ffn_inp,
                    model.layers[il].ffn_up, NULL, NULL,
                    model.layers[il].ffn_gate, NULL, NULL,
                    model.layers[il].ffn_down, NULL, NULL,
                    NULL,
                    LLM_FFN_SILU, LLM_FFN_PAR, cb, il);
            cb(cur, "ffn_out", il);
        }
        else {
            // MoE branch
            cur = llm_build_norm(ctx0, ffn_inp, hparams, model.layers[il].ffn_norm, NULL, LLM_NORM_RMS, cb, il);
            cb(cur, "ffn_norm", il);

            ggml_tensor * moe_out = llm_build_moe_ffn(ctx0, lctx, cur,
                    model.layers[il].ffn_gate_inp,
                    model.layers[il].ffn_up_exps,
                    model.layers[il].ffn_gate_exps,
                    model.layers[il].ffn_down_exps,
                    model.layers[il].ffn_exp_probs_b,
                    n_expert, n_expert_used,
                    LLM_FFN_SILU, true,
                    false, 0.0,
                    LLM_EXPERT_GATING_FUNC_SOFTMAX,
                    cb, il, gf);
            cb(moe_out, "ffn_moe_out", il);

            // Shared expert (if present)
            if (hparams.n_ff_shexp > 0) {
                ggml_tensor * ffn_shexp = llm_build_ffn(ctx0, lctx, nullptr, cur,
                        model.layers[il].ffn_up_shexp, NULL, NULL,
                        model.layers[il].ffn_gate_shexp, NULL, NULL,
                        model.layers[il].ffn_down_shexp, NULL, NULL,
                        NULL,
                        LLM_FFN_SILU, LLM_FFN_PAR, cb, il);
                cb(ffn_shexp, "ffn_shexp", il);

                cur = ggml_add(ctx0, moe_out, ffn_shexp);
            }
            else {
                cur = moe_out;
            }
            cb(cur, "ffn_out", il);
        }

        cur = ggml_add(ctx0, cur, ffn_inp);
        cb(cur, "ffn_out", il);

        cur = lctx.cvec.apply_to(ctx0, cur, il);
        cb(cur, "l_out", il);

        // input for next layer
        inpL = cur;
    }

    cur = inpL;

    cur = llm_build_norm(ctx0, cur, hparams, model.output_norm, NULL, LLM_NORM_RMS, cb, -1);

    cb(cur, "result_norm", -1);
    // lm_head
    cur = llm_build_lora_mm(lctx, ctx0, model.output, cur);

    cb(cur, "result_output", -1);
    ggml_build_forward_expand(gf, cur);
    return gf;
}

ggml_cgraph * llm_build_context::build_hunyuan_moe() {
    struct ggml_cgraph * gf = ggml_new_graph_custom(ctx0, llama_model_max_nodes(model), false);

    const int64_t n_embd_head = hparams.n_embd_head_v;

    GGML_ASSERT(n_embd_head == hparams.n_embd_head_k);
    GGML_ASSERT(n_embd_head == hparams.n_rot);

    ggml_tensor * cur;
    ggml_tensor * inpL;

    inpL = llm_build_inp_embd(ctx0, lctx, hparams, batch, model.tok_embd, cb);

    // inp_pos - contains the positions
    ggml_tensor * inp_pos = build_inp_pos();

    struct ggml_tensor * KQ_mask = build_inp_KQ_mask();

    const float kq_scale = 1.0f / sqrtf(float(n_embd_head));

    ggml_tensor * inp_out_ids = build_inp_out_ids();

    for (int il = 0; il < n_layer; ++il) {
        ggml_tensor * inpSA = inpL;

        // norm
        cur = llm_build_norm(ctx0, inpL, hparams, model.layers[il].attn_norm, NULL, LLM_NORM_RMS, cb, il);
        cb(cur, "attn_norm", il);

        // self-attention
        {
            // rope freq factors for llama3; may return nullptr for llama2 and other models
            struct ggml_tensor * rope_factors = build_rope_factors(il);

            // compute Q and K and RoPE them
            auto [Qcur, Kcur, Vcur] = llm_build_mul_mat_qkv(gf, cur, model.layers[il].wq, model.layers[il].bq,
                    model.layers[il].wk, model.layers[il].bk,
                    model.layers[il].wv, model.layers[il].bv, 0.f, il);

            Qcur = ggml_reshape_3d(ctx0, Qcur, n_embd_head, n_head,    n_tokens);
            Kcur = ggml_reshape_3d(ctx0, Kcur, n_embd_head, n_head_kv, n_tokens);

            Qcur = ggml_rope_ext(
                    ctx0, Qcur, inp_pos, rope_factors,
                    n_rot, rope_type, n_ctx_orig, freq_base, freq_scale,
                    ext_factor, attn_factor, beta_fast, beta_slow
                    );
            cb(Qcur, "Qcur", il);

            Kcur = ggml_rope_ext(
                    ctx0, Kcur, inp_pos, rope_factors,
                    n_rot, rope_type, n_ctx_orig, freq_base, freq_scale,
                    ext_factor, attn_factor, beta_fast, beta_slow
                    );
            cb(Kcur, "Kcur", il);

            Kcur = llm_build_norm(ctx0, Kcur, hparams, model.layers[il].attn_k_norm, nullptr, LLM_NORM_RMS, cb, il);
            cb(Kcur, "Kcur_norm", il);

            Qcur = llm_build_norm(ctx0, Qcur, hparams, model.layers[il].attn_q_norm, nullptr, LLM_NORM_RMS, cb, il);
            cb(Qcur, "Qcur_norm", il);

            cur = llm_build_kv(ctx0, lctx, kv_self, gf, model.layers[il].wo, model.layers[il].bo, Kcur, Vcur, Qcur, KQ_mask, n_tokens, kv_head, n_kv, kq_scale, cb, il);
            cb(cur, "attn_out", il);
        }

        if (il == n_layer - 1 && inp_out_ids) {
            cur   = ggml_get_rows(ctx0,   cur, inp_out_ids);
            inpSA = ggml_get_rows(ctx0, inpSA, inp_out_ids);
        }

        ggml_tensor * ffn_inp = ggml_add(ctx0, cur, inpSA);
        cb(ffn_inp, "ffn_inp", il);

        cur = llm_build_norm(ctx0,ffn_inp, hparams, model.layers[il].ffn_norm, NULL, LLM_NORM_RMS, cb, il);
        cb(cur, "ffn_norm", il);

        // feed-forward network (non-MoE)
        ggml_tensor * cur_mlp = llm_build_ffn(ctx0, lctx, nullptr, cur,
                model.layers[il].ffn_up_shexp,   NULL, NULL,
                model.layers[il].ffn_gate_shexp, NULL, NULL,
                model.layers[il].ffn_down_shexp, NULL, NULL,
                NULL,
                LLM_FFN_SILU, LLM_FFN_PAR, cb, il);
        cb(cur_mlp, "ffn_mlp", il);

        // MoE branch
        ggml_tensor * cur_moe = llm_build_moe_ffn(ctx0, lctx, cur,
                model.layers[il].ffn_gate_inp,
                model.layers[il].ffn_up_exps,
                model.layers[il].ffn_gate_exps,
                model.layers[il].ffn_down_exps,
                nullptr,
                n_expert, n_expert_used,
                LLM_FFN_SILU,
                true, // norm_topk_prob
                false,
                0.0,
                LLM_EXPERT_GATING_FUNC_SOFTMAX,
                cb,
                il, gf);
        cb(cur_moe, "ffn_moe_out", il);

        ggml_tensor * ffn_out = ggml_add(ctx0, cur_moe, cur_mlp);
        cb(ffn_out, "ffn_out", il);

        cur = ggml_add(ctx0, ffn_out, ffn_inp);

        cur = lctx.cvec.apply_to(ctx0, cur, il);
        cb(cur, "l_out", il);

        // input for next layer
        inpL = cur;
    }

    cur = inpL;

    cur = llm_build_norm(ctx0, cur, hparams, model.output_norm, NULL, LLM_NORM_RMS, cb, -1);

    cb(cur, "result_norm", -1);
    //res->t_embd = cur;

    // lm_head
    cur = llm_build_lora_mm(lctx, ctx0, model.output, cur);

    cb(cur, "result_output", -1);
    //res->t_logits = cur;

    ggml_build_forward_expand(gf, cur);

    return gf;
}

ggml_cgraph * llm_build_context::build_openai_moe() {
    struct ggml_cgraph * gf = ggml_new_graph_custom(ctx0, llama_model_max_nodes(model), false);

    const int64_t n_embd_head = hparams.n_embd_head_v;
    GGML_ASSERT(n_embd_head == hparams.n_embd_head_k);

    ggml_tensor * cur;
    ggml_tensor * inpL;

    inpL = llm_build_inp_embd(ctx0, lctx, hparams, batch, model.tok_embd, cb);

    // inp_pos - contains the positions
    ggml_tensor * inp_pos = build_inp_pos();

    struct ggml_tensor * KQ_mask     = build_inp_KQ_mask();
    struct ggml_tensor * KQ_mask_swa = build_inp_KQ_mask_swa();
    //const int64_t n_embd_head = hparams.n_embd_head_v;
    const float kq_scale = 1.0f / sqrtf(float(n_rot)); //float(n_embd_head));

    //auto * inp_attn = build_attn_inp_kv_unified_iswa();

    const int sliding_window_pattern = 2;

    auto rope_cache = cparams.rope_cache && (rope_type == LLAMA_ROPE_TYPE_NEOX || rope_type == LLAMA_ROPE_TYPE_NORM) ?
        ggml_rope_cache(ctx0, inp_pos, nullptr, n_embd_head, n_rot, rope_type, n_ctx_orig, freq_base, freq_scale,
            ext_factor, attn_factor, beta_fast, beta_slow) : nullptr;

    for (int il = 0; il < n_layer; ++il) {
        const bool is_sliding = il % sliding_window_pattern < (sliding_window_pattern - 1);
        ggml_tensor * inpSA = inpL;

        struct ggml_tensor * KQ_mask_l = is_sliding ? KQ_mask_swa : KQ_mask;

        // norm
        cur = llm_build_norm(ctx0, inpL, hparams, model.layers[il].attn_norm, nullptr, LLM_NORM_RMS, cb, il);
        cb(cur, "attn_norm", il);

        // self-attention
        {
            auto [Qcur, Kcur, Vcur] = llm_build_mul_mat_qkv(gf, cur,
                model.layers[il].wqkv, model.layers[il].bqkv,
                model.layers[il].wqk, model.layers[il].bqk,
                model.layers[il].wq, model.layers[il].bq,
                model.layers[il].wk, model.layers[il].bk,
                model.layers[il].wv, model.layers[il].bv,
                nullptr, nullptr, 0.0f, il);

            if (rope_cache) {
                Qcur = ggml_rope_fast(ctx0, Qcur, rope_cache);
                Kcur = ggml_rope_fast(ctx0, Kcur, rope_cache);
            } else {
                Qcur = ggml_rope_ext(ctx0, Qcur, inp_pos, nullptr, n_rot, rope_type, n_ctx_orig, freq_base, freq_scale,
                        ext_factor, attn_factor, beta_fast, beta_slow);
                Kcur = ggml_rope_ext(ctx0, Kcur, inp_pos, nullptr, n_rot, rope_type, n_ctx_orig, freq_base, freq_scale,
                        ext_factor, attn_factor, beta_fast, beta_slow);
            }
            cb(Qcur, "Qcur", il);
            cb(Kcur, "Kcur", il);

            cur = llm_build_kv(ctx0, lctx, kv_self, gf, model.layers[il].wo, model.layers[il].bo,
                    Kcur, Vcur, Qcur, KQ_mask_l, n_tokens, kv_head, n_kv, kq_scale, cb, il, model.layers[il].attn_sinks,
                    is_sliding ? hparams.n_swa : 0);

            cb(cur, "attn_out", il);
        }

        if (il == n_layer - 1) {
            // skip computing output for unused tokens
            ggml_tensor * inp_out_ids = build_inp_out_ids();
            cur   = ggml_get_rows(ctx0,   cur, inp_out_ids);
            inpSA = ggml_get_rows(ctx0, inpSA, inp_out_ids);
        }

        ggml_tensor * ffn_inp = ggml_add(ctx0, cur, inpSA);
        cb(ffn_inp, "ffn_inp", il);

        cur = ffn_inp;
        cur = llm_build_norm(ctx0, cur,  hparams, model.layers[il].attn_post_norm, nullptr, LLM_NORM_RMS, cb, il);
        ggml_build_forward_expand(gf, cur);
        cb(cur, "attn_post_norm", il);

        bool use_dup_bias = cur->ne[1] < 32 && model.layers[il].ffn_up_exps_b_dup &&
                                               model.layers[il].ffn_gate_exps_b_dup &&
                                               model.layers[il].ffn_down_exps_b_dup;

        // MoE branch
        cur = llm_build_moe_ffn(ctx0, lctx, cur,
                model.layers[il].ffn_gate_inp,  model.layers[il].ffn_gate_inp_b,
                model.layers[il].ffn_up_exps,   use_dup_bias ? model.layers[il].ffn_up_exps_b_dup : model.layers[il].ffn_up_exps_b,
                model.layers[il].ffn_gate_exps, use_dup_bias ? model.layers[il].ffn_gate_exps_b_dup : model.layers[il].ffn_gate_exps_b,
                model.layers[il].ffn_down_exps, use_dup_bias ? model.layers[il].ffn_down_exps_b_dup : model.layers[il].ffn_down_exps_b,
                nullptr,
                n_expert, n_expert_used,
                LLM_FFN_SWIGLU_OAI_MOE, false,
                false, 0.0,
                LLM_EXPERT_GATING_FUNC_TYPE_SOFTMAX_WEIGHT,
                cb, il, gf);
        cb(cur, "ffn_moe_out", il);

        cur = ggml_add(ctx0, cur, ffn_inp);

        cur = lctx.cvec.apply_to(ctx0, cur, il);
        cb(cur, "l_out", il);

        // input for next layer
        inpL = cur;
    }

    cur = inpL;

    cur = llm_build_norm(ctx0, cur, hparams, model.output_norm, nullptr, LLM_NORM_RMS, cb, -1);
    cb(cur, "result_norm", -1);

    cur = llm_build_lora_mm(lctx, ctx0, model.output, cur);

    cb(cur, "result_output", -1);

    ggml_build_forward_expand(gf, cur);

    return gf;
}

ggml_cgraph * llm_build_context::build_bailingmoe2() {
    ggml_cgraph * gf = ggml_new_graph_custom(ctx0, llama_model_max_nodes(model), false);
    const int64_t n_embd_head = hparams.n_embd_head_v;
    //const int64_t n_embd_gqa  = hparams.n_embd_v_gqa();

    GGML_ASSERT(n_embd_head == hparams.n_embd_head_k);

    ggml_tensor * cur;
    ggml_tensor * inpL;

    inpL = llm_build_inp_embd(ctx0, lctx, hparams, batch, model.tok_embd, cb);

    // inp_pos - contains the positions
    ggml_tensor * inp_pos = build_inp_pos();

    //auto * inp_attn = build_attn_inp_kv();
    ggml_tensor * KQ_mask     = build_inp_KQ_mask();
    //const int64_t n_embd_head = hparams.n_embd_head_v;
    const float kq_scale = 1.0f / sqrtf(float(n_embd_head));

    ggml_tensor * inp_out_ids = build_inp_out_ids();

    const int n_transformer_layers = n_layer - hparams.nextn_predict_layers;

    auto rope_cache = cparams.rope_cache && (rope_type == LLAMA_ROPE_TYPE_NEOX || rope_type == LLAMA_ROPE_TYPE_NORM) ?
        ggml_rope_cache(ctx0, inp_pos, nullptr, n_embd_head, n_rot, rope_type, n_ctx_orig, freq_base, freq_scale,
            ext_factor, attn_factor, beta_fast, beta_slow) : nullptr;

    for (int il = 0; il < n_transformer_layers; ++il) {
        ggml_tensor * inpSA = inpL;

        // norm
        cur = llm_build_norm(ctx0, inpL, hparams, model.layers[il].attn_norm, NULL, LLM_NORM_RMS, cb, il);
        cb(cur, "attn_norm", il);

        // self_attention
        {
            auto [Qcur, Kcur, Vcur] = llm_build_mul_mat_qkv(gf, cur, model.layers[il].wqkv, model.layers[il].bqkv,
                    nullptr, nullptr, nullptr, nullptr, nullptr, nullptr, nullptr, nullptr,
                    model.layers[il].attn_q_norm, model.layers[il].attn_k_norm, 0.0f, il);

            if (rope_cache) {
                Qcur = ggml_rope_fast(ctx0, Qcur, rope_cache);
                Kcur = ggml_rope_fast(ctx0, Kcur, rope_cache);
            } else {
                Qcur = ggml_rope_ext(ctx0, Qcur, inp_pos, nullptr, n_rot, rope_type, n_ctx_orig, freq_base, freq_scale,
                        ext_factor, attn_factor, beta_fast, beta_slow);
                Kcur = ggml_rope_ext(ctx0, Kcur, inp_pos, nullptr, n_rot, rope_type, n_ctx_orig, freq_base, freq_scale,
                        ext_factor, attn_factor, beta_fast, beta_slow);
            }

            cb(Qcur, "Qcur", il);
            cb(Kcur, "Kcur", il);
            cb(Vcur, "Vcur", il);

            cur = llm_build_kv(ctx0, lctx, kv_self, gf, model.layers[il].wo, model.layers[il].bo,
                    Kcur, Vcur, Qcur, KQ_mask, n_tokens, kv_head, n_kv, kq_scale, cb, il);
        }
        if (il == n_transformer_layers - 1 && inp_out_ids) {
            cur   = ggml_get_rows(ctx0,   cur, inp_out_ids);
            inpSA = ggml_get_rows(ctx0, inpSA, inp_out_ids);
        }

        ggml_tensor * sa_out = ggml_add(ctx0, cur, inpSA);
        cb(sa_out, "sa_out", il);

        // MoE branch
        cur = llm_build_norm(ctx0, sa_out, hparams, model.layers[il].ffn_norm, NULL, LLM_NORM_RMS, cb, il);
        cb(cur, "ffn_norm", il);

        if (static_cast<uint32_t>(il) < hparams.n_layer_dense_lead) {
            cur = llm_build_ffn(ctx0, lctx, nullptr, cur,
                    model.layers[il].ffn_up,   NULL, NULL,
                    model.layers[il].ffn_gate, NULL, NULL,
                    model.layers[il].ffn_down, NULL, NULL,
                    NULL,
                    LLM_FFN_SILU, LLM_FFN_PAR, cb, il);
            cb(cur, "ffn_out", il);
        } else {

            ggml_tensor * moe_out =
                llm_build_moe_ffn(ctx0, lctx, cur,
                        model.layers[il].ffn_gate_inp,
                        model.layers[il].ffn_up_exps,
                        model.layers[il].ffn_gate_exps,
                        model.layers[il].ffn_down_exps,
                        model.layers[il].ffn_exp_probs_b,
                        n_expert, n_expert_used,
                        LLM_FFN_SILU, hparams.expert_weights_norm,
                        true, hparams.expert_weights_scale,
                        (llm_expert_gating_func_type) hparams.expert_gating_func,
                        cb, il, gf);
            cb(moe_out, "ffn_moe_out", il);

            ggml_tensor * ffn_shexp = llm_build_ffn(ctx0, lctx, nullptr, cur,
                    model.layers[il].ffn_up_shexp,   NULL, NULL,
                    model.layers[il].ffn_gate_shexp, NULL, NULL,
                    model.layers[il].ffn_down_shexp, NULL, NULL,
                    NULL,
                    LLM_FFN_SILU, LLM_FFN_PAR, cb, il);
            cb(ffn_shexp, "ffn_shexp", il);

            cur = ggml_add(ctx0, moe_out, ffn_shexp);
            cb(cur, "ffn_out", il);
        }

        cur = ggml_add(ctx0, cur, sa_out);

        cur = lctx.cvec.apply_to(ctx0, cur, il);
        cb(cur, "l_out", il);

        // input for next layer
        inpL = cur;
    }
    cur = inpL;

    cur = llm_build_norm(ctx0, cur, hparams, model.output_norm, NULL, LLM_NORM_RMS, cb, -1);

    cb(cur, "result_norm", -1);

    // lm_head
    cur = llm_build_lora_mm(lctx, ctx0, model.output, cur);

    cb(cur, "result_output", -1);

    ggml_build_forward_expand(gf, cur);
    return gf;
}

ggml_cgraph* llm_build_context::build_minimaxm2() {
    ggml_cgraph * gf = ggml_new_graph_custom(ctx0, llama_model_max_nodes(model), false);
    const int64_t n_embd_head = hparams.n_embd_head_v;
    GGML_ASSERT(n_embd_head == hparams.n_embd_head_k);
    // GGML_ASSERT(n_embd_head == hparams.n_rot); this is wrong in case of minimax, head_dim = 128, n_rot = 64

    ggml_tensor * cur;
    ggml_tensor * inpL;

    inpL = llm_build_inp_embd(ctx0, lctx, hparams, batch, model.tok_embd, cb);

    ggml_tensor * inp_pos = build_inp_pos();


    //auto * inp_attn = build_attn_inp_kv();
    ggml_tensor * inp_out_ids = build_inp_out_ids();
    ggml_tensor * KQ_mask = build_inp_KQ_mask();

    for (int il = 0; il < n_layer; ++il) {
        ggml_tensor* inpSA = inpL;

        cur = inpL;

        // self_attention
        {
            cur = llm_build_norm(ctx0, inpL, hparams, model.layers[il].attn_norm, NULL, LLM_NORM_RMS, cb, il);
            cb(cur, "attn_norm", il);

            // Q, K, V projections
            ggml_tensor * Qcur = llm_build_lora_mm(lctx, ctx0, model.layers[il].wq, cur);
            cb(Qcur, "Qcur", il);

            ggml_tensor * Kcur = llm_build_lora_mm(lctx, ctx0, model.layers[il].wk, cur);
            cb(Kcur, "Kcur", il);

            ggml_tensor * Vcur = llm_build_lora_mm(lctx, ctx0, model.layers[il].wv, cur);
            cb(Vcur, "Vcur", il);

            Qcur = llm_build_norm(ctx0, Qcur, hparams, model.layers[il].attn_q_norm, NULL,
                LLM_NORM_RMS, cb, il);
            cb(Qcur, "Qcur_normed", il);

            Kcur = llm_build_norm(ctx0, Kcur, hparams, model.layers[il].attn_k_norm, NULL,
                LLM_NORM_RMS, cb, il);
            cb(Kcur, "Kcur_normed", il);

            // reshape for multi-head
            Qcur = ggml_reshape_3d(ctx0, Qcur, n_embd_head, n_head, n_tokens);
            Kcur = ggml_reshape_3d(ctx0, Kcur, n_embd_head, n_head_kv, n_tokens);
            // Vcur = ggml_reshape_3d(ctx0, Vcur, n_embd_head, n_head_kv, n_tokens);


            // apply RoPE
            Qcur = ggml_rope_ext(ctx0, Qcur, inp_pos, nullptr,
                n_rot, rope_type, n_ctx_orig, freq_base, freq_scale,
                ext_factor, attn_factor, beta_fast, beta_slow);
            Kcur = ggml_rope_ext(ctx0, Kcur, inp_pos, nullptr,
                n_rot, rope_type, n_ctx_orig, freq_base, freq_scale,
                ext_factor, attn_factor, beta_fast, beta_slow);
            cb(Qcur, "Qcur", il);
            cb(Kcur, "Kcur", il);
            cb(Vcur, "Vcur", il);

            cur = llm_build_kv(ctx0, lctx, kv_self, gf,
                model.layers[il].wo, NULL,
                Kcur, Vcur, Qcur, KQ_mask,
                n_tokens, kv_head, n_kv,
                1.0f / sqrtf(float(n_embd_head)), cb, il);
        }

        if (il == n_layer - 1 && inp_out_ids) {
            cur = ggml_get_rows(ctx0, cur, inp_out_ids);
            inpSA = ggml_get_rows(ctx0, inpSA, inp_out_ids);
        }

        ggml_tensor * ffn_inp = ggml_add(ctx0, cur, inpSA);
        cb(ffn_inp, "ffn_inp", il);

        // MoE branch
        cur = llm_build_norm(ctx0, ffn_inp, hparams,
            model.layers[il].ffn_norm, NULL,
            LLM_NORM_RMS,cb, il);
        cb(cur, "ffn_norm", il);

        cur = llm_build_moe_ffn(ctx0, lctx, cur,
                model.layers[il].ffn_gate_inp,
                model.layers[il].ffn_up_exps,
                model.layers[il].ffn_gate_exps,
                model.layers[il].ffn_down_exps,
                model.layers[il].ffn_exp_probs_b,
                n_expert, n_expert_used,
                LLM_FFN_SILU, true,
                false, 0,
                (llm_expert_gating_func_type)hparams.expert_gating_func,
                cb, il, gf);
        cb(cur, "ffn_moe_out", il);

        cur = ggml_add(ctx0, cur, ffn_inp);

        cur = lctx.cvec.apply_to(ctx0, cur, il);
        cb(cur, "l_out", il);

        // input for next layer
        inpL = cur;
    }

    cur = inpL;

    cur = llm_build_norm(ctx0, cur,
        hparams, model.output_norm, NULL,
        LLM_NORM_RMS, cb, -1);

    cb(cur, "result_norm", -1);

    // lm_head
    cur = llm_build_lora_mm(lctx, ctx0, model.output, cur);

    cb(cur, "result_output", -1);

    ggml_build_forward_expand(gf, cur);
    return gf;
}

ggml_cgraph* llm_build_context::build_smollm3() {
    ggml_cgraph * gf = ggml_new_graph_custom(ctx0, llama_model_max_nodes(model), false);
    const int64_t n_embd_head = hparams.n_embd_head_v;
    GGML_ASSERT(n_embd_head == hparams.n_embd_head_k);
    // GGML_ASSERT(n_embd_head == hparams.n_rot); this is wrong in case of minimax, head_dim = 128, n_rot = 64

    ggml_tensor * cur;
    ggml_tensor * inpL;

    inpL = llm_build_inp_embd(ctx0, lctx, hparams, batch, model.tok_embd, cb);

    ggml_tensor * inp_pos = build_inp_pos();


    //auto * inp_attn = build_attn_inp_kv();
    ggml_tensor * inp_out_ids = build_inp_out_ids();
    ggml_tensor * KQ_mask = build_inp_KQ_mask();

    const float kq_scale = hparams.f_attention_scale == 0.0f ? 1.0f/sqrtf(float(n_embd_head)) : hparams.f_attention_scale;

    for (int il = 0; il < n_layer; ++il) {
        ggml_tensor * inpSA = inpL;

        const bool use_rope = (il + 1) % hparams.n_no_rope_layer_step != 0;

        // norm
        cur = llm_build_norm(ctx0, inpL, hparams, model.layers[il].attn_norm, NULL, LLM_NORM_RMS, cb, il);
        cb(cur, "attn_norm", il);

        // self-attention
        {
            auto [Qcur, Kcur, Vcur] = llm_build_mul_mat_qkv(gf, cur,
                    model.layers[il].wqkv, model.layers[il].bqkv,
                    model.layers[il].wqk,  model.layers[il].bqk,
                    model.layers[il].wq,   model.layers[il].bq,
                    model.layers[il].wk,   model.layers[il].bk,
                    model.layers[il].wv,   model.layers[il].bv,
                    model.layers[il].attn_q_norm, model.layers[il].attn_k_norm, 0, il);

            if (use_rope) {
                Qcur = ggml_rope_ext(ctx0, Qcur, inp_pos, nullptr, n_rot, rope_type, n_ctx_orig, freq_base, freq_scale,
                        ext_factor, attn_factor, beta_fast, beta_slow);
                cb(Qcur, "Qcur", il);

                Kcur = ggml_rope_ext(ctx0, Kcur, inp_pos, nullptr, n_rot, rope_type, n_ctx_orig, freq_base, freq_scale,
                        ext_factor, attn_factor, beta_fast, beta_slow);
                cb(Kcur, "Kcur", il);
            }

            cur = llm_build_kv(ctx0, lctx, kv_self, gf,
                    model.layers[il].wo, model.layers[il].bo,
                    Kcur, Vcur, Qcur, KQ_mask, n_tokens, kv_head, n_kv, kq_scale, cb, il);
            cb(cur, "attn_out", il);
        }
        if (il == n_layer - 1 && inp_out_ids) {
            cur   = ggml_get_rows(ctx0,   cur, inp_out_ids);
            inpSA = ggml_get_rows(ctx0, inpSA, inp_out_ids);
        }
        ggml_tensor * ffn_inp = ggml_add(ctx0, cur, inpSA);
        cb(ffn_inp, "ffn_inp", il);

        // feed-forward network
        cur = llm_build_ffn(ctx0, lctx, model.layers[il].ffn_norm, ffn_inp,
                model.layers[il].ffn_up,   NULL, NULL,
                model.layers[il].ffn_gate, NULL, NULL,
                model.layers[il].ffn_down, NULL, NULL,
                NULL,
                LLM_FFN_SILU, LLM_FFN_PAR, cb, il);
        cb(cur, "ffn_out", il);

        cur = ggml_add(ctx0, cur, ffn_inp);
        cur = lctx.cvec.apply_to(ctx0, cur, il);
        cb(cur, "l_out", il);

        // input for next layer
        inpL = cur;
    }
    cur = inpL;

    cur = llm_build_norm(ctx0, cur, hparams, model.output_norm, NULL, LLM_NORM_RMS, cb, -1);
    cb(cur, "result_norm", -1);

    // lm_head
    cur = llm_build_lora_mm(lctx, ctx0, model.output, cur);
    cb(cur, "result_output", -1);

    ggml_build_forward_expand(gf, cur);

    return gf;
}

ggml_cgraph * llm_build_context::llama_build_graph_defrag(llama_context & lctx, const std::vector<uint32_t> & ids) {
    llama_batch dummy;
    dummy.n_tokens = 0;

    llm_build_cb cb = [&](struct ggml_tensor * , const char * , int ) { };

    struct llm_build_context llm(lctx, dummy, cb, false, false);

    llm.init();

    struct ggml_cgraph * result = llm.build_defrag(ids);

    llm.free();

    return result;
}

ggml_cgraph * llm_build_context::llama_build_graph_k_shift(llama_context & lctx) {
    llama_batch dummy;
    dummy.n_tokens = 0;

    llm_build_cb cb = [&](struct ggml_tensor * , const char * , int ) { };

    struct llm_build_context llm(lctx, dummy, cb, false, false);

    llm.init();

    struct ggml_cgraph * result = llm.build_k_shift();

    llm.free();

    return result;
}

struct ggml_cgraph * llm_build_context::llama_build_graph_s_copy(llama_context & lctx) {
    llama_batch dummy;
    dummy.n_tokens = 0;

    llm_build_cb cb = [&](struct ggml_tensor * , const char * , int ) { };

    struct llm_build_context llm(lctx, dummy, cb, false, false);

    llm.init();

    struct ggml_cgraph * result = llm.build_s_copy();

    llm.free();

    return result;
}

ggml_cgraph * llm_build_context::llama_build_graph(
         llama_context & lctx,
     const llama_batch & batch,
                  bool   worst_case) {
    const auto & model = lctx.model;

#if IK_PRINT_TIMING
    auto tim1 = ggml_time_us();
#endif

    // this callback allows us to apply custom logic to each tensor (e.g. ggml-alloc, offloading, etc.)
    llm_build_cb cb = [&](struct ggml_tensor * cur, const char * name, int il) {
        if (il >= 0) {
            int j = 0;
            for (; j < GGML_MAX_NAME - 1; ++j) {
                cur->name[j] = name[j];
                if (!name[j]) break;
            }
            if (j < GGML_MAX_NAME - 3) {
                cur->name[j++] = '-';
                auto sil = std::to_string(il);
                for (int k = 0; k < (int)sil.size() && j < GGML_MAX_NAME - 1; ++k) {
                    cur->name[j++] = sil[k];
                }
            }
            cur->name[j] = 0;
            //ggml_format_name(cur, "%s-%d", name, il);
        } else {
            ggml_set_name(cur, name);
        }

        if (!lctx.cparams.offload_kqv) {
            if (strcmp(name, "kqv_merged_cont") == 0) {
                // all nodes between the KV store and the attention output are run on the CPU
                ggml_backend_sched_set_tensor_backend(lctx.sched, cur, lctx.backend_cpu);
            }
        }

        // norm may be automatically assigned to the backend of the previous layer, increasing data transfer between backends
        // FIXME: fix in ggml_backend_sched
        const bool full_offload = lctx.model.n_gpu_layers > (int)lctx.model.hparams.n_layer;
        if (batch.n_tokens < 32 || full_offload) {
            if (il != -1 && strcmp(name, "norm") == 0) {
                for (auto * backend : lctx.backends) {
                    if (ggml_backend_supports_buft(backend, lctx.model.buft_layer[il].buft) &&
                        (ggml_backend_supports_op(backend, cur) || ggml_backend_offload_op(backend, cur))) {
                        ggml_backend_sched_set_tensor_backend(lctx.sched, cur, backend);
                        break;
                    }
                }
            }
        }
    };

    struct ggml_cgraph * result = NULL;

    const llama_vocab * vocab = &lctx.model.vocab; //llama_get_vocab(&lctx);
    llama_token bos = vocab->token_bos();
    llama_token eos = vocab->token_eos();
    bool is_warming_up = lctx.n_eval == 0 && (batch.n_tokens == 1 && (batch.token[0] == ((bos != -1) ? bos : eos)));
    struct llm_build_context llm(lctx, batch, cb, worst_case, is_warming_up);

    llm.init();

    switch (model.arch) {
        case LLM_ARCH_LLAMA:
        case LLM_ARCH_LLAMA4:
        case LLM_ARCH_GRANITE:
        case LLM_ARCH_GRANITE_MOE:
            {
                result = llm.build_llama();
            } break;
        case LLM_ARCH_DECI:
            {
                result = llm.build_deci();
            } break;
        case LLM_ARCH_BAICHUAN:
            {
                result = llm.build_baichuan();
            } break;
        case LLM_ARCH_FALCON:
            {
                result = llm.build_falcon();
            } break;
        case LLM_ARCH_GROK:
            {
                result = llm.build_grok();
            } break;
        case LLM_ARCH_STARCODER:
            {
                result = llm.build_starcoder();
            } break;
        case LLM_ARCH_REFACT:
            {
                result = llm.build_refact();
            } break;
        case LLM_ARCH_BERT:
        case LLM_ARCH_JINA_BERT_V2:
        case LLM_ARCH_NOMIC_BERT:
            {
                result = llm.build_bert();
            } break;
        case LLM_ARCH_BLOOM:
            {
                result = llm.build_bloom();
            } break;
        case LLM_ARCH_MPT:
            {
                result = llm.build_mpt();
            } break;
         case LLM_ARCH_STABLELM:
            {
                result = llm.build_stablelm();
            } break;
        case LLM_ARCH_QWEN:
            {
                result = llm.build_qwen();
            } break;
        case LLM_ARCH_QWEN2:
            {
                result = llm.build_qwen2();
            } break;
        case LLM_ARCH_QWEN2VL:
            {
                result = llm.build_qwen2vl();
            } break;
        case LLM_ARCH_QWEN2MOE:
            {
                result = llm.build_qwen2moe();
            } break;
        case LLM_ARCH_QWEN3:
            {
                result = llm.build_qwen3();
            } break;
        case LLM_ARCH_QWEN3MOE:
            {
                result = llm.build_qwen3moe();
            } break;
        case LLM_ARCH_QWEN3VL:
            {
                result = llm.build_qwen3vl();
            } break;
        case LLM_ARCH_QWEN3VLMOE:
            {
                result = llm.build_qwen3vlmoe();
            } break;
        case LLM_ARCH_PHI2:
            {
                result = llm.build_phi2();
            } break;
        case LLM_ARCH_PHI3:
            {
                result = llm.build_phi3();
            } break;
        case LLM_ARCH_PLAMO:
            {
                result = llm.build_plamo();
            } break;
        case LLM_ARCH_GPT2:
            {
                result = llm.build_gpt2();
            } break;
        case LLM_ARCH_CODESHELL:
            {
                result = llm.build_codeshell();
            } break;
        case LLM_ARCH_ORION:
            {
                result = llm.build_orion();
            } break;
        case LLM_ARCH_INTERNLM2:
            {
                result = llm.build_internlm2();
            } break;
        case LLM_ARCH_MINICPM:
            {
                result = llm.build_minicpm();
            } break;
        case LLM_ARCH_GEMMA:
            {
                result = llm.build_gemma();
            } break;
        case LLM_ARCH_GEMMA2:
            {
                result = llm.build_gemma2();
            } break;
        case LLM_ARCH_GEMMA3:
            {
                result = llm.build_gemma3();
            } break;
        case LLM_ARCH_STARCODER2:
            {
                result = llm.build_starcoder2();
            } break;
        case LLM_ARCH_MAMBA:
            {
                result = llm.build_mamba();
            } break;
        case LLM_ARCH_XVERSE:
            {
                result = llm.build_xverse();
            } break;
        case LLM_ARCH_COMMAND_R:
            {
                result = llm.build_command_r();
            } break;
        case LLM_ARCH_DBRX:
            {
                result = llm.build_dbrx();
            } break;
        case LLM_ARCH_OLMO:
            {
                result = llm.build_olmo();
            } break;
        case LLM_ARCH_OPENELM:
            {
                result = llm.build_openelm();
            } break;
        case LLM_ARCH_GPTNEOX:
            {
                result = llm.build_gptneox();
            } break;
        case LLM_ARCH_ARCTIC:
            {
                result = llm.build_arctic();
            } break;
        case LLM_ARCH_DEEPSEEK2:
            {
                result = llm.build_deepseek2();
            } break;
        case LLM_ARCH_CHATGLM:
            {
                result = llm.build_chatglm();
            } break;
        case LLM_ARCH_GLM4:
            {
                result = llm.build_glm4();
            } break;
        case LLM_ARCH_GLM4_MOE:
            {
                result = llm.build_glm4_moe();
            } break;
        case LLM_ARCH_BITNET:
            {
                result = llm.build_bitnet();
            } break;
        case LLM_ARCH_BITNET_B158:
        case LLM_ARCH_BITNET_25:
            {
                result = llm.build_bitnet_158();
            } break;
        case LLM_ARCH_COHERE2:
            {
                result = llm.build_cohere2();
            } break;
        case LLM_ARCH_T5:
            {
                if (lctx.is_encoding) {
                    result = llm.build_t5_encoder();
                } else {
                    result = llm.build_t5_decoder();
                }
            } break;
        case LLM_ARCH_T5ENCODER:
            {
                result = llm.build_t5_encoder();
            } break;
        case LLM_ARCH_JAIS:
            {
                result = llm.build_jais();
            } break;
        case LLM_ARCH_DOTS1:
            {
                result = llm.build_dots1();
            } break;
        case LLM_ARCH_ERNIE4_5:
        {
            result = llm.build_ernie4_5();
        } break;
        case LLM_ARCH_ERNIE4_5_MOE:
        {
            result = llm.build_ernie4_5_moe();
        } break;
        case LLM_ARCH_HUNYUAN_MOE:
            {
                result = llm.build_hunyuan_moe();
            } break;
        case LLM_ARCH_OPENAI_MOE:
            {
                result = llm.build_openai_moe();
            } break;
        case LLM_ARCH_BAILINGMOE2:
            {
                result = llm.build_bailingmoe2();
            } break;
        case LLM_ARCH_MINIMAX_M2:
            {
                result = llm.build_minimaxm2();
            } break;
        case LLM_ARCH_SMOLLM3:
            {
                result = llm.build_smollm3();
            } break;
        case LLM_ARCH_MISTRAL3:
            {
                result = llm.build_mistral3();
            } break;
        default:
            GGML_ABORT("fatal error");
    }

    // add on pooling layer
    if (lctx.cparams.embeddings) {
        result = llm.append_pooling(result);
    }

    llm.free();

#if IK_PRINT_TIMING
    auto tim2 = ggml_time_us();
    printf("%s(...): %d us\n", __func__, int(tim2-tim1));
#endif

    return result;
}

ggml_tensor * llm_build_context::build_std_attention(ggml_cgraph * gf, ggml_tensor * the_attn_norm,
        ggml_tensor * input, ggml_tensor * inp_pos, ggml_tensor * rope_factors_in,
        ggml_tensor * KQ_mask, ggml_tensor * sinks, ggml_tensor * inp_attn_scale, float KQ_scale, float f_attn_scale,
        int n_swa, int il, bool do_rope, bool add_graph_split, bool add_input, bool is_norm) {
    if (!model.layers[il].wqkv && !model.layers[il].wqk && cparams.flash_attn &&
         model.layers[il].wq->extra && model.layers[il].wk->extra && model.layers[il].wv->extra && model.layers[il].wo->extra) {
        if (kv_self.k_l[il]->extra && kv_self.v_l[il]->extra) {
            //printf("%s: %s\n", __func__, ggml_op_name(input->op));
            ggml_split_tensor_t * attn_norm = the_attn_norm ? (ggml_split_tensor_t *)the_attn_norm->extra : nullptr;
            auto wq = (ggml_split_tensor_t *)model.layers[il].wq->extra;
            auto wk = (ggml_split_tensor_t *)model.layers[il].wk->extra;
            auto wv = (ggml_split_tensor_t *)model.layers[il].wv->extra;
            auto wo = (ggml_split_tensor_t *)model.layers[il].wo->extra;
            GGML_ASSERT(wq->n_device == wk->n_device && wq->n_device == wv->n_device && wq->n_device == wo->n_device);
            auto kl = (ggml_split_tensor_t *)kv_self.k_l[il]->extra;
            auto vl = (ggml_split_tensor_t *)kv_self.v_l[il]->extra;
            GGML_ASSERT(wq->n_device == kl->n_device && wq->n_device == vl->n_device);
            ggml_split_tensor_t *bq = nullptr, *bo = nullptr, *bk = nullptr, *bv = nullptr;
            if (model.layers[il].bq && model.layers[il].bq->extra) {
                bq = (ggml_split_tensor_t *)model.layers[il].bq->extra;
                GGML_ASSERT(bq->n_device == wq->n_device);
            }
            if (model.layers[il].bo && model.layers[il].bo->extra) {
                bo = (ggml_split_tensor_t *)model.layers[il].bo->extra;
                GGML_ASSERT(bo->n_device == wq->n_device);
            }
            if (model.layers[il].bk && model.layers[il].bk->extra) {
                bk = (ggml_split_tensor_t *)model.layers[il].bk->extra;
                GGML_ASSERT(bk->n_device == wq->n_device);
            }
            if (model.layers[il].bv && model.layers[il].bv->extra) {
                bv = (ggml_split_tensor_t *)model.layers[il].bv->extra;
                GGML_ASSERT(bv->n_device == wq->n_device);
            }
            std::vector<ggml_tensor*> attn(wq->n_device, nullptr);
            int id_last = -1;
            for (int id = 0; id < wq->n_device; ++id) {
                int il_cb = 1000*(id+1) + il;
                auto split_wq = wq->splits[id];
                auto split_wk = wk->splits[id];
                auto split_wv = wv->splits[id];
                auto split_wo = wo->splits[id];
                auto split_kl = kl->splits[id];
                auto split_vl = vl->splits[id];
                GGML_ASSERT((!split_wq && !split_wk && !split_wv && !split_wo && !split_kl && !split_vl) ||
                        (split_wq && split_wk && split_wv && split_wo && split_kl && split_vl));
                if (!split_wq) continue;
                auto cur = get_input_tensor_sm_graph(input, id);
                if (attn_norm) {
                    if (is_norm) {
<<<<<<< HEAD
                        cur = llm_build_norm(ctx0, cur, lctx.model.hparams, attn_norm->splits[id], NULL, LLM_NORM, cb, il);
                        GGML_ASSERT(cur->src[0]->op == GGML_OP_NORM);
                        cur->src[0]->op_params[GGML_MAX_OP_PARAMS / sizeof(int32_t) - 1] = 0xff;
=======
                        //cur = llm_build_norm(ctx0, cur, lctx.model.hparams, attn_norm->splits[id], NULL, LLM_NORM, cb, il);
                        //GGML_ASSERT(cur->src[0]->op == GGML_OP_NORM);
                        //cur->src[0]->op_params[GGML_MAX_OP_PARAMS / sizeof(int32_t) - 1] = 0xff;
                        cur = ggml_fused_norm(ctx0, cur, attn_norm->splits[id], lctx.model.hparams.f_norm_eps);
>>>>>>> fbb67fa2
                    } else {
                        cur = llm_build_norm(ctx0, cur, lctx.model.hparams, attn_norm->splits[id], NULL, LLM_NORM_RMS, cb, il);
                    }
                }
                //if (attn_norm) {
                //    auto split_norm = attn_norm->splits[id];
                //    cur = llm_build_norm(ctx0, cur, hparams, split_norm, NULL, is_norm ? LLM_NORM : LLM_NORM_RMS, cb, il);
                //    cb(cur, "attn_norm", il_cb);
                //}
                if (cur->type != GGML_TYPE_F32) {
                    cur = ggml_cast(ctx0, cur, GGML_TYPE_F32);
                }
                auto the_q_norm = model.layers[il].attn_q_norm ? model.layers[il].attn_q_norm->extra ?
                    ((ggml_split_tensor_t *)model.layers[il].attn_q_norm->extra)->splits[id] : model.layers[il].attn_q_norm : nullptr;
                auto the_k_norm = model.layers[il].attn_k_norm ? model.layers[il].attn_k_norm->extra ?
                    ((ggml_split_tensor_t *)model.layers[il].attn_k_norm->extra)->splits[id] : model.layers[il].attn_k_norm : nullptr;
                auto [Qcur, Kcur, Vcur] = llm_build_mul_mat_qkv(gf, cur, nullptr, nullptr, nullptr, nullptr,
                        split_wq, bq ? bq->splits[id] : nullptr,
                        split_wk, bk ? bk->splits[id] : nullptr,
                        split_wv, bv ? bv->splits[id] : nullptr,
                        the_q_norm, the_k_norm, f_attn_scale, il_cb, add_graph_split);
                auto rope_factors = rope_factors_in;
                if (!rope_factors && model.layers[il].rope_freqs && model.layers[il].rope_freqs->extra) {
                    auto extra = (ggml_split_tensor_t *)model.layers[il].rope_freqs->extra;
                    rope_factors = extra->splits[id];
                }
                if (do_rope) {
                    Qcur = ggml_rope_ext(ctx0, Qcur, inp_pos, rope_factors, n_rot, rope_type, n_ctx_orig, freq_base, freq_scale,
                            ext_factor, attn_factor, beta_fast, beta_slow);
                    Kcur = ggml_rope_ext(ctx0, Kcur, inp_pos, rope_factors, n_rot, rope_type, n_ctx_orig, freq_base, freq_scale,
                            ext_factor, attn_factor, beta_fast, beta_slow);
                }
                cb(Qcur, "Qcur", il_cb);
                cb(Kcur, "Kcur", il_cb);
                if (inp_attn_scale) {
                    Qcur = ggml_mul(ctx0, Qcur, inp_attn_scale);
                    cb(Qcur, "Qcur_temp_scaled", il_cb);
                }
                if (cparams.k_cache_hadamard) {
                    Qcur = ggml_hadamard(ctx0, Qcur, hparams.n_embd_head_k);
                    Kcur = ggml_hadamard(ctx0, Kcur, hparams.n_embd_head_k);
                    cb(Qcur, "Qcur_hadamard", il_cb);
                    cb(Kcur, "Kcur_hadamard", il_cb);
                }
                ggml_build_forward_expand(gf, Qcur);
                ggml_build_forward_expand(gf, Kcur);
                ggml_build_forward_expand(gf, Vcur);

                const int64_t n_embd_head_k = hparams.n_embd_head_k;
                const int64_t n_head_kv     = split_wk->ne[1] / n_embd_head_k;

                GGML_ASSERT(kv_self.size == cparams.n_ctx);

                auto idx = 2*wq->n_device*il + 2*id;
                GGML_ASSERT(idx+1 < (int)lctx.cache_copies.size());
                auto k_row_size = ggml_row_size(split_kl->type, n_embd_head_k);
                ggml_tensor * k_cache_view = ggml_view_2d(ctx0, split_kl, n_embd_head_k, n_tokens*n_head_kv,
                        k_row_size, k_row_size*n_head_kv*kv_head);

                lctx.cache_copies[idx+0].cpy  = ggml_cpy(ctx0, Kcur, k_cache_view);
                lctx.cache_copies[idx+0].step = k_row_size*n_head_kv;

                // note: storing RoPE-ed version of K in the KV cache
                ggml_build_forward_expand(gf, lctx.cache_copies[idx+0].cpy);

                struct ggml_tensor * v_cache_view = nullptr;

                if (cparams.flash_attn) {
                    v_cache_view = ggml_view_1d(ctx0, split_vl, n_tokens*split_wv->ne[1],
                            kv_head*ggml_row_size(split_vl->type, split_wv->ne[1]));
                    lctx.cache_copies[idx+1].step = ggml_row_size(split_vl->type, split_wv->ne[1]);
                } else {
                    // note: the V cache is transposed when not using flash attention
                    v_cache_view = ggml_view_2d(ctx0, split_vl, n_tokens, split_wv->ne[1],
                            (  n_ctx)*ggml_element_size(split_vl),
                            (kv_head)*ggml_element_size(split_vl));
                    lctx.cache_copies[idx+1].step = ggml_element_size(split_vl);

                    Vcur = ggml_transpose(ctx0, Vcur);
                }
                cb(v_cache_view, "v_cache_view", il_cb);

                lctx.cache_copies[idx+1].cpy  = ggml_cpy(ctx0, Vcur, v_cache_view);
                ggml_build_forward_expand(gf, lctx.cache_copies[idx+1].cpy);

                auto q = ggml_permute(ctx0, Qcur, 0, 2, 1, 3);
                cb(q, "q", il_cb);

                auto k = ggml_view_3d(ctx0, split_kl, n_embd_head_k, n_kv, n_head_kv,
                             ggml_row_size(split_kl->type, n_embd_head_k)*n_head_kv, //n_embd_k_gqa),
                             ggml_row_size(split_kl->type, n_embd_head_k), 0);
                cb(k, "k", il_cb);

                auto v = ggml_view_3d(ctx0, split_vl, n_embd_head_v, n_kv, n_head_kv,
                             ggml_row_size(split_vl->type, split_wv->ne[1]),
                             ggml_row_size(split_vl->type, n_embd_head_v), 0);
                cb(v, "v", il_cb);

#ifdef GGML_USE_VULKAN
                constexpr bool use_f32_precision = true;
#else
                constexpr bool use_f32_precision = false;
#endif
                cur = ggml_flash_attn_ext(ctx0, q, k, v, KQ_mask, KQ_scale, hparams.f_max_alibi_bias,
                                  hparams.attn_soft_cap ? hparams.f_attn_logit_softcapping : 0.0f);
                cb(cur, "flash_attn", il_cb);
                ggml_flash_attn_ext_add_sinks(cur, sinks);
                if (n_swa > 0) {
                    ((int32_t *)cur->op_params)[4] = n_swa;
                }

                // Some models produced NaNs/gibberish when FA is computed with f16 precision on CUDA
                if (use_f32_precision || model.arch == LLM_ARCH_PHI2 || model.arch == LLM_ARCH_PHI3 || model.arch == LLM_ARCH_GPTNEOX ||
                    (model.arch == LLM_ARCH_DEEPSEEK2 && q->ne[1] <= 8) || model.arch == LLM_ARCH_COHERE2 || model.arch == LLM_ARCH_GLM4 ||
                    model.arch == LLM_ARCH_GLM4_MOE) {
                    ggml_flash_attn_ext_set_prec(cur, GGML_PREC_F32);
                }

                cur = ggml_reshape_2d(ctx0, cur, split_wo->ne[0], n_tokens);
                cb(cur, "flash_attn_reshaped", il_cb);

                cur = llm_build_lora_mm(lctx, ctx0, split_wo, cur);
                if (lctx.model.arch == LLM_ARCH_GLM4 || lctx.model.arch == LLM_ARCH_GLM4_MOE) {
                    // GLM4 and GLM4_MOE seem to have numerical issues with half-precision accumulators
                    ggml_mul_mat_set_prec(cur, GGML_PREC_F32);
                }
                cb(cur, "kqv_wo", il_cb);
                if (bo) {
                    cur = ggml_add(ctx0, cur, bo->splits[id]);
                    cb(cur, "kqv_wo_biased", il_cb);
                }
                if (cur->ne[1] > 32 && lctx.cparams.split_mode_f16) {
                    cur = ggml_cast(ctx0, cur, GGML_TYPE_F16);
                }
                ggml_build_forward_expand(gf, cur);
<<<<<<< HEAD
                attn.push_back(cur);
            }
            GGML_ASSERT(!attn.empty());
            if (add_input) {
                attn.back() = ggml_add(ctx0, attn.back(), input);
                cb(attn.back(), "attn_out_with_input", il);
            }
            if (attn.size() == 1) return attn.front();
=======
                attn[id] = cur;
                id_last = id;
            }
            GGML_ASSERT(id_last >= 0);
            if (add_input) {
                attn[id_last] = ggml_add(ctx0, attn[id_last], input);
                cb(attn[id_last], "attn_out_with_input", il);
            }
>>>>>>> fbb67fa2
            auto cur = ggml_reduce(ctx0, attn.data(), wq->n_device, GGML_OP_ADD);
            ggml_build_forward_expand(gf, cur);
            cb(cur, "attn_combined", il);
            return cur;
<<<<<<< HEAD
            ////if (attn.size() > 2 && attn.size()%2 == 0) {
            ////    for (int id = 0; id < int(attn.size()/2); ++id) {
            ////        attn[id] = ggml_add(ctx0, attn[2*id+0], attn[2*id+1]);
            ////        attn[id]->op_params[0] = 0xff;
            ////    }
            ////    attn.resize(attn.size()/2);
            ////    auto cur = ggml_add(ctx0, attn[0], attn[1]);
            ////    cur->op_params[0] = 0xff;
            ////    cur->op_params[0] = 0xff;
            ////    for (int id = 2; id < (int)attn.size(); ++id) {
            ////        cur = ggml_add(ctx0, cur, attn[id]);
            ////        cb(cur, "combine_attn", il);
            ////    }
            ////    return cur;
            ////}
            //auto cur = ggml_add(ctx0, attn[0], attn[1]);
            //cb(cur, "combine_attn", il);
            //cur->op_params[0] = 0xff;
            //for (int id = 2; id < (int)attn.size(); ++id) {
            //    cur = ggml_add(ctx0, cur, attn[id]);
            //    cb(cur, "combine_attn", il);
            //}
            //if (attn.size() > 2) {
            //    cur->op_params[0] = 0xff;
            //}
            ////if (add_input) {
            ////    cur = ggml_add(ctx0, cur, input);
            ////    cb(cur, "combine_attn_inp", il);
            ////}
            //return cur;
=======
>>>>>>> fbb67fa2
        }
    }

    auto cur = input;
    if (the_attn_norm) {
        cur = llm_build_norm(ctx0, cur, hparams, the_attn_norm, NULL, is_norm ? LLM_NORM : LLM_NORM_RMS, cb, il);
        cb(cur, "attn_norm", il);
    }

    auto [Qcur, Kcur, Vcur] = llm_build_mul_mat_qkv(gf, cur,
            model.layers[il].wqkv, model.layers[il].bqkv,
            model.layers[il].wqk,  model.layers[il].bqk,
            model.layers[il].wq,   model.layers[il].bq, model.layers[il].wk, model.layers[il].bk, model.layers[il].wv, model.layers[il].bv,
            model.layers[il].attn_q_norm, model.layers[il].attn_k_norm, f_attn_scale, il);

    if (do_rope) {
        Qcur = ggml_rope_ext(ctx0, Qcur, inp_pos, rope_factors_in, n_rot, rope_type, n_ctx_orig, freq_base, freq_scale,
                ext_factor, attn_factor, beta_fast, beta_slow);
        Kcur = ggml_rope_ext( ctx0, Kcur, inp_pos, rope_factors_in, n_rot, rope_type, n_ctx_orig, freq_base, freq_scale,
                ext_factor, attn_factor, beta_fast, beta_slow);
    }
    cb(Qcur, "Qcur", il);
    cb(Kcur, "Kcur", il);

    if (inp_attn_scale) {
        Qcur = ggml_mul(ctx0, Qcur, inp_attn_scale);
        cb(Qcur, "Qcur_temp_scaled", il);
    }

    cur = llm_build_kv(ctx0, lctx, kv_self, gf,
            model.layers[il].wo, model.layers[il].bo,
            Kcur, Vcur, Qcur, KQ_mask, n_tokens, kv_head, n_kv, KQ_scale, cb, il, sinks, n_swa);

    if (add_input) {
        cb(cur, "attn_out", il);
        cur = ggml_add(ctx0, cur, input);
    }

    return cur;
}<|MERGE_RESOLUTION|>--- conflicted
+++ resolved
@@ -626,11 +626,7 @@
         auto view_src = input->view_src;
         GGML_ASSERT(view_src);
         cur = input->src[id];
-<<<<<<< HEAD
-        if (cur == view_src) {
-=======
         if (cur == view_src || !cur) {
->>>>>>> fbb67fa2
             //printf("%s: Setting input to %s for id = %d\n", __func__, view_src->name, id);
             cur = input;
         }
@@ -682,16 +678,7 @@
                 auto norm = (ggml_split_tensor_t *)ffn_norm->extra;
                 GGML_ASSERT(norm->splits[id]);
                 if (is_norm) {
-<<<<<<< HEAD
-                    cur = llm_build_norm(ctx, cur, lctx.model.hparams, norm->splits[id], NULL, LLM_NORM, cb, il);
-                    GGML_ASSERT(cur->src[0]->op == GGML_OP_NORM);
-                    cur->src[0]->op_params[GGML_MAX_OP_PARAMS / sizeof(int32_t) - 1] = 0xff;
-=======
-                    //cur = llm_build_norm(ctx, cur, lctx.model.hparams, norm->splits[id], NULL, LLM_NORM, cb, il);
-                    //GGML_ASSERT(cur->src[0]->op == GGML_OP_NORM);
-                    //cur->src[0]->op_params[GGML_MAX_OP_PARAMS / sizeof(int32_t) - 1] = 0xff;
                     cur = ggml_fused_norm(ctx, cur, norm->splits[id], lctx.model.hparams.f_norm_eps);
->>>>>>> fbb67fa2
                 } else {
                     cur = llm_build_norm(ctx, cur, lctx.model.hparams, norm->splits[id], NULL, LLM_NORM_RMS, cb, il);
                 }
@@ -724,17 +711,6 @@
             ffn[id] = cur;
             id_last = id;
         }
-<<<<<<< HEAD
-        if (add_input) {
-            ffn.back() = ggml_add(ctx, ffn.back(), input);
-            cb(ffn.back(), "ffn_with_inp", il);
-        }
-        if (add_extra) {
-            ffn.back() = ggml_add(ctx, ffn.back(), add_extra);
-            cb(ffn.back(), "ffn_with_inp", il);
-        }
-        if (ffn.size() == 1) return ffn.front();
-=======
         GGML_ASSERT(id_last >= 0);
         if (add_input) {
             ffn[id_last] = ggml_add(ctx, ffn[id_last], input);
@@ -744,7 +720,6 @@
             ffn[id_last] = ggml_add(ctx, ffn[id_last], add_extra);
             cb(ffn[id_last], "ffn_with_inp", il);
         }
->>>>>>> fbb67fa2
         auto cur = ggml_reduce(ctx, ffn.data(), u->n_device, GGML_OP_ADD);
         cb(cur, "ffn_combined", il);
         ggml_build_forward_expand(graph, cur);
@@ -1314,16 +1289,6 @@
             cb(cur, "ffn_out_f16", il_cb);
         }
         ggml_build_forward_expand(graph, cur);
-<<<<<<< HEAD
-        results.push_back(cur);
-    }
-    GGML_ASSERT(!results.empty());
-    if (add_input) {
-        results.back() = ggml_add(ctx, results.back(), input);
-        cb(results.back(), "ffn_inp_added", il);
-    }
-    if (results.size() == 1) return results.front();
-=======
         results[id] = cur;
         last_id = id;
     }
@@ -1332,7 +1297,6 @@
         results[last_id] = ggml_add(ctx, results[last_id], input);
         cb(results[last_id], "ffn_inp_added", il);
     }
->>>>>>> fbb67fa2
 
     auto cur = ggml_reduce(ctx, results.data(), split_up_exps->n_device, GGML_OP_ADD);
     cb(cur, "moe_ffn_combined", il);
@@ -9422,16 +9386,7 @@
                 auto cur = get_input_tensor_sm_graph(input, id);
                 if (attn_norm) {
                     if (is_norm) {
-<<<<<<< HEAD
-                        cur = llm_build_norm(ctx0, cur, lctx.model.hparams, attn_norm->splits[id], NULL, LLM_NORM, cb, il);
-                        GGML_ASSERT(cur->src[0]->op == GGML_OP_NORM);
-                        cur->src[0]->op_params[GGML_MAX_OP_PARAMS / sizeof(int32_t) - 1] = 0xff;
-=======
-                        //cur = llm_build_norm(ctx0, cur, lctx.model.hparams, attn_norm->splits[id], NULL, LLM_NORM, cb, il);
-                        //GGML_ASSERT(cur->src[0]->op == GGML_OP_NORM);
-                        //cur->src[0]->op_params[GGML_MAX_OP_PARAMS / sizeof(int32_t) - 1] = 0xff;
                         cur = ggml_fused_norm(ctx0, cur, attn_norm->splits[id], lctx.model.hparams.f_norm_eps);
->>>>>>> fbb67fa2
                     } else {
                         cur = llm_build_norm(ctx0, cur, lctx.model.hparams, attn_norm->splits[id], NULL, LLM_NORM_RMS, cb, il);
                     }
@@ -9567,16 +9522,6 @@
                     cur = ggml_cast(ctx0, cur, GGML_TYPE_F16);
                 }
                 ggml_build_forward_expand(gf, cur);
-<<<<<<< HEAD
-                attn.push_back(cur);
-            }
-            GGML_ASSERT(!attn.empty());
-            if (add_input) {
-                attn.back() = ggml_add(ctx0, attn.back(), input);
-                cb(attn.back(), "attn_out_with_input", il);
-            }
-            if (attn.size() == 1) return attn.front();
-=======
                 attn[id] = cur;
                 id_last = id;
             }
@@ -9585,44 +9530,10 @@
                 attn[id_last] = ggml_add(ctx0, attn[id_last], input);
                 cb(attn[id_last], "attn_out_with_input", il);
             }
->>>>>>> fbb67fa2
             auto cur = ggml_reduce(ctx0, attn.data(), wq->n_device, GGML_OP_ADD);
             ggml_build_forward_expand(gf, cur);
             cb(cur, "attn_combined", il);
             return cur;
-<<<<<<< HEAD
-            ////if (attn.size() > 2 && attn.size()%2 == 0) {
-            ////    for (int id = 0; id < int(attn.size()/2); ++id) {
-            ////        attn[id] = ggml_add(ctx0, attn[2*id+0], attn[2*id+1]);
-            ////        attn[id]->op_params[0] = 0xff;
-            ////    }
-            ////    attn.resize(attn.size()/2);
-            ////    auto cur = ggml_add(ctx0, attn[0], attn[1]);
-            ////    cur->op_params[0] = 0xff;
-            ////    cur->op_params[0] = 0xff;
-            ////    for (int id = 2; id < (int)attn.size(); ++id) {
-            ////        cur = ggml_add(ctx0, cur, attn[id]);
-            ////        cb(cur, "combine_attn", il);
-            ////    }
-            ////    return cur;
-            ////}
-            //auto cur = ggml_add(ctx0, attn[0], attn[1]);
-            //cb(cur, "combine_attn", il);
-            //cur->op_params[0] = 0xff;
-            //for (int id = 2; id < (int)attn.size(); ++id) {
-            //    cur = ggml_add(ctx0, cur, attn[id]);
-            //    cb(cur, "combine_attn", il);
-            //}
-            //if (attn.size() > 2) {
-            //    cur->op_params[0] = 0xff;
-            //}
-            ////if (add_input) {
-            ////    cur = ggml_add(ctx0, cur, input);
-            ////    cb(cur, "combine_attn_inp", il);
-            ////}
-            //return cur;
-=======
->>>>>>> fbb67fa2
         }
     }
 
