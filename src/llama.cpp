--- conflicted
+++ resolved
@@ -4776,18 +4776,14 @@
         LLAMA_LOG_INFO("XXXXXXXXXXXXXXXXXXXXX Setting only active experts offload\n");
         ggml_backend_sched_set_only_active_experts(ctx->sched, true);
     }
-    if (model->split_mode == LLAMA_SPLIT_MODE_GRAPH && !model->has_tensor_overrides()) {
+    if (model->split_mode == LLAMA_SPLIT_MODE_GRAPH && (!model->has_tensor_overrides() || cparams.split_mode_graph_scheduling)) {
         ggml_backend_sched_set_split_mode_graph(ctx->sched, true);
-<<<<<<< HEAD
-    } else if (model->split_mode == LLAMA_SPLIT_MODE_GRAPH && cparams.split_mode_graph_scheduling == 1) {
-        ggml_backend_sched_set_split_mode_graph(ctx->sched, true);
-        LLAMA_LOG_INFO("XXXXXXXX Split Mode Graph Scheduling is FORCED despite tensor overrides due to user choice.\n");
-        LLAMA_LOG_INFO("XXXXXXXX It may or might NOT infer properly due to unsupported combinations between SMGS and every possible tensor overrides.\n");
+        ggml_backend_sched_set_max_extra_alloc(ctx->sched, params.max_extra_alloc);
+        if (model->has_tensor_overrides() && cparams.split_mode_graph_scheduling) {
+            LLAMA_LOG_INFO("XXXXXXXX Split Mode Graph Scheduling is FORCED despite tensor overrides due to user choice.\n");
+            LLAMA_LOG_INFO("XXXXXXXX It may or might NOT infer properly due to unsupported combinations between SMGS and every possible tensor overrides.\n");
+        }
     } 
-=======
-        ggml_backend_sched_set_max_extra_alloc(ctx->sched, params.max_extra_alloc);
-    }
->>>>>>> 51eea571
 
     return ctx;
 }
