--- conflicted
+++ resolved
@@ -761,13 +761,8 @@
 
     std::array<float, GGML_CUDA_MAX_DEVICES> default_tensor_split = {};
 
-<<<<<<< HEAD
-#ifdef GGML_USE_NCCL
-    ggml_backend_cuda_context * all_ctx[GGML_CUDA_MAX_DEVICES] = { nullptr };
-=======
     ggml_backend_cuda_context * all_ctx[GGML_CUDA_MAX_DEVICES] = { nullptr };
 #ifdef GGML_USE_NCCL
->>>>>>> fbb67fa2
     ncclComm_t nccl_coms[GGML_CUDA_MAX_DEVICES];
     bool have_nccl;
 #endif
