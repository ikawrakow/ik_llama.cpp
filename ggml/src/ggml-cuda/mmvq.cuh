//
// Copyright (C) 2023-2024 The ggml authors
// Copyright (C) 2024 Iwan Kawrakow
// MIT license
// SPDX-License-Identifier: MIT
//

#include "common.cuh"

#define MMVQ_MAX_BATCH_SIZE 8 // Max. batch size for which to use MMVQ kernels.

void ggml_cuda_op_mul_mat_vec_q(ggml_backend_cuda_context & ctx,
    const ggml_tensor * src0, const ggml_tensor * src1, ggml_tensor * dst, const char * src0_dd_i, const float * src1_ddf_i,
    const char * src1_ddq_i, float * dst_dd_i, const int64_t row_low, const int64_t row_high, const int64_t src1_ncols,
    const int64_t src1_padded_row_size, cudaStream_t stream);

void ggml_cuda_op_mul_mat_vec_q_3D(ggml_backend_cuda_context & ctx,
    const ggml_tensor * src0, const ggml_tensor * src1, ggml_tensor * dst, const char * src0_dd_i, const float * src1_ddf_i,
    const char * src1_ddq_i, float * dst_dd_i, const int64_t row_low, const int64_t row_high, const int64_t src1_ncols,
    const int64_t src1_padded_row_size, cudaStream_t stream);

<<<<<<< HEAD
bool ggml_cuda_mmvq_type_supported(ggml_type src0_type);
=======
void ggml_cuda_op_mul_mat_vec_q_id(ggml_backend_cuda_context & ctx,
    const ggml_tensor * src0, const ggml_tensor * src1, const ggml_tensor * ids, ggml_tensor * dst,
    const char * src0_dd_i, const float * src1_ddf_i,
    const char * src1_ddq_i, float * dst_dd_i, const int64_t row_low, const int64_t row_high, const int64_t src1_ncols,
    const int64_t src1_padded_row_size, cudaStream_t stream);
>>>>>>> 504fb890
<|MERGE_RESOLUTION|>--- conflicted
+++ resolved
@@ -14,17 +14,14 @@
     const char * src1_ddq_i, float * dst_dd_i, const int64_t row_low, const int64_t row_high, const int64_t src1_ncols,
     const int64_t src1_padded_row_size, cudaStream_t stream);
 
+bool ggml_cuda_mmvq_type_supported(ggml_type src0_type);
 void ggml_cuda_op_mul_mat_vec_q_3D(ggml_backend_cuda_context & ctx,
     const ggml_tensor * src0, const ggml_tensor * src1, ggml_tensor * dst, const char * src0_dd_i, const float * src1_ddf_i,
     const char * src1_ddq_i, float * dst_dd_i, const int64_t row_low, const int64_t row_high, const int64_t src1_ncols,
     const int64_t src1_padded_row_size, cudaStream_t stream);
 
-<<<<<<< HEAD
-bool ggml_cuda_mmvq_type_supported(ggml_type src0_type);
-=======
 void ggml_cuda_op_mul_mat_vec_q_id(ggml_backend_cuda_context & ctx,
     const ggml_tensor * src0, const ggml_tensor * src1, const ggml_tensor * ids, ggml_tensor * dst,
     const char * src0_dd_i, const float * src1_ddf_i,
     const char * src1_ddq_i, float * dst_dd_i, const int64_t row_low, const int64_t row_high, const int64_t src1_ncols,
-    const int64_t src1_padded_row_size, cudaStream_t stream);
->>>>>>> 504fb890
+    const int64_t src1_padded_row_size, cudaStream_t stream);