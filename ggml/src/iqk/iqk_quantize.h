//
// Copyright (C) 2024-2025 Iwan Kawrakow
// MIT license
// SPDX-License-Identifier: MIT
//

#pragma once

#include <stdint.h>
#include <stddef.h>

#define GGML_COMMON_DECL_C
#include "ggml-common.h"

#ifdef __cplusplus
#define GGML_RESTRICT
extern "C" {
#else
#define GGML_RESTRICT restrict
#endif

void   quantize_row_iq2_k_ref(const float * GGML_RESTRICT x, block_iq2_k  * GGML_RESTRICT y, int64_t k);
void   quantize_row_iq2_k(const float * GGML_RESTRICT x, void * GGML_RESTRICT y, int64_t k);
size_t quantize_iq2_k(const float * GGML_RESTRICT src, void * GGML_RESTRICT dst, int64_t nrows, int64_t n_per_row, const float * imatrix);
void   dequantize_row_iq2_k(const block_iq2_k  * GGML_RESTRICT x, float * GGML_RESTRICT y, int64_t k);
void   vec_dot_iq2_k_q8_k(int n, float * GGML_RESTRICT s, size_t bs, const void * GGML_RESTRICT vx, size_t bx, const void * GGML_RESTRICT vy, size_t by, int nrc);

void   quantize_row_iq3_k_ref(const float * GGML_RESTRICT x, block_iq3_k  * GGML_RESTRICT y, int64_t k);
void   quantize_row_iq3_k(const float * GGML_RESTRICT x, void * GGML_RESTRICT y, int64_t k);
size_t quantize_iq3_k(const float * GGML_RESTRICT src, void * GGML_RESTRICT dst, int64_t nrows, int64_t n_per_row, const float * imatrix);
void   dequantize_row_iq3_k(const block_iq3_k  * GGML_RESTRICT x, float * GGML_RESTRICT y, int64_t k);
void   vec_dot_iq3_k_q8_k(int n, float * GGML_RESTRICT s, size_t bs, const void * GGML_RESTRICT vx, size_t bx, const void * GGML_RESTRICT vy, size_t by, int nrc);

void   quantize_row_iq4_k_ref(const float * GGML_RESTRICT x, block_iq4_k  * GGML_RESTRICT y, int64_t k);
void   quantize_row_iq4_k(const float * GGML_RESTRICT x, void * GGML_RESTRICT y, int64_t k);
size_t quantize_iq4_k(const float * GGML_RESTRICT src, void * GGML_RESTRICT dst, int64_t nrows, int64_t n_per_row, const float * imatrix);
void   dequantize_row_iq4_k(const block_iq4_k  * GGML_RESTRICT x, float * GGML_RESTRICT y, int64_t k);
void   vec_dot_iq4_k_q8_k(int n, float * GGML_RESTRICT s, size_t bs, const void * GGML_RESTRICT vx, size_t bx, const void * GGML_RESTRICT vy, size_t by, int nrc);

void   quantize_row_iq5_k_ref(const float * GGML_RESTRICT x, block_iq5_k  * GGML_RESTRICT y, int64_t k);
void   quantize_row_iq5_k(const float * GGML_RESTRICT x, void * GGML_RESTRICT y, int64_t k);
size_t quantize_iq5_k(const float * GGML_RESTRICT src, void * GGML_RESTRICT dst, int64_t nrows, int64_t n_per_row, const float * imatrix);
void   dequantize_row_iq5_k(const block_iq5_k  * GGML_RESTRICT x, float * GGML_RESTRICT y, int64_t k);
void   vec_dot_iq5_k_q8_k(int n, float * GGML_RESTRICT s, size_t bs, const void * GGML_RESTRICT vx, size_t bx, const void * GGML_RESTRICT vy, size_t by, int nrc);

void   quantize_row_iq6_k_ref(const float * GGML_RESTRICT x, block_iq6_k  * GGML_RESTRICT y, int64_t k);
void   quantize_row_iq6_k(const float * GGML_RESTRICT x, void * GGML_RESTRICT y, int64_t k);
size_t quantize_iq6_k(const float * GGML_RESTRICT src, void * GGML_RESTRICT dst, int64_t nrows, int64_t n_per_row, const float * imatrix);
void   dequantize_row_iq6_k(const block_iq6_k  * GGML_RESTRICT x, float * GGML_RESTRICT y, int64_t k);
void   vec_dot_iq6_k_q8_k(int n, float * GGML_RESTRICT s, size_t bs, const void * GGML_RESTRICT vx, size_t bx, const void * GGML_RESTRICT vy, size_t by, int nrc);

void   quantize_row_iq4_ks_ref(const float * GGML_RESTRICT x, block_iq4_ks  * GGML_RESTRICT y, int64_t k);
void   quantize_row_iq4_ks(const float * GGML_RESTRICT x, void * GGML_RESTRICT y, int64_t k);
size_t quantize_iq4_ks(const float * GGML_RESTRICT src, void * GGML_RESTRICT dst, int64_t nrows, int64_t n_per_row, const float * imatrix);
void   dequantize_row_iq4_ks(const block_iq4_ks  * GGML_RESTRICT x, float * GGML_RESTRICT y, int64_t k);
void   vec_dot_iq4_ks_q8_k(int n, float * GGML_RESTRICT s, size_t bs, const void * GGML_RESTRICT vx, size_t bx, const void * GGML_RESTRICT vy, size_t by, int nrc);

void   quantize_row_iq4_kss_ref(const float * GGML_RESTRICT x, block_iq4_kss  * GGML_RESTRICT y, int64_t k);
void   quantize_row_iq4_kss(const float * GGML_RESTRICT x, void * GGML_RESTRICT y, int64_t k);
size_t quantize_iq4_kss(const float * GGML_RESTRICT src, void * GGML_RESTRICT dst, int64_t nrows, int64_t n_per_row, const float * imatrix);
void   dequantize_row_iq4_kss(const block_iq4_kss  * GGML_RESTRICT x, float * GGML_RESTRICT y, int64_t k);
void   vec_dot_iq4_kss_q8_k(int n, float * GGML_RESTRICT s, size_t bs, const void * GGML_RESTRICT vx, size_t bx, const void * GGML_RESTRICT vy, size_t by, int nrc);

void   quantize_row_iq2_ks_ref(const float * GGML_RESTRICT x, block_iq2_ks  * GGML_RESTRICT y, int64_t k);
void   quantize_row_iq2_ks(const float * GGML_RESTRICT x, void * GGML_RESTRICT y, int64_t k);
size_t quantize_iq2_ks(const float * GGML_RESTRICT src, void * GGML_RESTRICT dst, int64_t nrows, int64_t n_per_row, const float * imatrix);
void   dequantize_row_iq2_ks(const block_iq2_ks  * GGML_RESTRICT x, float * GGML_RESTRICT y, int64_t k);
void   vec_dot_iq2_ks_q8_k(int n, float * GGML_RESTRICT s, size_t bs, const void * GGML_RESTRICT vx, size_t bx, const void * GGML_RESTRICT vy, size_t by, int nrc);

<<<<<<< HEAD
void   quantize_row_iq2_kt_ref(const float * GGML_RESTRICT x, block_iq2_kt  * GGML_RESTRICT y, int64_t k);
void   quantize_row_iq2_kt(const float * GGML_RESTRICT x, void * GGML_RESTRICT y, int64_t k);
size_t quantize_iq2_kt(const float * GGML_RESTRICT src, void * GGML_RESTRICT dst, int64_t nrows, int64_t n_per_row, const float * imatrix);
void   dequantize_row_iq2_kt(const block_iq2_kt  * GGML_RESTRICT x, float * GGML_RESTRICT y, int64_t k);
void   vec_dot_iq2_kt_q8_k(int n, float * GGML_RESTRICT s, size_t bs, const void * GGML_RESTRICT vx, size_t bx, const void * GGML_RESTRICT vy, size_t by, int nrc);

void   quantize_row_iq3_kt_ref(const float * GGML_RESTRICT x, block_iq3_kt  * GGML_RESTRICT y, int64_t k);
void   quantize_row_iq3_kt(const float * GGML_RESTRICT x, void * GGML_RESTRICT y, int64_t k);
size_t quantize_iq3_kt(const float * GGML_RESTRICT src, void * GGML_RESTRICT dst, int64_t nrows, int64_t n_per_row, const float * imatrix);
void   dequantize_row_iq3_kt(const block_iq3_kt  * GGML_RESTRICT x, float * GGML_RESTRICT y, int64_t k);
void   vec_dot_iq3_kt_q8_k(int n, float * GGML_RESTRICT s, size_t bs, const void * GGML_RESTRICT vx, size_t bx, const void * GGML_RESTRICT vy, size_t by, int nrc);

void   quantize_row_iq4_kt_ref(const float * GGML_RESTRICT x, block_iq4_kt  * GGML_RESTRICT y, int64_t k);
void   quantize_row_iq4_kt(const float * GGML_RESTRICT x, void * GGML_RESTRICT y, int64_t k);
size_t quantize_iq4_kt(const float * GGML_RESTRICT src, void * GGML_RESTRICT dst, int64_t nrows, int64_t n_per_row, const float * imatrix);
void   dequantize_row_iq4_kt(const block_iq4_kt  * GGML_RESTRICT x, float * GGML_RESTRICT y, int64_t k);
void   vec_dot_iq4_kt_q8_k(int n, float * GGML_RESTRICT s, size_t bs, const void * GGML_RESTRICT vx, size_t bx, const void * GGML_RESTRICT vy, size_t by, int nrc);
=======
void   quantize_row_iq5_ks_ref(const float * GGML_RESTRICT x, block_iq5_ks  * GGML_RESTRICT y, int64_t k);
void   quantize_row_iq5_ks(const float * GGML_RESTRICT x, void * GGML_RESTRICT y, int64_t k);
size_t quantize_iq5_ks(const float * GGML_RESTRICT src, void * GGML_RESTRICT dst, int64_t nrows, int64_t n_per_row, const float * imatrix);
void   dequantize_row_iq5_ks(const block_iq5_ks  * GGML_RESTRICT x, float * GGML_RESTRICT y, int64_t k);
void   vec_dot_iq5_ks_q8_k(int n, float * GGML_RESTRICT s, size_t bs, const void * GGML_RESTRICT vx, size_t bx, const void * GGML_RESTRICT vy, size_t by, int nrc);
>>>>>>> 2ec2229f

void   quantize_row_iq4_nl_r4_ref(const float * GGML_RESTRICT x, block_iq4_nl_r4  * GGML_RESTRICT y, int64_t k);
void   quantize_row_iq4_nl_r4(const float * GGML_RESTRICT x, void * GGML_RESTRICT y, int64_t k);
size_t quantize_iq4_nl_r4(const float * GGML_RESTRICT src, void * GGML_RESTRICT dst, int64_t nrows, int64_t n_per_row, const float * imatrix);
void   dequantize_row_iq4_nl_r4(const block_iq4_nl_r4  * GGML_RESTRICT x, float * GGML_RESTRICT y, int64_t k);
void   vec_dot_iq4_nl_r4_q8_0(int n, float * GGML_RESTRICT s, size_t bs, const void * GGML_RESTRICT vx, size_t bx, const void * GGML_RESTRICT vy, size_t by, int nrc);

void   quantize_row_q4_0_r8_ref(const float * GGML_RESTRICT x, block_iq4_nl_r8  * GGML_RESTRICT y, int64_t k);
void   quantize_row_q4_0_r8(const float * GGML_RESTRICT x, void * GGML_RESTRICT y, int64_t k);
size_t quantize_q4_0_r8(const float * GGML_RESTRICT src, void * GGML_RESTRICT dst, int64_t nrows, int64_t n_per_row, const float * imatrix);
void   dequantize_row_q4_0_r8(const block_iq4_nl_r8  * GGML_RESTRICT x, float * GGML_RESTRICT y, int64_t k);
void   vec_dot_q4_0_r8_q8_0(int n, float * GGML_RESTRICT s, size_t bs, const void * GGML_RESTRICT vx, size_t bx, const void * GGML_RESTRICT vy, size_t by, int nrc);

void   quantize_row_q8_0_r8_ref(const float * GGML_RESTRICT x, block_q8_0_r8  * GGML_RESTRICT y, int64_t k);
void   quantize_row_q8_0_r8(const float * GGML_RESTRICT x, void * GGML_RESTRICT y, int64_t k);
size_t quantize_q8_0_r8(const float * GGML_RESTRICT src, void * GGML_RESTRICT dst, int64_t nrows, int64_t n_per_row, const float * imatrix);
void   dequantize_row_q8_0_r8(const block_q8_0_r8  * GGML_RESTRICT x, float * GGML_RESTRICT y, int64_t k);
void   vec_dot_q8_0_r8_q8_0(int n, float * GGML_RESTRICT s, size_t bs, const void * GGML_RESTRICT vx, size_t bx, const void * GGML_RESTRICT vy, size_t by, int nrc);

void   quantize_row_q5_0_r4_ref(const float * GGML_RESTRICT x, block_q5_0_r4  * GGML_RESTRICT y, int64_t k);
void   quantize_row_q5_0_r4(const float * GGML_RESTRICT x, void * GGML_RESTRICT y, int64_t k);
size_t quantize_q5_0_r4(const float * GGML_RESTRICT src, void * GGML_RESTRICT dst, int64_t nrows, int64_t n_per_row, const float * imatrix);
void   dequantize_row_q5_0_r4(const block_q5_0_r4  * GGML_RESTRICT x, float * GGML_RESTRICT y, int64_t k);
void   vec_dot_q5_0_r4_q8_0(int n, float * GGML_RESTRICT s, size_t bs, const void * GGML_RESTRICT vx, size_t bx, const void * GGML_RESTRICT vy, size_t by, int nrc);

void   quantize_row_q6_0_r4_ref(const float * GGML_RESTRICT x, block_q6_0_r4  * GGML_RESTRICT y, int64_t k);
void   quantize_row_q6_0_r4(const float * GGML_RESTRICT x, void * GGML_RESTRICT y, int64_t k);
size_t quantize_q6_0_r4(const float * GGML_RESTRICT src, void * GGML_RESTRICT dst, int64_t nrows, int64_t n_per_row, const float * imatrix);
void   dequantize_row_q6_0_r4(const block_q6_0_r4  * GGML_RESTRICT x, float * GGML_RESTRICT y, int64_t k);
void   vec_dot_q6_0_r4_q8_0(int n, float * GGML_RESTRICT s, size_t bs, const void * GGML_RESTRICT vx, size_t bx, const void * GGML_RESTRICT vy, size_t by, int nrc);

void   quantize_row_iq4_xs_r8_ref(const float * GGML_RESTRICT x, block_iq4_xs_r8 * GGML_RESTRICT y, int64_t k);
void   quantize_row_iq4_xs_r8(const float * GGML_RESTRICT x, void * GGML_RESTRICT y, int64_t k);
size_t quantize_iq4_xs_r8(const float * GGML_RESTRICT src, void * GGML_RESTRICT dst, int64_t nrows, int64_t n_per_row, const float * imatrix);
void   dequantize_row_iq4_xs_r8(const block_iq4_xs_r8 * GGML_RESTRICT x, float * GGML_RESTRICT y, int64_t k);
void   vec_dot_iq4_xs_r8_q8_k(int n, float * GGML_RESTRICT s, size_t bs, const void * GGML_RESTRICT vx, size_t bx, const void * GGML_RESTRICT vy, size_t by, int nrc);

void   quantize_row_iq2_bn_ref (const float * GGML_RESTRICT x, block_iq2_bn  * GGML_RESTRICT y, int64_t k);
void   quantize_row_iq2_bn (const float * GGML_RESTRICT x, void * GGML_RESTRICT y, int64_t k);
void   dequantize_row_iq2_bn (const block_iq2_bn  * GGML_RESTRICT x, float * GGML_RESTRICT y, int64_t k);
size_t quantize_iq2_bn (const float * GGML_RESTRICT src, void * GGML_RESTRICT dst, int64_t nrows, int64_t n_per_row, const float * imatrix);
void   vec_dot_iq2_bn_q8_K64(int n, float * GGML_RESTRICT s, size_t bs, const void * GGML_RESTRICT vx, size_t bx, const void * GGML_RESTRICT vy, size_t by, int nrc);

void   quantize_row_iq2_bn_r4_ref (const float * GGML_RESTRICT x, block_iq2_bn  * GGML_RESTRICT y, int64_t k);
void   quantize_row_iq2_bn_r4(const float * GGML_RESTRICT x, void * GGML_RESTRICT y, int64_t k);
void   dequantize_row_iq2_bn_r4(const block_iq2_bn * GGML_RESTRICT x, float * GGML_RESTRICT y, int64_t k);
size_t quantize_iq2_bn_r4(const float * GGML_RESTRICT src, void * GGML_RESTRICT dst, int64_t nrows, int64_t n_per_row, const float * imatrix);
void   vec_dot_iq2_bn_r4_q8_K64(int n, float * GGML_RESTRICT s, size_t bs, const void * GGML_RESTRICT vx, size_t bx, const void * GGML_RESTRICT vy, size_t by, int nrc);

void   quantize_row_q3_k_r4_ref(const float * GGML_RESTRICT x, block_q3_k_r4  * GGML_RESTRICT y, int64_t k);
void   quantize_row_q3_k_r4(const float * GGML_RESTRICT x, void * GGML_RESTRICT y, int64_t k);
size_t quantize_q3_k_r4(const float * GGML_RESTRICT src, void * GGML_RESTRICT dst, int64_t nrows, int64_t n_per_row, const float * imatrix);
void   dequantize_row_q3_k_r4(const block_q3_k_r4  * GGML_RESTRICT x, float * GGML_RESTRICT y, int64_t k);
void   vec_dot_q3_k_r4_q8_k(int n, float * GGML_RESTRICT s, size_t bs, const void * GGML_RESTRICT vx, size_t bx, const void * GGML_RESTRICT vy, size_t by, int nrc);

void   quantize_row_q2_k_r4_ref(const float * GGML_RESTRICT x, block_q2_k_r4  * GGML_RESTRICT y, int64_t k);
void   quantize_row_q2_k_r4(const float * GGML_RESTRICT x, void * GGML_RESTRICT y, int64_t k);
size_t quantize_q2_k_r4(const float * GGML_RESTRICT src, void * GGML_RESTRICT dst, int64_t nrows, int64_t n_per_row, const float * imatrix);
void   dequantize_row_q2_k_r4(const block_q2_k_r4  * GGML_RESTRICT x, float * GGML_RESTRICT y, int64_t k);
void   vec_dot_q2_k_r4_q8_k(int n, float * GGML_RESTRICT s, size_t bs, const void * GGML_RESTRICT vx, size_t bx, const void * GGML_RESTRICT vy, size_t by, int nrc);

void   quantize_row_q4_k_r4_ref(const float * GGML_RESTRICT x, block_q4_k_r4  * GGML_RESTRICT y, int64_t k);
void   quantize_row_q4_k_r4(const float * GGML_RESTRICT x, void * GGML_RESTRICT y, int64_t k);
size_t quantize_q4_k_r4(const float * GGML_RESTRICT src, void * GGML_RESTRICT dst, int64_t nrows, int64_t n_per_row, const float * imatrix);
void   dequantize_row_q4_k_r4(const block_q4_k_r4  * GGML_RESTRICT x, float * GGML_RESTRICT y, int64_t k);
void   vec_dot_q4_k_r4_q8_k(int n, float * GGML_RESTRICT s, size_t bs, const void * GGML_RESTRICT vx, size_t bx, const void * GGML_RESTRICT vy, size_t by, int nrc);

void   quantize_row_q5_k_r4_ref(const float * GGML_RESTRICT x, block_q5_k_r4  * GGML_RESTRICT y, int64_t k);
void   quantize_row_q5_k_r4(const float * GGML_RESTRICT x, void * GGML_RESTRICT y, int64_t k);
size_t quantize_q5_k_r4(const float * GGML_RESTRICT src, void * GGML_RESTRICT dst, int64_t nrows, int64_t n_per_row, const float * imatrix);
void   dequantize_row_q5_k_r4(const block_q5_k_r4  * GGML_RESTRICT x, float * GGML_RESTRICT y, int64_t k);
void   vec_dot_q5_k_r4_q8_k(int n, float * GGML_RESTRICT s, size_t bs, const void * GGML_RESTRICT vx, size_t bx, const void * GGML_RESTRICT vy, size_t by, int nrc);

void   quantize_row_q6_k_r4_ref(const float * GGML_RESTRICT x, block_q6_k_r4  * GGML_RESTRICT y, int64_t k);
void   quantize_row_q6_k_r4(const float * GGML_RESTRICT x, void * GGML_RESTRICT y, int64_t k);
size_t quantize_q6_k_r4(const float * GGML_RESTRICT src, void * GGML_RESTRICT dst, int64_t nrows, int64_t n_per_row, const float * imatrix);
void   dequantize_row_q6_k_r4(const block_q6_k_r4  * GGML_RESTRICT x, float * GGML_RESTRICT y, int64_t k);
void   vec_dot_q6_k_r4_q8_k(int n, float * GGML_RESTRICT s, size_t bs, const void * GGML_RESTRICT vx, size_t bx, const void * GGML_RESTRICT vy, size_t by, int nrc);

void   quantize_row_iq5_k_r4_ref(const float * GGML_RESTRICT x, block_iq5_k_r4  * GGML_RESTRICT y, int64_t k);
void   quantize_row_iq5_k_r4(const float * GGML_RESTRICT x, void * GGML_RESTRICT y, int64_t k);
size_t quantize_iq5_k_r4(const float * GGML_RESTRICT src, void * GGML_RESTRICT dst, int64_t nrows, int64_t n_per_row, const float * imatrix);
void   dequantize_row_iq5_k_r4(const block_iq5_k_r4  * GGML_RESTRICT x, float * GGML_RESTRICT y, int64_t k);
void   vec_dot_iq5_k_r4_q8_k(int n, float * GGML_RESTRICT s, size_t bs, const void * GGML_RESTRICT vx, size_t bx, const void * GGML_RESTRICT vy, size_t by, int nrc);

void   quantize_row_iq4_k_r4_ref(const float * GGML_RESTRICT x, block_iq4_k_r4  * GGML_RESTRICT y, int64_t k);
void   quantize_row_iq4_k_r4(const float * GGML_RESTRICT x, void * GGML_RESTRICT y, int64_t k);
size_t quantize_iq4_k_r4(const float * GGML_RESTRICT src, void * GGML_RESTRICT dst, int64_t nrows, int64_t n_per_row, const float * imatrix);
void   dequantize_row_iq4_k_r4(const block_iq4_k_r4  * GGML_RESTRICT x, float * GGML_RESTRICT y, int64_t k);
void   vec_dot_iq4_k_r4_q8_k(int n, float * GGML_RESTRICT s, size_t bs, const void * GGML_RESTRICT vx, size_t bx, const void * GGML_RESTRICT vy, size_t by, int nrc);

void   quantize_row_iq3_k_r4_ref(const float * GGML_RESTRICT x, block_iq3_k_r4  * GGML_RESTRICT y, int64_t k);
void   quantize_row_iq3_k_r4(const float * GGML_RESTRICT x, void * GGML_RESTRICT y, int64_t k);
size_t quantize_iq3_k_r4(const float * GGML_RESTRICT src, void * GGML_RESTRICT dst, int64_t nrows, int64_t n_per_row, const float * imatrix);
void   dequantize_row_iq3_k_r4(const block_iq3_k_r4  * GGML_RESTRICT x, float * GGML_RESTRICT y, int64_t k);
void   vec_dot_iq3_k_r4_q8_k(int n, float * GGML_RESTRICT s, size_t bs, const void * GGML_RESTRICT vx, size_t bx, const void * GGML_RESTRICT vy, size_t by, int nrc);

void   quantize_row_iq2_k_r4_ref(const float * GGML_RESTRICT x, block_iq2_k_r4  * GGML_RESTRICT y, int64_t k);
void   quantize_row_iq2_k_r4(const float * GGML_RESTRICT x, void * GGML_RESTRICT y, int64_t k);
size_t quantize_iq2_k_r4(const float * GGML_RESTRICT src, void * GGML_RESTRICT dst, int64_t nrows, int64_t n_per_row, const float * imatrix);
void   dequantize_row_iq2_k_r4(const block_iq2_k_r4  * GGML_RESTRICT x, float * GGML_RESTRICT y, int64_t k);
void   vec_dot_iq2_k_r4_q8_k(int n, float * GGML_RESTRICT s, size_t bs, const void * GGML_RESTRICT vx, size_t bx, const void * GGML_RESTRICT vy, size_t by, int nrc);

void   quantize_row_iq4_ks_r4_ref(const float * GGML_RESTRICT x, block_iq4_ks_r4  * GGML_RESTRICT y, int64_t k);
void   quantize_row_iq4_ks_r4(const float * GGML_RESTRICT x, void * GGML_RESTRICT y, int64_t k);
size_t quantize_iq4_ks_r4(const float * GGML_RESTRICT src, void * GGML_RESTRICT dst, int64_t nrows, int64_t n_per_row, const float * imatrix);
void   dequantize_row_iq4_ks_r4(const block_iq4_ks_r4  * GGML_RESTRICT x, float * GGML_RESTRICT y, int64_t k);
void   vec_dot_iq4_ks_r4_q8_k(int n, float * GGML_RESTRICT s, size_t bs, const void * GGML_RESTRICT vx, size_t bx, const void * GGML_RESTRICT vy, size_t by, int nrc);

void   quantize_row_iq5_ks_r4_ref(const float * GGML_RESTRICT x, block_iq5_ks_r4  * GGML_RESTRICT y, int64_t k);
void   quantize_row_iq5_ks_r4(const float * GGML_RESTRICT x, void * GGML_RESTRICT y, int64_t k);
size_t quantize_iq5_ks_r4(const float * GGML_RESTRICT src, void * GGML_RESTRICT dst, int64_t nrows, int64_t n_per_row, const float * imatrix);
void   dequantize_row_iq5_ks_r4(const block_iq5_ks_r4  * GGML_RESTRICT x, float * GGML_RESTRICT y, int64_t k);
void   vec_dot_iq5_ks_r4_q8_k(int n, float * GGML_RESTRICT s, size_t bs, const void * GGML_RESTRICT vx, size_t bx, const void * GGML_RESTRICT vy, size_t by, int nrc);

void   quantize_row_iq2_xxs_r4_ref(const float * GGML_RESTRICT x, block_iq2_xxs_r4  * GGML_RESTRICT y, int64_t k);
void   quantize_row_iq2_xxs_r4(const float * GGML_RESTRICT x, void * GGML_RESTRICT y, int64_t k);
size_t quantize_iq2_xxs_r4(const float * GGML_RESTRICT src, void * GGML_RESTRICT dst, int64_t nrows, int64_t n_per_row, const float * imatrix);
void   dequantize_row_iq2_xxs_r4(const block_iq2_xxs_r4  * GGML_RESTRICT x, float * GGML_RESTRICT y, int64_t k);
void   vec_dot_iq2_xxs_r4_q8_k(int n, float * GGML_RESTRICT s, size_t bs, const void * GGML_RESTRICT vx, size_t bx, const void * GGML_RESTRICT vy, size_t by, int nrc);

void   quantize_row_iq2_xs_r4_ref(const float * GGML_RESTRICT x, block_iq2_xs_r4  * GGML_RESTRICT y, int64_t k);
void   quantize_row_iq2_xs_r4(const float * GGML_RESTRICT x, void * GGML_RESTRICT y, int64_t k);
size_t quantize_iq2_xs_r4(const float * GGML_RESTRICT src, void * GGML_RESTRICT dst, int64_t nrows, int64_t n_per_row, const float * imatrix);
void   dequantize_row_iq2_xs_r4(const block_iq2_xs_r4  * GGML_RESTRICT x, float * GGML_RESTRICT y, int64_t k);
void   vec_dot_iq2_xs_r4_q8_k(int n, float * GGML_RESTRICT s, size_t bs, const void * GGML_RESTRICT vx, size_t bx, const void * GGML_RESTRICT vy, size_t by, int nrc);

void   quantize_row_iq2_s_r4_ref(const float * GGML_RESTRICT x, block_iq2_s_r4  * GGML_RESTRICT y, int64_t k);
void   quantize_row_iq2_s_r4(const float * GGML_RESTRICT x, void * GGML_RESTRICT y, int64_t k);
size_t quantize_iq2_s_r4(const float * GGML_RESTRICT src, void * GGML_RESTRICT dst, int64_t nrows, int64_t n_per_row, const float * imatrix);
void   dequantize_row_iq2_s_r4(const block_iq2_s_r4  * GGML_RESTRICT x, float * GGML_RESTRICT y, int64_t k);
void   vec_dot_iq2_s_r4_q8_k(int n, float * GGML_RESTRICT s, size_t bs, const void * GGML_RESTRICT vx, size_t bx, const void * GGML_RESTRICT vy, size_t by, int nrc);

void   quantize_row_iq3_xxs_r4_ref(const float * GGML_RESTRICT x, block_iq3_xxs_r4  * GGML_RESTRICT y, int64_t k);
void   quantize_row_iq3_xxs_r4(const float * GGML_RESTRICT x, void * GGML_RESTRICT y, int64_t k);
size_t quantize_iq3_xxs_r4(const float * GGML_RESTRICT src, void * GGML_RESTRICT dst, int64_t nrows, int64_t n_per_row, const float * imatrix);
void   dequantize_row_iq3_xxs_r4(const block_iq3_xxs_r4  * GGML_RESTRICT x, float * GGML_RESTRICT y, int64_t k);
void   vec_dot_iq3_xxs_r4_q8_k(int n, float * GGML_RESTRICT s, size_t bs, const void * GGML_RESTRICT vx, size_t bx, const void * GGML_RESTRICT vy, size_t by, int nrc);

void   quantize_row_iq3_s_r4_ref(const float * GGML_RESTRICT x, block_iq3_s_r4  * GGML_RESTRICT y, int64_t k);
void   quantize_row_iq3_s_r4(const float * GGML_RESTRICT x, void * GGML_RESTRICT y, int64_t k);
size_t quantize_iq3_s_r4(const float * GGML_RESTRICT src, void * GGML_RESTRICT dst, int64_t nrows, int64_t n_per_row, const float * imatrix);
void   dequantize_row_iq3_s_r4(const block_iq3_s_r4  * GGML_RESTRICT x, float * GGML_RESTRICT y, int64_t k);
void   vec_dot_iq3_s_r4_q8_k(int n, float * GGML_RESTRICT s, size_t bs, const void * GGML_RESTRICT vx, size_t bx, const void * GGML_RESTRICT vy, size_t by, int nrc);

void   quantize_row_iq1_s_r4_ref(const float * GGML_RESTRICT x, block_iq1_s_r4  * GGML_RESTRICT y, int64_t k);
void   quantize_row_iq1_s_r4(const float * GGML_RESTRICT x, void * GGML_RESTRICT y, int64_t k);
size_t quantize_iq1_s_r4(const float * GGML_RESTRICT src, void * GGML_RESTRICT dst, int64_t nrows, int64_t n_per_row, const float * imatrix);
void   dequantize_row_iq1_s_r4(const block_iq1_s_r4  * GGML_RESTRICT x, float * GGML_RESTRICT y, int64_t k);
void   vec_dot_iq1_s_r4_q8_k(int n, float * GGML_RESTRICT s, size_t bs, const void * GGML_RESTRICT vx, size_t bx, const void * GGML_RESTRICT vy, size_t by, int nrc);

void   quantize_row_iq1_m_r4_ref(const float * GGML_RESTRICT x, block_iq1_m_r4  * GGML_RESTRICT y, int64_t k);
void   quantize_row_iq1_m_r4(const float * GGML_RESTRICT x, void * GGML_RESTRICT y, int64_t k);
size_t quantize_iq1_m_r4(const float * GGML_RESTRICT src, void * GGML_RESTRICT dst, int64_t nrows, int64_t n_per_row, const float * imatrix);
void   dequantize_row_iq1_m_r4(const block_iq1_m_r4  * GGML_RESTRICT x, float * GGML_RESTRICT y, int64_t k);
void   vec_dot_iq1_m_r4_q8_k(int n, float * GGML_RESTRICT s, size_t bs, const void * GGML_RESTRICT vx, size_t bx, const void * GGML_RESTRICT vy, size_t by, int nrc);

void   quantize_row_q8_k_r8_ref(const float * GGML_RESTRICT x, block_q8_k_r8  * GGML_RESTRICT y, int64_t k);
void   quantize_row_q8_k_r8(const float * GGML_RESTRICT x, void * GGML_RESTRICT y, int64_t k);
size_t quantize_q8_k_r8(const float * GGML_RESTRICT src, void * GGML_RESTRICT dst, int64_t nrows, int64_t n_per_row, const float * imatrix);
void   dequantize_row_q8_k_r8(const block_q8_k_r8  * GGML_RESTRICT x, float * GGML_RESTRICT y, int64_t k);
void   vec_dot_q8_k_r8_q8_k(int n, float * GGML_RESTRICT s, size_t bs, const void * GGML_RESTRICT vx, size_t bx, const void * GGML_RESTRICT vy, size_t by, int nrc);

void   quantize_row_q8_KV_ref(const float * GGML_RESTRICT x, void * GGML_RESTRICT y, int64_t k);
void   quantize_row_q8_KV(const float * GGML_RESTRICT x, void * GGML_RESTRICT y, int64_t k);
size_t quantize_q8_KV(const float * GGML_RESTRICT src, void * GGML_RESTRICT dst, int64_t nrows, int64_t n_per_row, const float * imatrix);
void   dequantize_row_q8_KV(const void * GGML_RESTRICT x, float * GGML_RESTRICT y, int64_t k);
void   vec_dot_q8_KV_q8_KV(int n, float * GGML_RESTRICT s, size_t bs, const void * GGML_RESTRICT vx, size_t bx, const void * GGML_RESTRICT vy, size_t by, int nrc);

void   quantize_row_q8_KV_r8_ref(const float * GGML_RESTRICT x, void * GGML_RESTRICT y, int64_t k);
void   quantize_row_q8_KV_r8(const float * GGML_RESTRICT x, void * GGML_RESTRICT y, int64_t k);
size_t quantize_q8_KV_r8(const float * GGML_RESTRICT src, void * GGML_RESTRICT dst, int64_t nrows, int64_t n_per_row, const float * imatrix);
void   dequantize_row_q8_KV_r8(const void * GGML_RESTRICT x, float * GGML_RESTRICT y, int64_t k);
void   vec_dot_q8_KV_r8_q8_KV(int n, float * GGML_RESTRICT s, size_t bs, const void * GGML_RESTRICT vx, size_t bx, const void * GGML_RESTRICT vy, size_t by, int nrc);

void iqk_quantize_row_q8_K(const float * GGML_RESTRICT x, void * GGML_RESTRICT vy, int64_t k);
void quantize_row_q8_K64_ref(const float * GGML_RESTRICT x, block_q8_K64 * GGML_RESTRICT y, int64_t k);
void quantize_row_q8_K64(const float * GGML_RESTRICT x, void * GGML_RESTRICT y, int64_t k);
void quantize_row_q8_K128(const float * GGML_RESTRICT x, void * GGML_RESTRICT y, int64_t k);
void quantize_row_q8_K16(const float * GGML_RESTRICT x, void * GGML_RESTRICT y, int64_t k);
void quantize_row_q8_K32(const float * GGML_RESTRICT x, void * GGML_RESTRICT y, int64_t k);
void quantize_row_q8_KR8(const float * GGML_RESTRICT x, void * GGML_RESTRICT y, int64_t k);
void quantize_row_q8_0_x4(const float * GGML_RESTRICT x, void * GGML_RESTRICT y, int64_t k);
void quantize_row_q8_1_x4(const float * GGML_RESTRICT x, void * GGML_RESTRICT y, int64_t k);
void quantize_row_q8_2_x4(const float * GGML_RESTRICT x, void * GGML_RESTRICT y, int64_t k);

void repack_f32_bf16_r16 (const void * GGML_RESTRICT src, void * GGML_RESTRICT dst, int64_t nrows, int64_t n_per_row);
void repack_bf16_bf16_r16(const void * GGML_RESTRICT src, void * GGML_RESTRICT dst, int64_t nrows, int64_t n_per_row);

void iqk_repack_tensor(struct ggml_tensor * tensor);
bool iqk_modify_tensor(struct ggml_tensor * tensor);

int iqk_repacked_type(const struct ggml_tensor * tensor); // int instead of ggml_type so we don't need to include ggml.h
bool iqk_should_modify_tensor(const struct ggml_tensor * tensor);

// So we can re-pack Microsoft's BitNet I2_S quants
void dequantize_row_ms_i2s(const void * GGML_RESTRICT x, float * GGML_RESTRICT y, int64_t k);

typedef void (*to_float_t)  (const void * GGML_RESTRICT x, float * GGML_RESTRICT y, int64_t k);
typedef void (*from_float_t)(const float * GGML_RESTRICT x, void  * GGML_RESTRICT y, int64_t k);
void iqk_quantize_any(int from_type, int to_type,
                      int64_t ne0, int64_t ne1, int64_t ne2, int64_t ne3,
                      uint64_t nb0, uint64_t nb1, uint64_t nb2, uint64_t nb3,
                      const void * GGML_RESTRICT x, void * GGML_RESTRICT y, void * work_buffer,
                      to_float_t to_float, from_float_t from_float, int ith, int nth);

#ifdef __cplusplus
}
#endif<|MERGE_RESOLUTION|>--- conflicted
+++ resolved
@@ -67,7 +67,6 @@
 void   dequantize_row_iq2_ks(const block_iq2_ks  * GGML_RESTRICT x, float * GGML_RESTRICT y, int64_t k);
 void   vec_dot_iq2_ks_q8_k(int n, float * GGML_RESTRICT s, size_t bs, const void * GGML_RESTRICT vx, size_t bx, const void * GGML_RESTRICT vy, size_t by, int nrc);
 
-<<<<<<< HEAD
 void   quantize_row_iq2_kt_ref(const float * GGML_RESTRICT x, block_iq2_kt  * GGML_RESTRICT y, int64_t k);
 void   quantize_row_iq2_kt(const float * GGML_RESTRICT x, void * GGML_RESTRICT y, int64_t k);
 size_t quantize_iq2_kt(const float * GGML_RESTRICT src, void * GGML_RESTRICT dst, int64_t nrows, int64_t n_per_row, const float * imatrix);
@@ -85,13 +84,12 @@
 size_t quantize_iq4_kt(const float * GGML_RESTRICT src, void * GGML_RESTRICT dst, int64_t nrows, int64_t n_per_row, const float * imatrix);
 void   dequantize_row_iq4_kt(const block_iq4_kt  * GGML_RESTRICT x, float * GGML_RESTRICT y, int64_t k);
 void   vec_dot_iq4_kt_q8_k(int n, float * GGML_RESTRICT s, size_t bs, const void * GGML_RESTRICT vx, size_t bx, const void * GGML_RESTRICT vy, size_t by, int nrc);
-=======
+
 void   quantize_row_iq5_ks_ref(const float * GGML_RESTRICT x, block_iq5_ks  * GGML_RESTRICT y, int64_t k);
 void   quantize_row_iq5_ks(const float * GGML_RESTRICT x, void * GGML_RESTRICT y, int64_t k);
 size_t quantize_iq5_ks(const float * GGML_RESTRICT src, void * GGML_RESTRICT dst, int64_t nrows, int64_t n_per_row, const float * imatrix);
 void   dequantize_row_iq5_ks(const block_iq5_ks  * GGML_RESTRICT x, float * GGML_RESTRICT y, int64_t k);
 void   vec_dot_iq5_ks_q8_k(int n, float * GGML_RESTRICT s, size_t bs, const void * GGML_RESTRICT vx, size_t bx, const void * GGML_RESTRICT vy, size_t by, int nrc);
->>>>>>> 2ec2229f
 
 void   quantize_row_iq4_nl_r4_ref(const float * GGML_RESTRICT x, block_iq4_nl_r4  * GGML_RESTRICT y, int64_t k);
 void   quantize_row_iq4_nl_r4(const float * GGML_RESTRICT x, void * GGML_RESTRICT y, int64_t k);
