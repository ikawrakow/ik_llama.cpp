--- conflicted
+++ resolved
@@ -905,7 +905,15 @@
         add_bos_token = llama_should_add_bos_token(model);
         GGML_ASSERT(llama_add_eos_token(model) != 1);
 
-<<<<<<< HEAD
+        if (params.chat_template.empty() && !validate_model_chat_template(params.use_jinja)) {
+            LOG_WARNING("%s: The chat template that comes with this model is not yet supported, falling back to chatml. This may cause the model to output suboptimal responses\n", __func__);
+            chat_templates = llama_chat_templates_from_model(model, "chatml");
+        }
+        else {
+            chat_templates = llama_chat_templates_from_model(model, params.chat_template);
+        }
+        GGML_ASSERT(chat_templates.template_default.get() != nullptr);
+      
         // Load draft model for speculative decoding if specified
         if (!params.model_draft.empty()) {
             LOG_INFO("loading draft model", {{"model", params.model_draft}});
@@ -940,17 +948,6 @@
             model_draft = llama_init_dft.model;
             ctx_draft = llama_init_dft.context;
         }
-
-=======
-        if (params.chat_template.empty() && !validate_model_chat_template(params.use_jinja)) {
-            LOG_WARNING("%s: The chat template that comes with this model is not yet supported, falling back to chatml. This may cause the model to output suboptimal responses\n", __func__);
-            chat_templates = llama_chat_templates_from_model(model, "chatml");
-        }
-        else {
-            chat_templates = llama_chat_templates_from_model(model, params.chat_template);
-        }
-        GGML_ASSERT(chat_templates.template_default.get() != nullptr);
->>>>>>> 4239d259
         return true;
     }
 
