--- conflicted
+++ resolved
@@ -958,8 +958,6 @@
             slot.oaicompat = false;
             slot.oaicompat_model = "";
         }
-<<<<<<< HEAD
-=======
 
         slot.params.stream              = json_value(data, "stream",             false);
         slot.params.cache_prompt        = json_value(data, "cache_prompt",       true);
@@ -1006,52 +1004,6 @@
             slot.sparams.dry_sequence_breakers = default_sparams.dry_sequence_breakers;
         }
 
->>>>>>> 6741c08c
-
-        slot.params.stream              = json_value(data, "stream",             false);
-        slot.params.cache_prompt        = json_value(data, "cache_prompt",       true);
-        slot.params.n_predict           = json_value(data, "n_predict",          json_value(data, "max_tokens", default_params.n_predict));
-        slot.sparams.top_k              = json_value(data, "top_k",              default_sparams.top_k);
-        slot.sparams.top_p              = json_value(data, "top_p",              default_sparams.top_p);
-        slot.sparams.min_p              = json_value(data, "min_p",              default_sparams.min_p);
-        slot.sparams.tfs_z              = json_value(data, "tfs_z",              default_sparams.tfs_z);
-        slot.sparams.typical_p          = json_value(data, "typical_p",          default_sparams.typical_p);
-        slot.sparams.temp               = json_value(data, "temperature",        default_sparams.temp);
-        slot.sparams.dynatemp_range     = json_value(data, "dynatemp_range",     default_sparams.dynatemp_range);
-        slot.sparams.dynatemp_exponent  = json_value(data, "dynatemp_exponent",  default_sparams.dynatemp_exponent);
-        slot.sparams.penalty_last_n     = json_value(data, "repeat_last_n",      default_sparams.penalty_last_n);
-        slot.sparams.penalty_repeat     = json_value(data, "repeat_penalty",     default_sparams.penalty_repeat);
-        slot.sparams.penalty_freq       = json_value(data, "frequency_penalty",  default_sparams.penalty_freq);
-        slot.sparams.penalty_present    = json_value(data, "presence_penalty",   default_sparams.penalty_present);
-        slot.sparams.mirostat           = json_value(data, "mirostat",           default_sparams.mirostat);
-        slot.sparams.mirostat_tau       = json_value(data, "mirostat_tau",       default_sparams.mirostat_tau);
-        slot.sparams.mirostat_eta       = json_value(data, "mirostat_eta",       default_sparams.mirostat_eta);
-        slot.sparams.xtc_probability    = json_value(data, "xtc_probability",    default_sparams.xtc_probability);
-        slot.sparams.xtc_threshold      = json_value(data, "xtc_threshold",      default_sparams.xtc_threshold);
-        slot.sparams.top_n_sigma        = json_value(data, "top_n_sigma",        default_sparams.top_n_sigma);
-        slot.sparams.dry_multiplier     = json_value(data, "dry_multiplier",     default_sparams.dry_multiplier);
-        slot.sparams.dry_base           = json_value(data, "dry_base",           default_sparams.dry_base);
-        slot.sparams.dry_allowed_length = json_value(data, "dry_allowed_length", default_sparams.dry_allowed_length);
-        slot.sparams.dry_penalty_last_n = json_value(data, "dry_penalty_last_n", default_sparams.dry_penalty_last_n);
-        slot.sparams.penalize_nl        = json_value(data, "penalize_nl",        default_sparams.penalize_nl);
-        slot.params.n_keep              = json_value(data, "n_keep",             slot.params.n_keep);
-        slot.params.n_discard           = json_value(data, "n_discard",          default_params.n_discard);
-        slot.sparams.seed               = json_value(data, "seed",               default_sparams.seed);
-        slot.sparams.n_probs            = json_value(data, "n_probs",            default_sparams.n_probs);
-        slot.sparams.min_keep           = json_value(data, "min_keep",           default_sparams.min_keep);
-
-        // Parse dry_sequence_breakers array
-        if (data.contains("dry_sequence_breakers") && data["dry_sequence_breakers"].is_array()) {
-            slot.sparams.dry_sequence_breakers.clear();
-            for (const auto& breaker : data["dry_sequence_breakers"]) {
-                if (breaker.is_string()) {
-                    slot.sparams.dry_sequence_breakers.push_back(breaker.get<std::string>());
-                }
-            }
-        } else {
-            // Use defaults if not provided
-            slot.sparams.dry_sequence_breakers = default_sparams.dry_sequence_breakers;
-        }
         // process "json_schema" and "grammar"
         if (data.contains("json_schema") && !data.at("json_schema").is_null() && data.contains("grammar") && !data.at("grammar").is_null()) {
             send_error(task, "Either \"json_schema\" or \"grammar\" can be specified, but not both", ERROR_TYPE_INVALID_REQUEST);
