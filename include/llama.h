//
// Copyright (C) 2023-2025 The llama.cpp authors
// Copyright (C) 2024-2025 Iwan Kawrakow
// MIT license
// SPDX-License-Identifier: MIT
//

#ifndef LLAMA_H
#define LLAMA_H

#include "ggml.h"
#include "ggml-backend.h"

#include <stddef.h>
#include <stdint.h>
#include <stdio.h>
#include <stdbool.h>

#ifdef LLAMA_SHARED
#    if defined(_WIN32) && !defined(__MINGW32__)
#        ifdef LLAMA_BUILD
#            define LLAMA_API __declspec(dllexport)
#        else
#            define LLAMA_API __declspec(dllimport)
#        endif
#    else
#        define LLAMA_API __attribute__ ((visibility ("default")))
#    endif
#else
#    define LLAMA_API
#endif

#ifdef __GNUC__
#    define DEPRECATED(func, hint) func __attribute__((deprecated(hint)))
#elif defined(_MSC_VER)
#    define DEPRECATED(func, hint) __declspec(deprecated(hint)) func
#else
#    define DEPRECATED(func, hint) func
#endif

#define LLAMA_DEFAULT_SEED 0xFFFFFFFF

#define LLAMA_FILE_MAGIC_GGLA 0x67676c61u // 'ggla'
#define LLAMA_FILE_MAGIC_GGSN 0x6767736eu // 'ggsn'
#define LLAMA_FILE_MAGIC_GGSQ 0x67677371u // 'ggsq'

#define LLAMA_SESSION_MAGIC   LLAMA_FILE_MAGIC_GGSN
#define LLAMA_SESSION_VERSION 8

#define LLAMA_STATE_SEQ_MAGIC   LLAMA_FILE_MAGIC_GGSQ
#define LLAMA_STATE_SEQ_VERSION 2

#ifdef __cplusplus
extern "C" {
#endif

    //
    // C interface
    //
    // TODO: show sample usage
    //

    struct llama_model;
    struct llama_context;

    typedef int32_t llama_pos;
    typedef int32_t llama_token;
    typedef int32_t llama_seq_id;

    enum llama_vocab_type {
        LLAMA_VOCAB_TYPE_NONE = 0, // For models without vocab
        LLAMA_VOCAB_TYPE_SPM  = 1, // LLaMA tokenizer based on byte-level BPE with byte fallback
        LLAMA_VOCAB_TYPE_BPE  = 2, // GPT-2 tokenizer based on byte-level BPE
        LLAMA_VOCAB_TYPE_WPM  = 3, // BERT tokenizer based on WordPiece
        LLAMA_VOCAB_TYPE_UGM  = 4, // T5 tokenizer based on Unigram
    };

    // pre-tokenization types
    enum llama_vocab_pre_type {
        LLAMA_VOCAB_PRE_TYPE_DEFAULT        = 0,
        LLAMA_VOCAB_PRE_TYPE_LLAMA3         = 1,
        LLAMA_VOCAB_PRE_TYPE_DEEPSEEK_LLM   = 2,
        LLAMA_VOCAB_PRE_TYPE_DEEPSEEK_CODER = 3,
        LLAMA_VOCAB_PRE_TYPE_FALCON         = 4,
        LLAMA_VOCAB_PRE_TYPE_MPT            = 5,
        LLAMA_VOCAB_PRE_TYPE_STARCODER      = 6,
        LLAMA_VOCAB_PRE_TYPE_GPT2           = 7,
        LLAMA_VOCAB_PRE_TYPE_REFACT         = 8,
        LLAMA_VOCAB_PRE_TYPE_COMMAND_R      = 9,
        LLAMA_VOCAB_PRE_TYPE_STABLELM2      = 10,
        LLAMA_VOCAB_PRE_TYPE_QWEN2          = 11,
        LLAMA_VOCAB_PRE_TYPE_OLMO           = 12,
        LLAMA_VOCAB_PRE_TYPE_DBRX           = 13,
        LLAMA_VOCAB_PRE_TYPE_SMAUG          = 14,
        LLAMA_VOCAB_PRE_TYPE_PORO           = 15,
        LLAMA_VOCAB_PRE_TYPE_CHATGLM3       = 16,
        LLAMA_VOCAB_PRE_TYPE_CHATGLM4       = 17,
        LLAMA_VOCAB_PRE_TYPE_VIKING         = 18,
        LLAMA_VOCAB_PRE_TYPE_JAIS           = 19,
        LLAMA_VOCAB_PRE_TYPE_TEKKEN         = 20,
        LLAMA_VOCAB_PRE_TYPE_SMOLLM         = 21,
        LLAMA_VOCAB_PRE_TYPE_CODESHELL      = 22,
        LLAMA_VOCAB_PRE_TYPE_DEEPSEEK3_LLM  = 28, //llama.cpp lists this as 28
        LLAMA_VOCAB_PRE_TYPE_GPT4O          = 29,
        LLAMA_VOCAB_PRE_TYPE_SUPERBPE       = 30,
        LLAMA_VOCAB_PRE_TYPE_TRILLION       = 31,
        LLAMA_VOCAB_PRE_TYPE_BAILINGMOE     = 32,
        LLAMA_VOCAB_PRE_TYPE_LLAMA4         = 33,
    };

    // note: these values should be synchronized with ggml_rope
    // TODO: maybe move this enum to ggml.h (ggml_rope_type)
    enum llama_rope_type {
        LLAMA_ROPE_TYPE_NONE = -1,
        LLAMA_ROPE_TYPE_NORM =  0,
        LLAMA_ROPE_TYPE_NEOX =  2,
        LLAMA_ROPE_TYPE_GLM  =  4,
    };

    enum llama_token_type { //TODO: remove, required until per token attributes are available from GGUF file
        LLAMA_TOKEN_TYPE_UNDEFINED    = 0,
        LLAMA_TOKEN_TYPE_NORMAL       = 1,
        LLAMA_TOKEN_TYPE_UNKNOWN      = 2,
        LLAMA_TOKEN_TYPE_CONTROL      = 3,
        LLAMA_TOKEN_TYPE_USER_DEFINED = 4,
        LLAMA_TOKEN_TYPE_UNUSED       = 5,
        LLAMA_TOKEN_TYPE_BYTE         = 6,
    };

    enum llama_token_attr {
        LLAMA_TOKEN_ATTR_UNDEFINED    = 0,
        LLAMA_TOKEN_ATTR_UNKNOWN      = 1 << 0,
        LLAMA_TOKEN_ATTR_UNUSED       = 1 << 1,
        LLAMA_TOKEN_ATTR_NORMAL       = 1 << 2,
        LLAMA_TOKEN_ATTR_CONTROL      = 1 << 3,  // SPECIAL?
        LLAMA_TOKEN_ATTR_USER_DEFINED = 1 << 4,
        LLAMA_TOKEN_ATTR_BYTE         = 1 << 5,
        LLAMA_TOKEN_ATTR_NORMALIZED   = 1 << 6,
        LLAMA_TOKEN_ATTR_LSTRIP       = 1 << 7,
        LLAMA_TOKEN_ATTR_RSTRIP       = 1 << 8,
        LLAMA_TOKEN_ATTR_SINGLE_WORD  = 1 << 9,
    };

    // model file types
    enum llama_ftype {
        LLAMA_FTYPE_ALL_F32              = 0,
        LLAMA_FTYPE_MOSTLY_F16           = 1,  // except 1d tensors
        LLAMA_FTYPE_MOSTLY_Q4_0          = 2,  // except 1d tensors
        LLAMA_FTYPE_MOSTLY_Q4_1          = 3,  // except 1d tensors
        // LLAMA_FTYPE_MOSTLY_Q4_1_SOME_F16 = 4,  // tok_embeddings.weight and output.weight are F16
        // LLAMA_FTYPE_MOSTLY_Q4_2       = 5,  // support has been removed
        // LLAMA_FTYPE_MOSTLY_Q4_3       = 6,  // support has been removed
        LLAMA_FTYPE_MOSTLY_Q8_0          = 7,  // except 1d tensors
        LLAMA_FTYPE_MOSTLY_Q5_0          = 8,  // except 1d tensors
        LLAMA_FTYPE_MOSTLY_Q5_1          = 9,  // except 1d tensors
        LLAMA_FTYPE_MOSTLY_Q2_K          = 10, // except 1d tensors
        LLAMA_FTYPE_MOSTLY_Q3_K_S        = 11, // except 1d tensors
        LLAMA_FTYPE_MOSTLY_Q3_K_M        = 12, // except 1d tensors
        LLAMA_FTYPE_MOSTLY_Q3_K_L        = 13, // except 1d tensors
        LLAMA_FTYPE_MOSTLY_Q4_K_S        = 14, // except 1d tensors
        LLAMA_FTYPE_MOSTLY_Q4_K_M        = 15, // except 1d tensors
        LLAMA_FTYPE_MOSTLY_Q5_K_S        = 16, // except 1d tensors
        LLAMA_FTYPE_MOSTLY_Q5_K_M        = 17, // except 1d tensors
        LLAMA_FTYPE_MOSTLY_Q6_K          = 18, // except 1d tensors
        LLAMA_FTYPE_MOSTLY_IQ2_XXS       = 19, // except 1d tensors
        LLAMA_FTYPE_MOSTLY_IQ2_XS        = 20, // except 1d tensors
        LLAMA_FTYPE_MOSTLY_Q2_K_S        = 21, // except 1d tensors
        LLAMA_FTYPE_MOSTLY_IQ3_XS        = 22, // except 1d tensors
        LLAMA_FTYPE_MOSTLY_IQ3_XXS       = 23, // except 1d tensors
        LLAMA_FTYPE_MOSTLY_IQ1_S         = 24, // except 1d tensors
        LLAMA_FTYPE_MOSTLY_IQ4_NL        = 25, // except 1d tensors
        LLAMA_FTYPE_MOSTLY_IQ3_S         = 26, // except 1d tensors
        LLAMA_FTYPE_MOSTLY_IQ3_M         = 27, // except 1d tensors
        LLAMA_FTYPE_MOSTLY_IQ2_S         = 28, // except 1d tensors
        LLAMA_FTYPE_MOSTLY_IQ2_M         = 29, // except 1d tensors
        LLAMA_FTYPE_MOSTLY_IQ4_XS        = 30, // except 1d tensors
        LLAMA_FTYPE_MOSTLY_IQ1_M         = 31, // except 1d tensors
        LLAMA_FTYPE_MOSTLY_BF16          = 32, // except 1d tensors
        LLAMA_FTYPE_MOSTLY_Q4_0_4_4      = 33, // except 1d tensors
        LLAMA_FTYPE_MOSTLY_Q4_0_4_8      = 34, // except 1d tensors
        LLAMA_FTYPE_MOSTLY_Q4_0_8_8      = 35, // except 1d tensors
        //
        LLAMA_FTYPE_MOSTLY_Q6_0          = 135, // except 1d tensors
        LLAMA_FTYPE_MOSTLY_IQ1_BN        = 136, // except 1d tensors
        LLAMA_FTYPE_MOSTLY_IQ2_BN        = 137, // except 1d tensors
        LLAMA_FTYPE_MOSTLY_IQ2_K         = 138, // except 1d tensors
        LLAMA_FTYPE_MOSTLY_IQ3_K         = 139, // except 1d tensors
        LLAMA_FTYPE_MOSTLY_IQ4_K         = 140, // except 1d tensors
        LLAMA_FTYPE_MOSTLY_IQ5_K         = 141, // except 1d tensors
        LLAMA_FTYPE_MOSTLY_IQ6_K         = 142, // except 1d tensors
        LLAMA_FTYPE_MOSTLY_IQ4_KS        = 145, // except 1d tensors
        LLAMA_FTYPE_MOSTLY_IQ3_KL        = 146, // except 1d tensors
        LLAMA_FTYPE_MOSTLY_IQ2_KS        = 147, // except 1d tensors
        LLAMA_FTYPE_MOSTLY_IQ4_KSS       = 148, // except 1d tensors
        LLAMA_FTYPE_MOSTLY_Q8_KV         = 149, // except 1d tensors
<<<<<<< HEAD
        LLAMA_FTYPE_MOSTLY_IQ2_KT        = 150, // except 1d tensors
        LLAMA_FTYPE_MOSTLY_IQ3_KT        = 151, // except 1d tensors
        LLAMA_FTYPE_MOSTLY_IQ4_KT        = 152, // except 1d tensors
=======
        LLAMA_FTYPE_MOSTLY_IQ5_KS        = 150, // except 1d tensors
>>>>>>> 2ec2229f
                                                //
        LLAMA_FTYPE_MOSTLY_Q4_0_R8       = 202, // except 1d tensors
        LLAMA_FTYPE_MOSTLY_Q8_0_R8       = 207, // except 1d tensors
        LLAMA_FTYPE_MOSTLY_Q5_0_R4       = 208, // except 1d tensors
        LLAMA_FTYPE_MOSTLY_Q2_K_R4       = 210, // except 1d tensors
        LLAMA_FTYPE_MOSTLY_Q3_K_R4       = 211, // except 1d tensors
        LLAMA_FTYPE_MOSTLY_Q4_K_R4       = 214, // except 1d tensors
        LLAMA_FTYPE_MOSTLY_Q5_K_R4       = 216, // except 1d tensors
        LLAMA_FTYPE_MOSTLY_Q6_K_R4       = 218, // except 1d tensors
        LLAMA_FTYPE_MOSTLY_IQ2_XXS_R4    = 219, // except 1d tensors
        LLAMA_FTYPE_MOSTLY_IQ2_XS_R4     = 220, // except 1d tensors
        LLAMA_FTYPE_MOSTLY_IQ3_XXS_R4    = 223, // except 1d tensors
        LLAMA_FTYPE_MOSTLY_IQ1_S_R4      = 224, // except 1d tensors
        LLAMA_FTYPE_MOSTLY_IQ4_NL_R4     = 225, // except 1d tensors
        LLAMA_FTYPE_MOSTLY_IQ3_S_R4      = 226, // except 1d tensors
        LLAMA_FTYPE_MOSTLY_IQ2_M_R4      = 229, // except 1d tensors
        LLAMA_FTYPE_MOSTLY_IQ4_XS_R8     = 230, // except 1d tensors
        LLAMA_FTYPE_MOSTLY_IQ1_M_R4      = 231, // except 1d tensors
        LLAMA_FTYPE_MOSTLY_Q6_0_R4       = 335, // except 1d tensors
        LLAMA_FTYPE_MOSTLY_BF16_R16      = 232, // except 1d tensors
        LLAMA_FTYPE_MOSTLY_IQ2_BN_R4     = 337, // except 1d tensors
        LLAMA_FTYPE_MOSTLY_IQ2_K_R4      = 338, // except 1d tensors
        LLAMA_FTYPE_MOSTLY_IQ3_K_R4      = 339, // except 1d tensors
        LLAMA_FTYPE_MOSTLY_IQ4_K_R4      = 340, // except 1d tensors
        LLAMA_FTYPE_MOSTLY_IQ5_K_R4      = 341, // except 1d tensors
        LLAMA_FTYPE_MOSTLY_IQ4_KS_R4     = 345, // except 1d tensors
        LLAMA_FTYPE_MOSTLY_IQ5_KS_R4     = 350, // except 1d tensors
        LLAMA_FTYPE_MOSTLY_Q8_KV_R8      = 398, // except 1d tensors
        LLAMA_FTYPE_MOSTLY_Q8_K_R8       = 399, // except 1d tensors

        LLAMA_FTYPE_GUESSED = 1024, // not specified in the model file
    };

    enum llama_rope_scaling_type {
        LLAMA_ROPE_SCALING_TYPE_UNSPECIFIED = -1,
        LLAMA_ROPE_SCALING_TYPE_NONE        = 0,
        LLAMA_ROPE_SCALING_TYPE_LINEAR      = 1,
        LLAMA_ROPE_SCALING_TYPE_YARN        = 2,
        LLAMA_ROPE_SCALING_TYPE_LONGROPE    = 3,
        LLAMA_ROPE_SCALING_TYPE_MAX_VALUE   = LLAMA_ROPE_SCALING_TYPE_LONGROPE,
    };

    enum llama_pooling_type {
        LLAMA_POOLING_TYPE_UNSPECIFIED = -1,
        LLAMA_POOLING_TYPE_NONE = 0,
        LLAMA_POOLING_TYPE_MEAN = 1,
        LLAMA_POOLING_TYPE_CLS  = 2,
        LLAMA_POOLING_TYPE_LAST = 3,
    };

    enum llama_attention_type {
        LLAMA_ATTENTION_TYPE_UNSPECIFIED = -1,
        LLAMA_ATTENTION_TYPE_CAUSAL      = 0,
        LLAMA_ATTENTION_TYPE_NON_CAUSAL  = 1,
    };

    enum llama_split_mode {
        LLAMA_SPLIT_MODE_NONE    = 0, // single GPU
        LLAMA_SPLIT_MODE_LAYER   = 1, // split layers and KV across GPUs
        LLAMA_SPLIT_MODE_ROW     = 2, // split rows across GPUs
    };

    typedef struct llama_token_data {
        llama_token id; // token id
        float logit;    // log-odds of the token
        float p;        // probability of the token
    } llama_token_data;

    typedef struct llama_token_data_array {
        llama_token_data * data;
        size_t size;
        bool sorted;
    } llama_token_data_array;

    typedef bool (*llama_progress_callback)(float progress, void * user_data);

    // Input data for llama_decode
    // A llama_batch object can contain input about one or many sequences
    // The provided arrays (i.e. token, embd, pos, etc.) must have size of n_tokens
    //
    // - token  : the token ids of the input (used when embd is NULL)
    // - embd   : token embeddings (i.e. float vector of size n_embd) (used when token is NULL)
    // - pos    : the positions of the respective token in the sequence
    // - seq_id : the sequence to which the respective token belongs
    // - logits : if zero, the logits (and/or the embeddings) for the respective token will not be output
    //
    typedef struct llama_batch {
        int32_t n_tokens;

        llama_token  *  token;
        float        *  embd;
        llama_pos    *  pos;
        int32_t      *  n_seq_id;
        llama_seq_id ** seq_id;
        int8_t       *  logits; // TODO: rename this to "output"

        // NOTE: helpers for smooth API transition - can be deprecated in the future
        //       for future-proof code, use the above fields instead and ignore everything below
        //
        // pos[i] = all_pos_0 + i*all_pos_1
        //
        llama_pos    all_pos_0;  // used if pos == NULL
        llama_pos    all_pos_1;  // used if pos == NULL
        llama_seq_id all_seq_id; // used if seq_id == NULL
    } llama_batch;

    enum llama_model_kv_override_type {
        LLAMA_KV_OVERRIDE_TYPE_INT,
        LLAMA_KV_OVERRIDE_TYPE_FLOAT,
        LLAMA_KV_OVERRIDE_TYPE_BOOL,
        LLAMA_KV_OVERRIDE_TYPE_STR,
    };

    struct llama_model_kv_override {
        enum llama_model_kv_override_type tag;

        char key[128];

        union {
            int64_t val_i64;
            double  val_f64;
            bool    val_bool;
            char    val_str[128];
        };
    };

    struct llama_model_tensor_buft_override {
        const char * pattern;
        ggml_backend_buffer_type_t buft;
    };

    struct llama_model_params {
        int32_t n_gpu_layers; // number of layers to store in VRAM
        int32_t mla;          // MLA implementation to use (only applicable to DeepSeek models at this point)
        enum llama_split_mode split_mode; // how to split the model across multiple GPUs

        // main_gpu interpretation depends on split_mode:
        // LLAMA_SPLIT_NONE: the GPU that is used for the entire model
        // LLAMA_SPLIT_ROW: the GPU that is used for small tensors and intermediate results
        // LLAMA_SPLIT_LAYER: ignored
        int32_t main_gpu;

        // proportion of the model (layers or rows) to offload to each GPU, size: llama_max_devices()
        const float * tensor_split;

        // comma separated list of RPC servers to use for offloading
        const char * rpc_servers;

        // Called with a progress value between 0.0 and 1.0. Pass NULL to disable.
        // If the provided progress_callback returns true, model loading continues.
        // If it returns false, model loading is immediately aborted.
        llama_progress_callback progress_callback;

        // context pointer passed to the progress callback
        void * progress_callback_user_data;

        // override key-value pairs of the model meta data
        const struct llama_model_kv_override * kv_overrides;

        const struct llama_model_tensor_buft_override * tensor_buft_overrides;

        // Keep the booleans together to avoid misalignment during copy-by-value.
        bool vocab_only;    // only load the vocabulary, no weights
        bool use_mmap;      // use mmap if possible
        bool use_mlock;     // force system to keep model in RAM
        bool check_tensors; // validate model tensor data
        bool repack_tensors;// repack if available
        bool use_thp;       // uase transparent huge pages (linux only)
    };

    // NOTE: changing the default values of parameters marked as [EXPERIMENTAL] may cause crashes or incorrect results in certain configurations
    //       https://github.com/ggerganov/llama.cpp/pull/7544
    struct llama_context_params {
        uint32_t seed;              // RNG seed, -1 for random
        uint32_t n_ctx;             // text context, 0 = from model
        uint32_t n_batch;           // logical maximum batch size that can be submitted to llama_decode
        uint32_t n_ubatch;          // physical maximum batch size
        uint32_t n_seq_max;         // max number of sequences (i.e. distinct states for recurrent models)
        uint32_t n_threads;         // number of threads to use for generation
        uint32_t n_threads_batch;   // number of threads to use for batch processing

        enum llama_rope_scaling_type rope_scaling_type; // RoPE scaling type, from `enum llama_rope_scaling_type`
        enum llama_pooling_type      pooling_type;      // whether to pool (sum) embedding results by sequence id
        enum llama_attention_type    attention_type;    // attention type to use for embeddings

        // ref: https://github.com/ggerganov/llama.cpp/pull/2054
        float    rope_freq_base;   // RoPE base frequency, 0 = from model
        float    rope_freq_scale;  // RoPE frequency scaling factor, 0 = from model
        float    yarn_ext_factor;  // YaRN extrapolation mix factor, negative = from model
        float    yarn_attn_factor; // YaRN magnitude scaling factor
        float    yarn_beta_fast;   // YaRN low correction dim
        float    yarn_beta_slow;   // YaRN high correction dim
        uint32_t yarn_orig_ctx;    // YaRN original context size
        float    defrag_thold;     // defragment the KV cache if holes/size > thold, < 0 disabled (default)

        ggml_backend_sched_eval_callback cb_eval;
        void * cb_eval_user_data;

        enum ggml_type type_k; // data type for K cache [EXPERIMENTAL]
        enum ggml_type type_v; // data type for V cache [EXPERIMENTAL]

        // Keep the booleans together to avoid misalignment during copy-by-value.
        bool logits_all;  // the llama_decode() call computes all logits, not just the last one (DEPRECATED - set llama_batch.logits instead)
        bool embeddings;  // if true, extract embeddings (together with logits)
        bool offload_kqv; // whether to offload the KQV ops (including the KV cache) to GPU
        bool flash_attn;  // whether to use flash attention [EXPERIMENTAL]
        int  mla_attn;    // whether to use MLA attention [EXPERIMENTAL]
        int  attn_max_batch;    // maximum batch size for attention computations [EXPERIMENTAL]
        bool fused_moe_up_gate; // whether to use fused MoE up/down op [EXPERIMENTAL]
        int  min_experts;
        float thresh_experts;

        // Abort callback
        // if it returns true, execution of llama_decode() will be aborted
        // currently works only with CPU execution
        ggml_abort_callback abort_callback;
        void *              abort_callback_data;
        void *              offload_policy;
    };

    // model quantization parameters
    typedef struct llama_model_quantize_params {
        int32_t nthread;                     // number of threads to use for quantizing, if <=0 will use std::thread::hardware_concurrency()
        enum llama_ftype ftype;              // quantize to this llama_ftype
        enum ggml_type output_tensor_type;   // output tensor type
        enum ggml_type token_embedding_type; // token embeddings tensor type
        enum ggml_type attn_q_type;          // attention query tensor type
        enum ggml_type attn_k_type;          // attention key tensor type
        enum ggml_type attn_v_type;          // attention value tensor type
        enum ggml_type attn_qkv_type;        // attention query-key-value tensor type
        enum ggml_type attn_output_type;     // attention output tensor type
        enum ggml_type ffn_gate_type;        // feedforward network gate type
        enum ggml_type ffn_down_type;        // feedforward network down type
        enum ggml_type ffn_up_type;          // feedforward network up type
        bool allow_requantize;               // allow quantizing non-f32/f16 tensors
        bool quantize_output_tensor;         // quantize output.weight
        bool only_copy;                      // only copy tensors - ftype, allow_requantize and quantize_output_tensor are ignored
        bool pure;                           // quantize all tensors to the default type
        bool keep_split;                     // quantize to the same number of shards
        bool ignore_imatrix_rules;           // If set to true, the built-in rules for refusing to quantize into certain quants without imatrix are ignored
        bool only_repack;                    // Only repack tensors
        void * imatrix;                      // pointer to importance matrix data
        void * kv_overrides;                 // pointer to vector containing overrides
        void * custom_quants;                // pointer to vector containing custom quantization rules
        void * repack_pattern;               // pointer to a vector containing regexes to be used for matching tensor names. Can be null
    } llama_model_quantize_params;

    // grammar types
    struct llama_grammar;

    // grammar element type
    enum llama_gretype {
        // end of rule definition
        LLAMA_GRETYPE_END            = 0,

        // start of alternate definition for rule
        LLAMA_GRETYPE_ALT            = 1,

        // non-terminal element: reference to rule
        LLAMA_GRETYPE_RULE_REF       = 2,

        // terminal element: character (code point)
        LLAMA_GRETYPE_CHAR           = 3,

        // inverse char(s) ([^a], [^a-b] [^abc])
        LLAMA_GRETYPE_CHAR_NOT       = 4,

        // modifies a preceding LLAMA_GRETYPE_CHAR or LLAMA_GRETYPE_CHAR_ALT to
        // be an inclusive range ([a-z])
        LLAMA_GRETYPE_CHAR_RNG_UPPER = 5,

        // modifies a preceding LLAMA_GRETYPE_CHAR or
        // LLAMA_GRETYPE_CHAR_RNG_UPPER to add an alternate char to match ([ab], [a-zA])
        LLAMA_GRETYPE_CHAR_ALT       = 6,

        // any character (.)
        LLAMA_GRETYPE_CHAR_ANY       = 7,
    };

    typedef struct llama_grammar_element {
        enum llama_gretype type;
        uint32_t           value; // Unicode code point or rule ID
    } llama_grammar_element;

    // performance timing information
    struct llama_timings {
        double t_start_ms;
        double t_end_ms;
        double t_load_ms;
        double t_sample_ms;
        double t_p_eval_ms;
        double t_eval_ms;

        int32_t n_sample;
        int32_t n_p_eval;
        int32_t n_eval;
    };

    // used in chat template
    typedef struct llama_chat_message {
        const char * role;
        const char * content;
    } llama_chat_message;

    // lora adapter
    struct llama_lora_adapter;

    // Helpers for getting default parameters
    LLAMA_API struct llama_model_params llama_model_default_params(void);
    LLAMA_API struct llama_context_params llama_context_default_params(void);
    LLAMA_API struct llama_model_quantize_params llama_model_quantize_default_params(void);

    // Initialize the llama + ggml backend
    // If numa is true, use NUMA optimizations
    // Call once at the start of the program
    LLAMA_API void llama_backend_init(void);

    //optional:
    LLAMA_API void llama_numa_init(enum ggml_numa_strategy numa);

    // Call once at the end of the program - currently only used for MPI
    LLAMA_API void llama_backend_free(void);

    LLAMA_API struct llama_model * llama_load_model_from_file(
                             const char * path_model,
            struct llama_model_params     params);

    LLAMA_API void llama_free_model(struct llama_model * model);

    LLAMA_API struct llama_context * llama_new_context_with_model(
                     struct llama_model * model,
            struct llama_context_params   params);

    LLAMA_API void llama_set_offload_policy(struct llama_context * lctx, int op, bool on_or_off);

    // Frees all allocated memory
    LLAMA_API void llama_free(struct llama_context * ctx);

    LLAMA_API int64_t llama_time_us(void);

    LLAMA_API size_t llama_max_devices(void);

    LLAMA_API bool llama_supports_mmap       (void);
    LLAMA_API bool llama_supports_mlock      (void);
    LLAMA_API bool llama_supports_gpu_offload(void);

    LLAMA_API const struct llama_model * llama_get_model(const struct llama_context * ctx);

    LLAMA_API uint32_t llama_n_ctx      (const struct llama_context * ctx);
    LLAMA_API uint32_t llama_n_batch    (const struct llama_context * ctx);
    LLAMA_API uint32_t llama_n_ubatch   (const struct llama_context * ctx);
    LLAMA_API uint32_t llama_n_seq_max  (const struct llama_context * ctx);

    LLAMA_API enum llama_pooling_type llama_pooling_type(const struct llama_context * ctx);

    LLAMA_API enum llama_vocab_type   llama_vocab_type  (const struct llama_model * model);
    LLAMA_API enum llama_rope_type    llama_rope_type   (const struct llama_model * model);

    LLAMA_API int32_t llama_n_vocab    (const struct llama_model * model);
    LLAMA_API int32_t llama_n_ctx_train(const struct llama_model * model);
    LLAMA_API int32_t llama_n_embd     (const struct llama_model * model);
    LLAMA_API int32_t llama_n_layer    (const struct llama_model * model);

    // Get the model's RoPE frequency scaling factor
    LLAMA_API float llama_rope_freq_scale_train(const struct llama_model * model);

    // Functions to access the model's GGUF metadata scalar values
    // - The functions return the length of the string on success, or -1 on failure
    // - The output string is always null-terminated and cleared on failure
    // - GGUF array values are not supported by these functions

    // Get metadata value as a string by key name
    LLAMA_API int32_t llama_model_meta_val_str(const struct llama_model * model, const char * key, char * buf, size_t buf_size);

    // Get the number of metadata key/value pairs
    LLAMA_API int32_t llama_model_meta_count(const struct llama_model * model);

    // Get metadata key name by index
    LLAMA_API int32_t llama_model_meta_key_by_index(const struct llama_model * model, int32_t i, char * buf, size_t buf_size);

    // Get metadata value as a string by index
    LLAMA_API int32_t llama_model_meta_val_str_by_index(const struct llama_model * model, int32_t i, char * buf, size_t buf_size);

    // Get a string describing the model type
    LLAMA_API int32_t llama_model_desc(const struct llama_model * model, char * buf, size_t buf_size);

    // Returns the total size of all the tensors in the model in bytes
    LLAMA_API uint64_t llama_model_size(const struct llama_model * model);

    // Returns the total number of parameters in the model
    LLAMA_API uint64_t llama_model_n_params(const struct llama_model * model);

    // Get a llama model tensor
    LLAMA_API struct ggml_tensor * llama_get_model_tensor(struct llama_model * model, const char * name);

    // Returns true if the model contains an encoder that requires llama_encode() call
    LLAMA_API bool llama_model_has_encoder(const struct llama_model * model);

    // Returns true if the model contains a decoder that requires llama_decode() call
    LLAMA_API bool llama_model_has_decoder(const struct llama_model * model);

    // For encoder-decoder models, this function returns id of the token that must be provided
    // to the decoder to start generating output sequence. For other models, it returns -1.
    LLAMA_API llama_token llama_model_decoder_start_token(const struct llama_model * model);

    // Returns 0 on success
    LLAMA_API uint32_t llama_model_quantize(
            const char * fname_inp,
            const char * fname_out,
            const llama_model_quantize_params * params);

    // Load a LoRA adapter from file
    // The loaded adapter will be associated to the given model, and will be free when the model is deleted
    LLAMA_API struct llama_lora_adapter * llama_lora_adapter_init(
            struct llama_model * model,
            const char * path_lora);

    // Add a loaded LoRA adapter to given context
    // This will not modify model's weight
    LLAMA_API int32_t llama_lora_adapter_set(
            struct llama_context * ctx,
            struct llama_lora_adapter * adapter,
            float scale);

    // Remove a specific LoRA adapter from given context
    // Return -1 if the adapter is not present in the context
    LLAMA_API int32_t llama_lora_adapter_remove(
            struct llama_context * ctx,
            struct llama_lora_adapter * adapter);

    // Remove all LoRA adapters from given context
    LLAMA_API void llama_lora_adapter_clear(
            struct llama_context * ctx);

    // Manually free a LoRA adapter
    // Note: loaded adapters will be free when the associated model is deleted
    LLAMA_API void llama_lora_adapter_free(struct llama_lora_adapter * adapter);

    // Apply a loaded control vector to a llama_context, or if data is NULL, clear
    // the currently loaded vector.
    // n_embd should be the size of a single layer's control, and data should point
    // to an n_embd x n_layers buffer starting from layer 1.
    // il_start and il_end are the layer range the vector should apply to (both inclusive)
    // See llama_control_vector_load in common to load a control vector.
    LLAMA_API int32_t llama_control_vector_apply(
            struct llama_context * lctx,
                     const float * data,
                          size_t   len,
                         int32_t   n_embd,
                         int32_t   il_start,
                         int32_t   il_end);

    //
    // KV cache
    //

    // Information associated with an individual cell in the KV cache view.
    struct llama_kv_cache_view_cell {
        // The position for this cell. Takes KV cache shifts into account.
        // May be negative if the cell is not populated.
        llama_pos pos;
    };

    // An updateable view of the KV cache.
    struct llama_kv_cache_view {
        // Number of KV cache cells. This will be the same as the context size.
        int32_t n_cells;

        // Maximum number of sequences that can exist in a cell. It's not an error
        // if there are more sequences in a cell than this value, however they will
        // not be visible in the view cells_sequences.
        int32_t n_seq_max;

        // Number of tokens in the cache. For example, if there are two populated
        // cells, the first with 1 sequence id in it and the second with 2 sequence
        // ids then you'll have 3 tokens.
        int32_t token_count;

        // Number of populated cache cells.
        int32_t used_cells;

        // Maximum contiguous empty slots in the cache.
        int32_t max_contiguous;

        // Index to the start of the max_contiguous slot range. Can be negative
        // when cache is full.
        int32_t max_contiguous_idx;

        // Information for an individual cell.
        struct llama_kv_cache_view_cell * cells;

        // The sequences for each cell. There will be n_seq_max items per cell.
        llama_seq_id * cells_sequences;
    };

    // Create an empty KV cache view. (use only for debugging purposes)
    LLAMA_API struct llama_kv_cache_view llama_kv_cache_view_init(const struct llama_context * ctx, int32_t n_seq_max);

    // Free a KV cache view. (use only for debugging purposes)
    LLAMA_API void llama_kv_cache_view_free(struct llama_kv_cache_view * view);

    // Update the KV cache view structure with the current state of the KV cache. (use only for debugging purposes)
    LLAMA_API void llama_kv_cache_view_update(const struct llama_context * ctx, struct llama_kv_cache_view * view);

    // Returns the number of tokens in the KV cache (slow, use only for debug)
    // If a KV cell has multiple sequences assigned to it, it will be counted multiple times
    LLAMA_API int32_t llama_get_kv_cache_token_count(const struct llama_context * ctx);

    // Returns the number of used KV cells (i.e. have at least one sequence assigned to them)
    LLAMA_API int32_t llama_get_kv_cache_used_cells(const struct llama_context * ctx);

    // Clear the KV cache - both cell info is erased and KV data is zeroed
    LLAMA_API void llama_kv_cache_clear(
            struct llama_context * ctx);

    // Removes all tokens that belong to the specified sequence and have positions in [p0, p1)
    // Returns false if a partial sequence cannot be removed. Removing a whole sequence never fails
    // seq_id < 0 : match any sequence
    // p0 < 0     : [0,  p1]
    // p1 < 0     : [p0, inf)
    LLAMA_API bool llama_kv_cache_seq_rm(
            struct llama_context * ctx,
                    llama_seq_id   seq_id,
                       llama_pos   p0,
                       llama_pos   p1);

    // Copy all tokens that belong to the specified sequence to another sequence
    // Note that this does not allocate extra KV cache memory - it simply assigns the tokens to the new sequence
    // p0 < 0 : [0,  p1]
    // p1 < 0 : [p0, inf)
    LLAMA_API void llama_kv_cache_seq_cp(
            struct llama_context * ctx,
                    llama_seq_id   seq_id_src,
                    llama_seq_id   seq_id_dst,
                       llama_pos   p0,
                       llama_pos   p1);

    // Removes all tokens that do not belong to the specified sequence
    LLAMA_API void llama_kv_cache_seq_keep(
            struct llama_context * ctx,
                    llama_seq_id   seq_id);

    // Adds relative position "delta" to all tokens that belong to the specified sequence and have positions in [p0, p1)
    // If the KV cache is RoPEd, the KV data is updated accordingly:
    //   - lazily on next llama_decode()
    //   - explicitly with llama_kv_cache_update()
    // p0 < 0 : [0,  p1]
    // p1 < 0 : [p0, inf)
    LLAMA_API void llama_kv_cache_seq_add(
            struct llama_context * ctx,
                    llama_seq_id   seq_id,
                       llama_pos   p0,
                       llama_pos   p1,
                       llama_pos   delta);

    // Integer division of the positions by factor of `d > 1`
    // If the KV cache is RoPEd, the KV data is updated accordingly:
    //   - lazily on next llama_decode()
    //   - explicitly with llama_kv_cache_update()
    // p0 < 0 : [0,  p1]
    // p1 < 0 : [p0, inf)
    LLAMA_API void llama_kv_cache_seq_div(
            struct llama_context * ctx,
                    llama_seq_id   seq_id,
                       llama_pos   p0,
                       llama_pos   p1,
                             int   d);

    // Returns the largest position present in the KV cache for the specified sequence
    LLAMA_API llama_pos llama_kv_cache_seq_pos_max(
            struct llama_context * ctx,
                    llama_seq_id   seq_id);

    // Defragment the KV cache
    // This will be applied:
    //   - lazily on next llama_decode()
    //   - explicitly with llama_kv_cache_update()
    LLAMA_API void llama_kv_cache_defrag(struct llama_context * ctx);

    // Apply the KV cache updates (such as K-shifts, defragmentation, etc.)
    LLAMA_API void llama_kv_cache_update(struct llama_context * ctx);

    //
    // State / sessions
    //

    // Returns the *actual* size in bytes of the state
    // (rng, logits, embedding and kv_cache)
    // Only use when saving the state, not when restoring it, otherwise the size may be too small.
    LLAMA_API size_t llama_state_get_size(struct llama_context * ctx);
    LLAMA_API DEPRECATED(size_t llama_get_state_size(struct llama_context * ctx),
        "use llama_state_get_size instead");

    // Copies the state to the specified destination address.
    // Destination needs to have allocated enough memory.
    // Returns the number of bytes copied
    LLAMA_API size_t llama_state_get_data(
            struct llama_context * ctx,
                         uint8_t * dst,
                          size_t   size);
    LLAMA_API DEPRECATED(size_t llama_copy_state_data(
            struct llama_context * ctx,
                         uint8_t * dst),
        "use llama_state_get_data instead");

    // Set the state reading from the specified address
    // Returns the number of bytes read
    LLAMA_API size_t llama_state_set_data(
            struct llama_context * ctx,
                   const uint8_t * src,
                          size_t   size);
    LLAMA_API DEPRECATED(size_t llama_set_state_data(
            struct llama_context * ctx,
                   const uint8_t * src),
        "use llama_state_set_data instead");

    // Save/load session file
    LLAMA_API bool llama_state_load_file(
            struct llama_context * ctx,
                      const char * path_session,
                     llama_token * tokens_out,
                          size_t   n_token_capacity,
                          size_t * n_token_count_out);
    LLAMA_API DEPRECATED(bool llama_load_session_file(
            struct llama_context * ctx,
                      const char * path_session,
                     llama_token * tokens_out,
                          size_t   n_token_capacity,
                          size_t * n_token_count_out),
        "use llama_state_load_file instead");

    LLAMA_API bool llama_state_save_file(
            struct llama_context * ctx,
                      const char * path_session,
               const llama_token * tokens,
                          size_t   n_token_count);
    LLAMA_API DEPRECATED(bool llama_save_session_file(
            struct llama_context * ctx,
                      const char * path_session,
               const llama_token * tokens,
                          size_t   n_token_count),
        "use llama_state_save_file instead");

    // Get the exact size needed to copy the KV cache of a single sequence
    LLAMA_API size_t llama_state_seq_get_size(
            struct llama_context * ctx,
                    llama_seq_id   seq_id);

    // Copy the KV cache of a single sequence into the specified buffer
    LLAMA_API size_t llama_state_seq_get_data(
            struct llama_context * ctx,
                         uint8_t * dst,
                          size_t   size,
                    llama_seq_id   seq_id);

    // Copy the sequence data (originally copied with `llama_state_seq_get_data`) into the specified sequence
    // Returns:
    //  - Positive: Ok
    //  - Zero: Failed to load
    LLAMA_API size_t llama_state_seq_set_data(
            struct llama_context * ctx,
                   const uint8_t * src,
                          size_t   size,
                    llama_seq_id   dest_seq_id);

    LLAMA_API size_t llama_state_seq_save_file(
            struct llama_context * ctx,
                      const char * filepath,
                    llama_seq_id   seq_id,
               const llama_token * tokens,
                          size_t   n_token_count);

    LLAMA_API size_t llama_state_seq_load_file(
            struct llama_context * ctx,
                      const char * filepath,
                    llama_seq_id   dest_seq_id,
                     llama_token * tokens_out,
                          size_t   n_token_capacity,
                          size_t * n_token_count_out);

    //
    // Decoding
    //

    // Return batch for single sequence of tokens starting at pos_0
    //
    // NOTE: this is a helper function to facilitate transition to the new batch API - avoid using it
    //
    LLAMA_API struct llama_batch llama_batch_get_one(
                  llama_token * tokens,
                      int32_t   n_tokens,
                    llama_pos   pos_0,
                 llama_seq_id   seq_id);

    // Allocates a batch of tokens on the heap that can hold a maximum of n_tokens
    // Each token can be assigned up to n_seq_max sequence ids
    // The batch has to be freed with llama_batch_free()
    // If embd != 0, llama_batch.embd will be allocated with size of n_tokens * embd * sizeof(float)
    // Otherwise, llama_batch.token will be allocated to store n_tokens llama_token
    // The rest of the llama_batch members are allocated with size n_tokens
    // All members are left uninitialized
    LLAMA_API struct llama_batch llama_batch_init(
            int32_t n_tokens,
            int32_t embd,
            int32_t n_seq_max);

    // Frees a batch of tokens allocated with llama_batch_init()
    LLAMA_API void llama_batch_free(struct llama_batch batch);

    // Processes a batch of tokens with the ecoder part of the encoder-decoder model.
    // Stores the encoder output internally for later use by the decoder cross-attention layers.
    //   0 - success
    // < 0 - error
    LLAMA_API int32_t llama_encode(
            struct llama_context * ctx,
              struct llama_batch   batch);

    // Positive return values does not mean a fatal error, but rather a warning.
    //   0 - success
    //   1 - could not find a KV slot for the batch (try reducing the size of the batch or increase the context)
    // < 0 - error
    LLAMA_API int32_t llama_decode(
            struct llama_context * ctx,
              struct llama_batch   batch);

    // Set the number of threads used for decoding
    // n_threads is the number of threads used for generation (single token)
    // n_threads_batch is the number of threads used for prompt and batch processing (multiple tokens)
    LLAMA_API void llama_set_n_threads(struct llama_context * ctx, uint32_t n_threads, uint32_t n_threads_batch);

    // Get the number of threads used for generation of a single token.
    LLAMA_API uint32_t llama_n_threads(struct llama_context * ctx);

    // Get the number of threads used for prompt and batch processing (multiple token).
    LLAMA_API uint32_t llama_n_threads_batch(struct llama_context * ctx);

    // Set whether the model is in embeddings mode or not
    // If true, embeddings will be returned but logits will not
    LLAMA_API void llama_set_embeddings(struct llama_context * ctx, bool embeddings);

    // Set whether to use causal attention or not
    // If set to true, the model will only attend to the past tokens
    LLAMA_API void llama_set_causal_attn(struct llama_context * ctx, bool causal_attn);

    // Set abort callback
    LLAMA_API void llama_set_abort_callback(struct llama_context * ctx, ggml_abort_callback abort_callback, void * abort_callback_data);

    // Wait until all computations are finished
    // This is automatically done when using one of the functions below to obtain the computation results
    // and is not necessary to call it explicitly in most cases
    LLAMA_API void llama_synchronize(struct llama_context * ctx);

    // Token logits obtained from the last call to llama_decode()
    // The logits for which llama_batch.logits[i] != 0 are stored contiguously
    // in the order they have appeared in the batch.
    // Rows: number of tokens for which llama_batch.logits[i] != 0
    // Cols: n_vocab
    LLAMA_API float * llama_get_logits(struct llama_context * ctx);

    // Logits for the ith token. For positive indices, Equivalent to:
    // llama_get_logits(ctx) + ctx->output_ids[i]*n_vocab
    // Negative indicies can be used to access logits in reverse order, -1 is the last logit.
    // returns NULL for invalid ids.
    LLAMA_API float * llama_get_logits_ith(struct llama_context * ctx, int32_t i);

    // Get all output token embeddings.
    // when pooling_type == LLAMA_POOLING_TYPE_NONE or when using a generative model,
    // the embeddings for which llama_batch.logits[i] != 0 are stored contiguously
    // in the order they have appeared in the batch.
    // shape: [n_outputs*n_embd]
    // Otherwise, returns NULL.
    LLAMA_API float * llama_get_embeddings(struct llama_context * ctx);

    // Get the embeddings for the ith token. For positive indices, Equivalent to:
    // llama_get_embeddings(ctx) + ctx->output_ids[i]*n_embd
    // Negative indicies can be used to access embeddings in reverse order, -1 is the last embedding.
    // shape: [n_embd] (1-dimensional)
    // returns NULL for invalid ids.
    LLAMA_API float * llama_get_embeddings_ith(struct llama_context * ctx, int32_t i);

    // Get the embeddings for a sequence id
    // Returns NULL if pooling_type is LLAMA_POOLING_TYPE_NONE
    // shape: [n_embd] (1-dimensional)
    LLAMA_API float * llama_get_embeddings_seq(struct llama_context * ctx, llama_seq_id seq_id);

    //
    // Vocab
    //

    LLAMA_API const char * llama_token_get_text(const struct llama_model * model, llama_token token);

    LLAMA_API float llama_token_get_score(const struct llama_model * model, llama_token token);

    LLAMA_API enum llama_token_attr llama_token_get_attr(const struct llama_model * model, llama_token token);

    // Check if the token is supposed to end generation (end-of-generation, eg. EOS, EOT, etc.)
    LLAMA_API bool llama_token_is_eog(const struct llama_model * model, llama_token token);

    // Identify if Token Id is a control token or a render-able token
    LLAMA_API bool llama_token_is_control(const struct llama_model * model, llama_token token);

    // Special tokens
    LLAMA_API llama_token llama_token_bos(const struct llama_model * model); // beginning-of-sentence
    LLAMA_API llama_token llama_token_eos(const struct llama_model * model); // end-of-sentence
    LLAMA_API llama_token llama_token_cls(const struct llama_model * model); // classification
    LLAMA_API llama_token llama_token_sep(const struct llama_model * model); // sentence separator
    LLAMA_API llama_token llama_token_nl (const struct llama_model * model); // next-line
    LLAMA_API llama_token llama_token_pad(const struct llama_model * model); // padding

    // Returns -1 if unknown, 1 for true or 0 for false.
    LLAMA_API int32_t llama_add_bos_token(const struct llama_model * model);

    // Returns -1 if unknown, 1 for true or 0 for false.
    LLAMA_API int32_t llama_add_eos_token(const struct llama_model * model);

    // Codellama infill tokens
    LLAMA_API llama_token llama_token_prefix(const struct llama_model * model); // Beginning of infill prefix
    LLAMA_API llama_token llama_token_middle(const struct llama_model * model); // Beginning of infill middle
    LLAMA_API llama_token llama_token_suffix(const struct llama_model * model); // Beginning of infill suffix
    LLAMA_API llama_token llama_token_eot   (const struct llama_model * model); // End of infill middle

    //
    // Tokenization
    //

    /// @details Convert the provided text into tokens.
    /// @param tokens The tokens pointer must be large enough to hold the resulting tokens.
    /// @return Returns the number of tokens on success, no more than n_tokens_max
    /// @return Returns a negative number on failure - the number of tokens that would have been returned
    /// @param add_special Allow to add BOS and EOS tokens if model is configured to do so.
    /// @param parse_special Allow tokenizing special and/or control tokens which otherwise are not exposed and treated
    ///                      as plaintext. Does not insert a leading space.
    LLAMA_API int32_t llama_tokenize(
        const struct llama_model * model,
                      const char * text,
                         int32_t   text_len,
                     llama_token * tokens,
                         int32_t   n_tokens_max,
                            bool   add_special,
                            bool   parse_special);

    // Token Id -> Piece.
    // Uses the vocabulary in the provided context.
    // Does not write null terminator to the buffer.
    // User can skip up to 'lstrip' leading spaces before copying (useful when encoding/decoding multiple tokens with 'add_space_prefix')
    // @param special If true, special tokens are rendered in the output.
    LLAMA_API int32_t llama_token_to_piece(
              const struct llama_model * model,
                           llama_token   token,
                                  char * buf,
                               int32_t   length,
                               int32_t   lstrip,
                                  bool   special);

    /// @details Convert the provided tokens into text (inverse of llama_tokenize()).
    /// @param text The char pointer must be large enough to hold the resulting text.
    /// @return Returns the number of chars/bytes on success, no more than text_len_max.
    /// @return Returns a negative number on failure - the number of chars/bytes that would have been returned.
    /// @param remove_special Allow to remove BOS and EOS tokens if model is configured to do so.
    /// @param unparse_special If true, special tokens are rendered in the output.
    LLAMA_API int32_t llama_detokenize(
        const struct llama_model * model,
               const llama_token * tokens,
                         int32_t   n_tokens,
                            char * text,
                         int32_t   text_len_max,
                            bool   remove_special,
                            bool   unparse_special);

    //
    // Chat templates
    //

    /// Apply chat template. Inspired by hf apply_chat_template() on python.
    /// Both "model" and "custom_template" are optional, but at least one is required. "custom_template" has higher precedence than "model"
    /// NOTE: This function does not use a jinja parser. It only support a pre-defined list of template. See more: https://github.com/ggerganov/llama.cpp/wiki/Templates-supported-by-llama_chat_apply_template
    /// @param tmpl A Jinja template to use for this chat. If this is nullptr, the model’s default chat template will be used instead.
    /// @param chat Pointer to a list of multiple llama_chat_message
    /// @param n_msg Number of llama_chat_message in this chat
    /// @param add_ass Whether to end the prompt with the token(s) that indicate the start of an assistant message.
    /// @param buf A buffer to hold the output formatted prompt. The recommended alloc size is 2 * (total number of characters of all messages)
    /// @param length The size of the allocated buffer
    /// @return The total number of bytes of the formatted prompt. If is it larger than the size of buffer, you may need to re-alloc it and then re-apply the template.
    LLAMA_API int32_t llama_chat_apply_template(
              const struct llama_model * model,
                            const char * tmpl,
       const struct llama_chat_message * chat,
                                size_t   n_msg,
                                  bool   add_ass,
                                  char * buf,
                               int32_t   length);
    // Get list of built-in chat templates
    LLAMA_API int32_t llama_chat_builtin_templates(const char ** output, size_t len);

    //
    // Grammar
    //

    /// Initialize a llama_grammar.
    ///
    /// @param rules The rule elements of the grammar to initialize.
    /// @param n_rules The number of rules.
    /// @param start_rule_index The index of the root rule (the starting point of the grammar).
    /// @return The initialized llama_grammar or nullptr if initialization failed.
    LLAMA_API struct llama_grammar * llama_grammar_init(
            const llama_grammar_element ** rules,
                                 size_t    n_rules,
                                 size_t    start_rule_index);

    LLAMA_API void llama_grammar_free(struct llama_grammar * grammar);

    LLAMA_API struct llama_grammar * llama_grammar_copy(const struct llama_grammar * grammar);

    /// @details Apply constraints from grammar
    LLAMA_API void llama_grammar_sample(
            const struct llama_grammar * grammar,
            const struct llama_context * ctx,
                llama_token_data_array * candidates);
    LLAMA_API DEPRECATED(void llama_sample_grammar(
            struct llama_context * ctx,
          llama_token_data_array * candidates,
      const struct llama_grammar * grammar),
        "use llama_grammar_sample instead");

    /// @details Accepts the sampled token into the grammar
    LLAMA_API void llama_grammar_accept_token(
            struct llama_grammar * grammar,
            struct llama_context * ctx,
                     llama_token   token);

    //
    // Sampling functions
    //

    // Sets the current rng seed.
    LLAMA_API void llama_set_rng_seed(struct llama_context * ctx, uint32_t seed);

    /// @details Repetition penalty described in CTRL academic paper https://arxiv.org/abs/1909.05858, with negative logit fix.
    /// @details Frequency and presence penalties described in OpenAI API https://platform.openai.com/docs/api-reference/parameter-details.
    LLAMA_API void llama_sample_repetition_penalties(
            struct llama_context * ctx,
          llama_token_data_array * candidates,
               const llama_token * last_tokens,
                          size_t   penalty_last_n,
                           float   penalty_repeat,
                           float   penalty_freq,
                           float   penalty_present);

    /// @details Apply classifier-free guidance to the logits as described in academic paper "Stay on topic with Classifier-Free Guidance" https://arxiv.org/abs/2306.17806
    /// @param logits Logits extracted from the original generation context.
    /// @param logits_guidance Logits extracted from a separate context from the same model. Other than a negative prompt at the beginning, it should have all generated and user input tokens copied from the main context.
    /// @param scale Guidance strength. 1.0f means no guidance. Higher values mean stronger guidance.
    LLAMA_API void llama_sample_apply_guidance(
              struct llama_context * ctx,
                             float * logits,
                             float * logits_guidance,
                             float   scale);

    /// @details Sorts candidate tokens by their logits in descending order and calculate probabilities based on logits.
    LLAMA_API void llama_sample_softmax(
            struct llama_context * ctx,
          llama_token_data_array * candidates);

    /// @details Top-K sampling described in academic paper "The Curious Case of Neural Text Degeneration" https://arxiv.org/abs/1904.09751
    LLAMA_API void llama_sample_top_k(
            struct llama_context * ctx,
          llama_token_data_array * candidates,
                         int32_t   k,
                          size_t   min_keep);

    /// @details Nucleus sampling described in academic paper "The Curious Case of Neural Text Degeneration" https://arxiv.org/abs/1904.09751
    LLAMA_API void llama_sample_top_p(
            struct llama_context * ctx,
          llama_token_data_array * candidates,
                           float   p,
                          size_t   min_keep);

    /// @details Minimum P sampling as described in https://github.com/ggerganov/llama.cpp/pull/3841
    LLAMA_API void llama_sample_min_p(
            struct llama_context * ctx,
          llama_token_data_array * candidates,
                           float   p,
                          size_t   min_keep);

    /// @details Tail Free Sampling described in https://www.trentonbricken.com/Tail-Free-Sampling/.
    LLAMA_API void llama_sample_tail_free(
            struct llama_context * ctx,
          llama_token_data_array * candidates,
                           float   z,
                          size_t   min_keep);

    /// @details Locally Typical Sampling implementation described in the paper https://arxiv.org/abs/2202.00666.
    LLAMA_API void llama_sample_typical(
            struct llama_context * ctx,
          llama_token_data_array * candidates,
                           float   p,
                          size_t   min_keep);

    /// @details Dynamic temperature implementation described in the paper https://arxiv.org/abs/2309.02772.
    LLAMA_API void llama_sample_entropy(
            struct llama_context * ctx,
          llama_token_data_array * candidates_p,
                           float   min_temp,
                           float   max_temp,
                           float   exponent_val);

    LLAMA_API void llama_sample_temp(
            struct llama_context * ctx,
          llama_token_data_array * candidates,
                           float   temp);

    /// @details Mirostat 1.0 algorithm described in the paper https://arxiv.org/abs/2007.14966. Uses tokens instead of words.
    /// @param candidates A vector of `llama_token_data` containing the candidate tokens, their probabilities (p), and log-odds (logit) for the current position in the generated text.
    /// @param tau  The target cross-entropy (or surprise) value you want to achieve for the generated text. A higher value corresponds to more surprising or less predictable text, while a lower value corresponds to less surprising or more predictable text.
    /// @param eta The learning rate used to update `mu` based on the error between the target and observed surprisal of the sampled word. A larger learning rate will cause `mu` to be updated more quickly, while a smaller learning rate will result in slower updates.
    /// @param m The number of tokens considered in the estimation of `s_hat`. This is an arbitrary value that is used to calculate `s_hat`, which in turn helps to calculate the value of `k`. In the paper, they use `m = 100`, but you can experiment with different values to see how it affects the performance of the algorithm.
    /// @param mu Maximum cross-entropy. This value is initialized to be twice the target cross-entropy (`2 * tau`) and is updated in the algorithm based on the error between the target and observed surprisal.
    LLAMA_API llama_token llama_sample_token_mirostat(
            struct llama_context * ctx,
          llama_token_data_array * candidates,
                           float   tau,
                           float   eta,
                         int32_t   m,
                           float * mu);

    /// @details Mirostat 2.0 algorithm described in the paper https://arxiv.org/abs/2007.14966. Uses tokens instead of words.
    /// @param candidates A vector of `llama_token_data` containing the candidate tokens, their probabilities (p), and log-odds (logit) for the current position in the generated text.
    /// @param tau  The target cross-entropy (or surprise) value you want to achieve for the generated text. A higher value corresponds to more surprising or less predictable text, while a lower value corresponds to less surprising or more predictable text.
    /// @param eta The learning rate used to update `mu` based on the error between the target and observed surprisal of the sampled word. A larger learning rate will cause `mu` to be updated more quickly, while a smaller learning rate will result in slower updates.
    /// @param mu Maximum cross-entropy. This value is initialized to be twice the target cross-entropy (`2 * tau`) and is updated in the algorithm based on the error between the target and observed surprisal.
    LLAMA_API llama_token llama_sample_token_mirostat_v2(
            struct llama_context * ctx,
          llama_token_data_array * candidates,
                           float   tau,
                           float   eta,
                           float * mu);

    /// @details Selects the token with the highest probability.
    ///          Does not compute the token probabilities. Use llama_sample_softmax() instead.
    LLAMA_API llama_token llama_sample_token_greedy(
            struct llama_context * ctx,
          llama_token_data_array * candidates);

    /// @details Randomly selects a token from the candidates based on their probabilities using the RNG of ctx.
    LLAMA_API llama_token llama_sample_token(
            struct llama_context * ctx,
          llama_token_data_array * candidates);

    //
    // Model split
    //

    /// @details Build a split GGUF final path for this chunk.
    ///          llama_split_path(split_path, sizeof(split_path), "/models/ggml-model-q4_0", 2, 4) => split_path = "/models/ggml-model-q4_0-00002-of-00004.gguf"
    //  Returns the split_path length.
    LLAMA_API int llama_split_path(char * split_path, size_t maxlen, const char * path_prefix, int split_no, int split_count);

    /// @details Extract the path prefix from the split_path if and only if the split_no and split_count match.
    ///          llama_split_prefix(split_prefix, 64, "/models/ggml-model-q4_0-00002-of-00004.gguf", 2, 4) => split_prefix = "/models/ggml-model-q4_0"
    //  Returns the split_prefix length.
    LLAMA_API int llama_split_prefix(char * split_prefix, size_t maxlen, const char * split_path, int split_no, int split_count);

    // Performance information
    LLAMA_API struct llama_timings llama_get_timings(struct llama_context * ctx);

    LLAMA_API void llama_print_timings(struct llama_context * ctx);
    LLAMA_API void llama_reset_timings(struct llama_context * ctx);

    // Print system information
    LLAMA_API const char * llama_print_system_info(void);

    // Set callback for all future logging events.
    // If this is not called, or NULL is supplied, everything is output on stderr.
    LLAMA_API void llama_log_set(ggml_log_callback log_callback, void * user_data);

    LLAMA_API void llama_dump_timing_info_yaml(FILE * stream, const struct llama_context * ctx);

#ifdef __cplusplus
}
#endif

// Internal API to be implemented by llama.cpp and used by tests/benchmarks only
#ifdef LLAMA_API_INTERNAL

#include <random>
#include <string>
#include <vector>

struct ggml_tensor;

const std::vector<std::pair<std::string, struct ggml_tensor *>> & llama_internal_get_tensor_map(
    struct llama_context * ctx
);

struct llama_partial_utf8 {
    uint32_t value;    // bit value so far (unshifted)
    int      n_remain; // num bytes remaining; -1 indicates invalid sequence
};

struct llama_grammar_candidate {
    size_t               index;
    const uint32_t     * code_points;
    llama_partial_utf8   partial_utf8;
};

using llama_grammar_rule  = std::vector<      llama_grammar_element>;
using llama_grammar_stack = std::vector<const llama_grammar_element *>;

using llama_grammar_rules      = std::vector<llama_grammar_rule>;
using llama_grammar_stacks     = std::vector<llama_grammar_stack>;
using llama_grammar_candidates = std::vector<llama_grammar_candidate>;

const llama_grammar_rules  & llama_grammar_get_rules (const struct llama_grammar * grammar);
      llama_grammar_stacks & llama_grammar_get_stacks(      struct llama_grammar * grammar);

void llama_grammar_accept(
        const llama_grammar_rules  & rules,
        const llama_grammar_stacks & stacks,
        const uint32_t chr,
              llama_grammar_stacks & new_stacks);

std::vector<llama_grammar_candidate> llama_grammar_reject_candidates_for_stack(
        const llama_grammar_rules & rules,
        const llama_grammar_stack & stack,
        const llama_grammar_candidates & candidates);

std::pair<std::vector<uint32_t>, llama_partial_utf8> decode_utf8(
        const std::string & src,
        llama_partial_utf8 partial_start);

// Randomly selects a token from the candidates based on their probabilities using given std::mt19937.
// This is a temporary workaround in order to fix race conditions when sampling with multiple sequences.
llama_token llama_sample_token_with_rng(struct llama_context * ctx, llama_token_data_array * candidates, std::mt19937 & rng);

#endif // LLAMA_API_INTERNAL

#endif // LLAMA_H<|MERGE_RESOLUTION|>--- conflicted
+++ resolved
@@ -193,13 +193,10 @@
         LLAMA_FTYPE_MOSTLY_IQ2_KS        = 147, // except 1d tensors
         LLAMA_FTYPE_MOSTLY_IQ4_KSS       = 148, // except 1d tensors
         LLAMA_FTYPE_MOSTLY_Q8_KV         = 149, // except 1d tensors
-<<<<<<< HEAD
-        LLAMA_FTYPE_MOSTLY_IQ2_KT        = 150, // except 1d tensors
-        LLAMA_FTYPE_MOSTLY_IQ3_KT        = 151, // except 1d tensors
-        LLAMA_FTYPE_MOSTLY_IQ4_KT        = 152, // except 1d tensors
-=======
         LLAMA_FTYPE_MOSTLY_IQ5_KS        = 150, // except 1d tensors
->>>>>>> 2ec2229f
+        LLAMA_FTYPE_MOSTLY_IQ2_KT        = 151, // except 1d tensors
+        LLAMA_FTYPE_MOSTLY_IQ3_KT        = 152, // except 1d tensors
+        LLAMA_FTYPE_MOSTLY_IQ4_KT        = 153, // except 1d tensors
                                                 //
         LLAMA_FTYPE_MOSTLY_Q4_0_R8       = 202, // except 1d tensors
         LLAMA_FTYPE_MOSTLY_Q8_0_R8       = 207, // except 1d tensors
